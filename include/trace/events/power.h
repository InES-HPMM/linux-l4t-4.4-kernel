#undef TRACE_SYSTEM
#define TRACE_SYSTEM power

#if !defined(_TRACE_POWER_H) || defined(TRACE_HEADER_MULTI_READ)
#define _TRACE_POWER_H

#include <linux/ktime.h>
#include <linux/pm_qos.h>
#include <linux/tracepoint.h>
#include <linux/ftrace_event.h>

#define TPS(x)  tracepoint_string(x)

DECLARE_EVENT_CLASS(cpu,

	TP_PROTO(unsigned int state, unsigned int cpu_id),

	TP_ARGS(state, cpu_id),

	TP_STRUCT__entry(
		__field(	u32,		state		)
		__field(	u32,		cpu_id		)
	),

	TP_fast_assign(
		__entry->state = state;
		__entry->cpu_id = cpu_id;
	),

	TP_printk("state=%lu cpu_id=%lu", (unsigned long)__entry->state,
		  (unsigned long)__entry->cpu_id)
);

DEFINE_EVENT(cpu, cpu_idle,

	TP_PROTO(unsigned int state, unsigned int cpu_id),

	TP_ARGS(state, cpu_id)
);

TRACE_EVENT(pstate_sample,

	TP_PROTO(u32 core_busy,
		u32 scaled_busy,
		u32 state,
		u64 mperf,
		u64 aperf,
		u32 freq
		),

	TP_ARGS(core_busy,
		scaled_busy,
		state,
		mperf,
		aperf,
		freq
		),

	TP_STRUCT__entry(
		__field(u32, core_busy)
		__field(u32, scaled_busy)
		__field(u32, state)
		__field(u64, mperf)
		__field(u64, aperf)
		__field(u32, freq)

	),

	TP_fast_assign(
		__entry->core_busy = core_busy;
		__entry->scaled_busy = scaled_busy;
		__entry->state = state;
		__entry->mperf = mperf;
		__entry->aperf = aperf;
		__entry->freq = freq;
		),

	TP_printk("core_busy=%lu scaled=%lu state=%lu mperf=%llu aperf=%llu freq=%lu ",
		(unsigned long)__entry->core_busy,
		(unsigned long)__entry->scaled_busy,
		(unsigned long)__entry->state,
		(unsigned long long)__entry->mperf,
		(unsigned long long)__entry->aperf,
		(unsigned long)__entry->freq
		)

);

/* This file can get included multiple times, TRACE_HEADER_MULTI_READ at top */
#ifndef _PWR_EVENT_AVOID_DOUBLE_DEFINING
#define _PWR_EVENT_AVOID_DOUBLE_DEFINING

#define PWR_EVENT_EXIT -1

enum {
	CPU_SUSPEND_START,
	CPU_SUSPEND_DONE
};

enum {
	POWER_CPU_UP_START,
	POWER_CPU_UP_DONE,
	POWER_CPU_DOWN_START,
	POWER_CPU_DOWN_DONE,
};

enum {
	POWER_CPU_SCALE_START,
	POWER_CPU_SCALE_DONE,
};

#endif

#define pm_verb_symbolic(event) \
	__print_symbolic(event, \
		{ PM_EVENT_SUSPEND, "suspend" }, \
		{ PM_EVENT_RESUME, "resume" }, \
		{ PM_EVENT_FREEZE, "freeze" }, \
		{ PM_EVENT_QUIESCE, "quiesce" }, \
		{ PM_EVENT_HIBERNATE, "hibernate" }, \
		{ PM_EVENT_THAW, "thaw" }, \
		{ PM_EVENT_RESTORE, "restore" }, \
		{ PM_EVENT_RECOVER, "recover" })

TRACE_EVENT(cpu_suspend,

	TP_PROTO(unsigned int state),

	TP_ARGS(state),

	TP_STRUCT__entry(
		__field(u32, state)
	),

	TP_fast_assign(
		__entry->state = state;
	),

	TP_printk("state=%lu", (unsigned long)__entry->state)
);

TRACE_EVENT(cpu_hotplug,

	TP_PROTO(unsigned int cpu_id, int state),

	TP_ARGS(cpu_id, state),

	TP_STRUCT__entry(
		__field(u32, cpu_id)
		__field(u32, state)
	),

	TP_fast_assign(
		__entry->cpu_id = cpu_id;
		__entry->state = state;
	),

	TP_printk("cpu_id=%lu, state=%lu",
		  (unsigned long)__entry->cpu_id,
		  (unsigned long)__entry->state)
);

TRACE_EVENT(cpu_scale,

	TP_PROTO(unsigned int cpu_id, unsigned int freq, int state),

	TP_ARGS(cpu_id, freq, state),

	TP_STRUCT__entry(
		__field(u64, cpu_id)
		__field(u32, freq)
		__field(u32, state)
	),

	TP_fast_assign(
		__entry->cpu_id = cpu_id;
		__entry->freq = freq;
		__entry->state = state;
	),

	TP_printk("cpu_id=%lu, freq=%lu, state=%lu",
		  (unsigned long)__entry->cpu_id,
		  (unsigned long)__entry->freq,
		  (unsigned long)__entry->state)
);

DEFINE_EVENT(cpu, cpu_frequency,

	TP_PROTO(unsigned int frequency, unsigned int cpu_id),

	TP_ARGS(frequency, cpu_id)
);

TRACE_EVENT(device_pm_callback_start,

	TP_PROTO(struct device *dev, const char *pm_ops, int event),

	TP_ARGS(dev, pm_ops, event),

	TP_STRUCT__entry(
		__string(device, dev_name(dev))
		__string(driver, dev_driver_string(dev))
		__string(parent, dev->parent ? dev_name(dev->parent) : "none")
		__string(pm_ops, pm_ops ? pm_ops : "none ")
		__field(int, event)
	),

	TP_fast_assign(
		__assign_str(device, dev_name(dev));
		__assign_str(driver, dev_driver_string(dev));
		__assign_str(parent,
			dev->parent ? dev_name(dev->parent) : "none");
		__assign_str(pm_ops, pm_ops ? pm_ops : "none ");
		__entry->event = event;
	),

	TP_printk("%s %s, parent: %s, %s[%s]", __get_str(driver),
		__get_str(device), __get_str(parent), __get_str(pm_ops),
		pm_verb_symbolic(__entry->event))
);

TRACE_EVENT(device_pm_callback_end,

	TP_PROTO(struct device *dev, int error),

	TP_ARGS(dev, error),

	TP_STRUCT__entry(
		__string(device, dev_name(dev))
		__string(driver, dev_driver_string(dev))
		__field(int, error)
	),

	TP_fast_assign(
		__assign_str(device, dev_name(dev));
		__assign_str(driver, dev_driver_string(dev));
		__entry->error = error;
	),

	TP_printk("%s %s, err=%d",
		__get_str(driver), __get_str(device), __entry->error)
);

TRACE_EVENT(suspend_resume,

	TP_PROTO(const char *action, int val, bool start),

	TP_ARGS(action, val, start),

	TP_STRUCT__entry(
		__field(const char *, action)
		__field(int, val)
		__field(bool, start)
	),

	TP_fast_assign(
		__entry->action = action;
		__entry->val = val;
		__entry->start = start;
	),

	TP_printk("%s[%u] %s", __entry->action, (unsigned int)__entry->val,
		(__entry->start)?"begin":"end")
);

DECLARE_EVENT_CLASS(wakeup_source,

	TP_PROTO(const char *name, unsigned int state),

	TP_ARGS(name, state),

	TP_STRUCT__entry(
		__string(       name,           name            )
		__field(        u64,            state           )
	),

	TP_fast_assign(
		__assign_str(name, name);
		__entry->state = state;
	),

	TP_printk("%s state=0x%lx", __get_str(name),
		(unsigned long)__entry->state)
);

DEFINE_EVENT(wakeup_source, wakeup_source_activate,

	TP_PROTO(const char *name, unsigned int state),

	TP_ARGS(name, state)
);

DEFINE_EVENT(wakeup_source, wakeup_source_deactivate,

	TP_PROTO(const char *name, unsigned int state),

	TP_ARGS(name, state)
);

/*
 * The clock events are used for clock enable/disable and for
 *  clock rate change
 */
DECLARE_EVENT_CLASS(clock,

	TP_PROTO(const char *name, unsigned int state, unsigned int cpu_id),

	TP_ARGS(name, state, cpu_id),

	TP_STRUCT__entry(
		__string(       name,           name            )
		__field(        u64,            state           )
		__field(        u64,            cpu_id          )
	),

	TP_fast_assign(
		__assign_str(name, name);
		__entry->state = state;
		__entry->cpu_id = cpu_id;
	),

	TP_printk("%s state=%lu cpu_id=%lu", __get_str(name),
		(unsigned long)__entry->state, (unsigned long)__entry->cpu_id)
);

DEFINE_EVENT(clock, clock_enable,

	TP_PROTO(const char *name, unsigned int state, unsigned int cpu_id),

	TP_ARGS(name, state, cpu_id)
);

DEFINE_EVENT(clock, clock_disable,

	TP_PROTO(const char *name, unsigned int state, unsigned int cpu_id),

	TP_ARGS(name, state, cpu_id)
);

DEFINE_EVENT(clock, clock_set_rate,

	TP_PROTO(const char *name, unsigned int state, unsigned int cpu_id),

	TP_ARGS(name, state, cpu_id)
);

<<<<<<< HEAD
TRACE_EVENT(clock_set_parent,

	TP_PROTO(const char *name, const char *parent_name),

	TP_ARGS(name, parent_name),

	TP_STRUCT__entry(
		__string(       name,           name            )
		__string(       parent_name,    parent_name     )
	),

	TP_fast_assign(
		__assign_str(name, name);
		__assign_str(parent_name, parent_name);
	),

	TP_printk("%s parent=%s", __get_str(name), __get_str(parent_name))
=======
DEFINE_EVENT(clock, clock_set_start,

	TP_PROTO(const char *name, unsigned int state, unsigned int cpu_id),

	TP_ARGS(name, state, cpu_id)
);

DEFINE_EVENT(clock, clock_set_done,

	TP_PROTO(const char *name, unsigned int state, unsigned int cpu_id),

	TP_ARGS(name, state, cpu_id)
>>>>>>> 3dba3c79
);

/*
 * The power domain events are used for power domains transitions
 */
DECLARE_EVENT_CLASS(power_domain,

	TP_PROTO(const char *name, unsigned int state, unsigned int cpu_id),

	TP_ARGS(name, state, cpu_id),

	TP_STRUCT__entry(
		__string(       name,           name            )
		__field(        u64,            state           )
		__field(        u64,            cpu_id          )
	),

	TP_fast_assign(
		__assign_str(name, name);
		__entry->state = state;
		__entry->cpu_id = cpu_id;
),

	TP_printk("%s state=%lu cpu_id=%lu", __get_str(name),
		(unsigned long)__entry->state, (unsigned long)__entry->cpu_id)
);

DEFINE_EVENT(power_domain, power_domain_target,

	TP_PROTO(const char *name, unsigned int state, unsigned int cpu_id),

	TP_ARGS(name, state, cpu_id)
);

/*
 * The pm qos events are used for pm qos update
 */
DECLARE_EVENT_CLASS(pm_qos_request,

	TP_PROTO(int pm_qos_class, s32 value),

	TP_ARGS(pm_qos_class, value),

	TP_STRUCT__entry(
		__field( int,                    pm_qos_class   )
		__field( s32,                    value          )
	),

	TP_fast_assign(
		__entry->pm_qos_class = pm_qos_class;
		__entry->value = value;
	),

	TP_printk("pm_qos_class=%s value=%d",
		  __print_symbolic(__entry->pm_qos_class,
			{ PM_QOS_CPU_DMA_LATENCY,	"CPU_DMA_LATENCY" },
			{ PM_QOS_NETWORK_LATENCY,	"NETWORK_LATENCY" },
			{ PM_QOS_NETWORK_THROUGHPUT,	"NETWORK_THROUGHPUT" }),
		  __entry->value)
);

DEFINE_EVENT(pm_qos_request, pm_qos_add_request,

	TP_PROTO(int pm_qos_class, s32 value),

	TP_ARGS(pm_qos_class, value)
);

DEFINE_EVENT(pm_qos_request, pm_qos_update_request,

	TP_PROTO(int pm_qos_class, s32 value),

	TP_ARGS(pm_qos_class, value)
);

DEFINE_EVENT(pm_qos_request, pm_qos_remove_request,

	TP_PROTO(int pm_qos_class, s32 value),

	TP_ARGS(pm_qos_class, value)
);

TRACE_EVENT(pm_qos_update_request_timeout,

	TP_PROTO(int pm_qos_class, s32 value, unsigned long timeout_us),

	TP_ARGS(pm_qos_class, value, timeout_us),

	TP_STRUCT__entry(
		__field( int,                    pm_qos_class   )
		__field( s32,                    value          )
		__field( unsigned long,          timeout_us     )
	),

	TP_fast_assign(
		__entry->pm_qos_class = pm_qos_class;
		__entry->value = value;
		__entry->timeout_us = timeout_us;
	),

	TP_printk("pm_qos_class=%s value=%d, timeout_us=%ld",
		  __print_symbolic(__entry->pm_qos_class,
			{ PM_QOS_CPU_DMA_LATENCY,	"CPU_DMA_LATENCY" },
			{ PM_QOS_NETWORK_LATENCY,	"NETWORK_LATENCY" },
			{ PM_QOS_NETWORK_THROUGHPUT,	"NETWORK_THROUGHPUT" }),
		  __entry->value, __entry->timeout_us)
);

DECLARE_EVENT_CLASS(pm_qos_update,

	TP_PROTO(enum pm_qos_req_action action, int prev_value, int curr_value),

	TP_ARGS(action, prev_value, curr_value),

	TP_STRUCT__entry(
		__field( enum pm_qos_req_action, action         )
		__field( int,                    prev_value     )
		__field( int,                    curr_value     )
	),

	TP_fast_assign(
		__entry->action = action;
		__entry->prev_value = prev_value;
		__entry->curr_value = curr_value;
	),

	TP_printk("action=%s prev_value=%d curr_value=%d",
		  __print_symbolic(__entry->action,
			{ PM_QOS_ADD_REQ,	"ADD_REQ" },
			{ PM_QOS_UPDATE_REQ,	"UPDATE_REQ" },
			{ PM_QOS_REMOVE_REQ,	"REMOVE_REQ" }),
		  __entry->prev_value, __entry->curr_value)
);

DEFINE_EVENT(pm_qos_update, pm_qos_update_target,

	TP_PROTO(enum pm_qos_req_action action, int prev_value, int curr_value),

	TP_ARGS(action, prev_value, curr_value)
);

DEFINE_EVENT_PRINT(pm_qos_update, pm_qos_update_flags,

	TP_PROTO(enum pm_qos_req_action action, int prev_value, int curr_value),

	TP_ARGS(action, prev_value, curr_value),

	TP_printk("action=%s prev_value=0x%x curr_value=0x%x",
		  __print_symbolic(__entry->action,
			{ PM_QOS_ADD_REQ,	"ADD_REQ" },
			{ PM_QOS_UPDATE_REQ,	"UPDATE_REQ" },
			{ PM_QOS_REMOVE_REQ,	"REMOVE_REQ" }),
		  __entry->prev_value, __entry->curr_value)
);

DECLARE_EVENT_CLASS(dev_pm_qos_request,

	TP_PROTO(const char *name, enum dev_pm_qos_req_type type,
		 s32 new_value),

	TP_ARGS(name, type, new_value),

	TP_STRUCT__entry(
		__string( name,                    name         )
		__field( enum dev_pm_qos_req_type, type         )
		__field( s32,                      new_value    )
	),

	TP_fast_assign(
		__assign_str(name, name);
		__entry->type = type;
		__entry->new_value = new_value;
	),

	TP_printk("device=%s type=%s new_value=%d",
		  __get_str(name),
		  __print_symbolic(__entry->type,
			{ DEV_PM_QOS_RESUME_LATENCY, "DEV_PM_QOS_RESUME_LATENCY" },
			{ DEV_PM_QOS_FLAGS, "DEV_PM_QOS_FLAGS" }),
		  __entry->new_value)
);

DEFINE_EVENT(dev_pm_qos_request, dev_pm_qos_add_request,

	TP_PROTO(const char *name, enum dev_pm_qos_req_type type,
		 s32 new_value),

	TP_ARGS(name, type, new_value)
);

DEFINE_EVENT(dev_pm_qos_request, dev_pm_qos_update_request,

	TP_PROTO(const char *name, enum dev_pm_qos_req_type type,
		 s32 new_value),

	TP_ARGS(name, type, new_value)
);

DEFINE_EVENT(dev_pm_qos_request, dev_pm_qos_remove_request,

	TP_PROTO(const char *name, enum dev_pm_qos_req_type type,
		 s32 new_value),

	TP_ARGS(name, type, new_value)
);
#endif /* _TRACE_POWER_H */

/* This part must be outside protection */
#include <trace/define_trace.h><|MERGE_RESOLUTION|>--- conflicted
+++ resolved
@@ -344,7 +344,6 @@
 	TP_ARGS(name, state, cpu_id)
 );
 
-<<<<<<< HEAD
 TRACE_EVENT(clock_set_parent,
 
 	TP_PROTO(const char *name, const char *parent_name),
@@ -362,7 +361,8 @@
 	),
 
 	TP_printk("%s parent=%s", __get_str(name), __get_str(parent_name))
-=======
+);
+
 DEFINE_EVENT(clock, clock_set_start,
 
 	TP_PROTO(const char *name, unsigned int state, unsigned int cpu_id),
@@ -375,7 +375,6 @@
 	TP_PROTO(const char *name, unsigned int state, unsigned int cpu_id),
 
 	TP_ARGS(name, state, cpu_id)
->>>>>>> 3dba3c79
 );
 
 /*
