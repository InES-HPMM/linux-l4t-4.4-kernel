/*
 *  Driver for Atmel AT91 / AT32 Serial ports
 *  Copyright (C) 2003 Rick Bronson
 *
 *  Based on drivers/char/serial_sa1100.c, by Deep Blue Solutions Ltd.
 *  Based on drivers/char/serial.c, by Linus Torvalds, Theodore Ts'o.
 *
 *  DMA support added by Chip Coldwell.
 *
 * This program is free software; you can redistribute it and/or modify
 * it under the terms of the GNU General Public License as published by
 * the Free Software Foundation; either version 2 of the License, or
 * (at your option) any later version.
 *
 * This program is distributed in the hope that it will be useful,
 * but WITHOUT ANY WARRANTY; without even the implied warranty of
 * MERCHANTABILITY or FITNESS FOR A PARTICULAR PURPOSE.  See the
 * GNU General Public License for more details.
 *
 * You should have received a copy of the GNU General Public License
 * along with this program; if not, write to the Free Software
 * Foundation, Inc., 59 Temple Place, Suite 330, Boston, MA  02111-1307  USA
 *
 */
#include <linux/module.h>
#include <linux/tty.h>
#include <linux/ioport.h>
#include <linux/slab.h>
#include <linux/init.h>
#include <linux/serial.h>
#include <linux/clk.h>
#include <linux/console.h>
#include <linux/sysrq.h>
#include <linux/tty_flip.h>
#include <linux/platform_device.h>
#include <linux/of.h>
#include <linux/of_device.h>
#include <linux/of_gpio.h>
#include <linux/dma-mapping.h>
#include <linux/dmaengine.h>
#include <linux/atmel_pdc.h>
#include <linux/atmel_serial.h>
#include <linux/uaccess.h>
#include <linux/platform_data/atmel.h>
#include <linux/timer.h>
#include <linux/gpio.h>
#include <linux/gpio/consumer.h>
#include <linux/err.h>
#include <linux/irq.h>
#include <linux/suspend.h>

#include <asm/io.h>
#include <asm/ioctls.h>

#define PDC_BUFFER_SIZE		512
/* Revisit: We should calculate this based on the actual port settings */
#define PDC_RX_TIMEOUT		(3 * 10)		/* 3 bytes */

/* The minium number of data FIFOs should be able to contain */
#define ATMEL_MIN_FIFO_SIZE	8
/*
 * These two offsets are substracted from the RX FIFO size to define the RTS
 * high and low thresholds
 */
#define ATMEL_RTS_HIGH_OFFSET	16
#define ATMEL_RTS_LOW_OFFSET	20

#if defined(CONFIG_SERIAL_ATMEL_CONSOLE) && defined(CONFIG_MAGIC_SYSRQ)
#define SUPPORT_SYSRQ
#endif

#include <linux/serial_core.h>

#include "serial_mctrl_gpio.h"

static void atmel_start_rx(struct uart_port *port);
static void atmel_stop_rx(struct uart_port *port);

#ifdef CONFIG_SERIAL_ATMEL_TTYAT

/* Use device name ttyAT, major 204 and minor 154-169.  This is necessary if we
 * should coexist with the 8250 driver, such as if we have an external 16C550
 * UART. */
#define SERIAL_ATMEL_MAJOR	204
#define MINOR_START		154
#define ATMEL_DEVICENAME	"ttyAT"

#else

/* Use device name ttyS, major 4, minor 64-68.  This is the usual serial port
 * name, but it is legally reserved for the 8250 driver. */
#define SERIAL_ATMEL_MAJOR	TTY_MAJOR
#define MINOR_START		64
#define ATMEL_DEVICENAME	"ttyS"

#endif

#define ATMEL_ISR_PASS_LIMIT	256

struct atmel_dma_buffer {
	unsigned char	*buf;
	dma_addr_t	dma_addr;
	unsigned int	dma_size;
	unsigned int	ofs;
};

struct atmel_uart_char {
	u16		status;
	u16		ch;
};

#define ATMEL_SERIAL_RINGSIZE 1024

/*
 * at91: 6 USARTs and one DBGU port (SAM9260)
 * avr32: 4
 */
#define ATMEL_MAX_UART		7

/*
 * We wrap our port structure around the generic uart_port.
 */
struct atmel_uart_port {
	struct uart_port	uart;		/* uart */
	struct clk		*clk;		/* uart clock */
	int			may_wakeup;	/* cached value of device_may_wakeup for times we need to disable it */
	u32			backup_imr;	/* IMR saved during suspend */
	int			break_active;	/* break being received */

	bool			use_dma_rx;	/* enable DMA receiver */
	bool			use_pdc_rx;	/* enable PDC receiver */
	short			pdc_rx_idx;	/* current PDC RX buffer */
	struct atmel_dma_buffer	pdc_rx[2];	/* PDC receier */

	bool			use_dma_tx;     /* enable DMA transmitter */
	bool			use_pdc_tx;	/* enable PDC transmitter */
	struct atmel_dma_buffer	pdc_tx;		/* PDC transmitter */

	spinlock_t			lock_tx;	/* port lock */
	spinlock_t			lock_rx;	/* port lock */
	struct dma_chan			*chan_tx;
	struct dma_chan			*chan_rx;
	struct dma_async_tx_descriptor	*desc_tx;
	struct dma_async_tx_descriptor	*desc_rx;
	dma_cookie_t			cookie_tx;
	dma_cookie_t			cookie_rx;
	struct scatterlist		sg_tx;
	struct scatterlist		sg_rx;
	struct tasklet_struct	tasklet;
	unsigned int		irq_status;
	unsigned int		irq_status_prev;
	unsigned int		status_change;
	unsigned int		tx_len;

	struct circ_buf		rx_ring;

	struct mctrl_gpios	*gpios;
	int			gpio_irq[UART_GPIO_MAX];
	unsigned int		tx_done_mask;
	u32			fifo_size;
	u32			rts_high;
	u32			rts_low;
	bool			ms_irq_enabled;
	bool			is_usart;	/* usart or uart */
	struct timer_list	uart_timer;	/* uart timer */

	bool			suspended;
	unsigned int		pending;
	unsigned int		pending_status;
	spinlock_t		lock_suspended;

	int (*prepare_rx)(struct uart_port *port);
	int (*prepare_tx)(struct uart_port *port);
	void (*schedule_rx)(struct uart_port *port);
	void (*schedule_tx)(struct uart_port *port);
	void (*release_rx)(struct uart_port *port);
	void (*release_tx)(struct uart_port *port);
};

static struct atmel_uart_port atmel_ports[ATMEL_MAX_UART];
static DECLARE_BITMAP(atmel_ports_in_use, ATMEL_MAX_UART);

#ifdef SUPPORT_SYSRQ
static struct console atmel_console;
#endif

#if defined(CONFIG_OF)
static const struct of_device_id atmel_serial_dt_ids[] = {
	{ .compatible = "atmel,at91rm9200-usart" },
	{ .compatible = "atmel,at91sam9260-usart" },
	{ /* sentinel */ }
};

MODULE_DEVICE_TABLE(of, atmel_serial_dt_ids);
#endif

static inline struct atmel_uart_port *
to_atmel_uart_port(struct uart_port *uart)
{
	return container_of(uart, struct atmel_uart_port, uart);
}

static inline u32 atmel_uart_readl(struct uart_port *port, u32 reg)
{
	return __raw_readl(port->membase + reg);
}

static inline void atmel_uart_writel(struct uart_port *port, u32 reg, u32 value)
{
	__raw_writel(value, port->membase + reg);
}

#ifdef CONFIG_AVR32

/* AVR32 cannot handle 8 or 16bit I/O accesses but only 32bit I/O accesses */
static inline u8 atmel_uart_read_char(struct uart_port *port)
{
	return __raw_readl(port->membase + ATMEL_US_RHR);
}

static inline void atmel_uart_write_char(struct uart_port *port, u8 value)
{
	__raw_writel(value, port->membase + ATMEL_US_THR);
}

#else

static inline u8 atmel_uart_read_char(struct uart_port *port)
{
	return __raw_readb(port->membase + ATMEL_US_RHR);
}

static inline void atmel_uart_write_char(struct uart_port *port, u8 value)
{
	__raw_writeb(value, port->membase + ATMEL_US_THR);
}

#endif

#ifdef CONFIG_SERIAL_ATMEL_PDC
static bool atmel_use_pdc_rx(struct uart_port *port)
{
	struct atmel_uart_port *atmel_port = to_atmel_uart_port(port);

	return atmel_port->use_pdc_rx;
}

static bool atmel_use_pdc_tx(struct uart_port *port)
{
	struct atmel_uart_port *atmel_port = to_atmel_uart_port(port);

	return atmel_port->use_pdc_tx;
}
#else
static bool atmel_use_pdc_rx(struct uart_port *port)
{
	return false;
}

static bool atmel_use_pdc_tx(struct uart_port *port)
{
	return false;
}
#endif

static bool atmel_use_dma_tx(struct uart_port *port)
{
	struct atmel_uart_port *atmel_port = to_atmel_uart_port(port);

	return atmel_port->use_dma_tx;
}

static bool atmel_use_dma_rx(struct uart_port *port)
{
	struct atmel_uart_port *atmel_port = to_atmel_uart_port(port);

	return atmel_port->use_dma_rx;
}

static bool atmel_use_fifo(struct uart_port *port)
{
	struct atmel_uart_port *atmel_port = to_atmel_uart_port(port);

	return atmel_port->fifo_size;
}

static unsigned int atmel_get_lines_status(struct uart_port *port)
{
	struct atmel_uart_port *atmel_port = to_atmel_uart_port(port);
	unsigned int status, ret = 0;

	status = atmel_uart_readl(port, ATMEL_US_CSR);

	mctrl_gpio_get(atmel_port->gpios, &ret);

	if (!IS_ERR_OR_NULL(mctrl_gpio_to_gpiod(atmel_port->gpios,
						UART_GPIO_CTS))) {
		if (ret & TIOCM_CTS)
			status &= ~ATMEL_US_CTS;
		else
			status |= ATMEL_US_CTS;
	}

	if (!IS_ERR_OR_NULL(mctrl_gpio_to_gpiod(atmel_port->gpios,
						UART_GPIO_DSR))) {
		if (ret & TIOCM_DSR)
			status &= ~ATMEL_US_DSR;
		else
			status |= ATMEL_US_DSR;
	}

	if (!IS_ERR_OR_NULL(mctrl_gpio_to_gpiod(atmel_port->gpios,
						UART_GPIO_RI))) {
		if (ret & TIOCM_RI)
			status &= ~ATMEL_US_RI;
		else
			status |= ATMEL_US_RI;
	}

	if (!IS_ERR_OR_NULL(mctrl_gpio_to_gpiod(atmel_port->gpios,
						UART_GPIO_DCD))) {
		if (ret & TIOCM_CD)
			status &= ~ATMEL_US_DCD;
		else
			status |= ATMEL_US_DCD;
	}

	return status;
}

/* Enable or disable the rs485 support */
static int atmel_config_rs485(struct uart_port *port,
			      struct serial_rs485 *rs485conf)
{
	struct atmel_uart_port *atmel_port = to_atmel_uart_port(port);
	unsigned int mode;

	/* Disable interrupts */
	atmel_uart_writel(port, ATMEL_US_IDR, atmel_port->tx_done_mask);

	mode = atmel_uart_readl(port, ATMEL_US_MR);

	/* Resetting serial mode to RS232 (0x0) */
	mode &= ~ATMEL_US_USMODE;

	port->rs485 = *rs485conf;

	if (rs485conf->flags & SER_RS485_ENABLED) {
		dev_dbg(port->dev, "Setting UART to RS485\n");
		atmel_port->tx_done_mask = ATMEL_US_TXEMPTY;
		atmel_uart_writel(port, ATMEL_US_TTGR,
				  rs485conf->delay_rts_after_send);
		mode |= ATMEL_US_USMODE_RS485;
	} else {
		dev_dbg(port->dev, "Setting UART to RS232\n");
		if (atmel_use_pdc_tx(port))
			atmel_port->tx_done_mask = ATMEL_US_ENDTX |
				ATMEL_US_TXBUFE;
		else
			atmel_port->tx_done_mask = ATMEL_US_TXRDY;
	}
	atmel_uart_writel(port, ATMEL_US_MR, mode);

	/* Enable interrupts */
	atmel_uart_writel(port, ATMEL_US_IER, atmel_port->tx_done_mask);

	return 0;
}

/*
 * Return TIOCSER_TEMT when transmitter FIFO and Shift register is empty.
 */
static u_int atmel_tx_empty(struct uart_port *port)
{
	return (atmel_uart_readl(port, ATMEL_US_CSR) & ATMEL_US_TXEMPTY) ?
		TIOCSER_TEMT :
		0;
}

/*
 * Set state of the modem control output lines
 */
static void atmel_set_mctrl(struct uart_port *port, u_int mctrl)
{
	unsigned int control = 0;
	unsigned int mode = atmel_uart_readl(port, ATMEL_US_MR);
	unsigned int rts_paused, rts_ready;
	struct atmel_uart_port *atmel_port = to_atmel_uart_port(port);

	/* override mode to RS485 if needed, otherwise keep the current mode */
	if (port->rs485.flags & SER_RS485_ENABLED) {
		atmel_uart_writel(port, ATMEL_US_TTGR,
				  port->rs485.delay_rts_after_send);
		mode &= ~ATMEL_US_USMODE;
		mode |= ATMEL_US_USMODE_RS485;
	}

	/* set the RTS line state according to the mode */
	if ((mode & ATMEL_US_USMODE) == ATMEL_US_USMODE_HWHS) {
		/* force RTS line to high level */
		rts_paused = ATMEL_US_RTSEN;

		/* give the control of the RTS line back to the hardware */
		rts_ready = ATMEL_US_RTSDIS;
	} else {
		/* force RTS line to high level */
		rts_paused = ATMEL_US_RTSDIS;

		/* force RTS line to low level */
		rts_ready = ATMEL_US_RTSEN;
	}

	if (mctrl & TIOCM_RTS)
		control |= rts_ready;
	else
		control |= rts_paused;

	if (mctrl & TIOCM_DTR)
		control |= ATMEL_US_DTREN;
	else
		control |= ATMEL_US_DTRDIS;

	atmel_uart_writel(port, ATMEL_US_CR, control);

	mctrl_gpio_set(atmel_port->gpios, mctrl);

	/* Local loopback mode? */
	mode &= ~ATMEL_US_CHMODE;
	if (mctrl & TIOCM_LOOP)
		mode |= ATMEL_US_CHMODE_LOC_LOOP;
	else
		mode |= ATMEL_US_CHMODE_NORMAL;

	atmel_uart_writel(port, ATMEL_US_MR, mode);
}

/*
 * Get state of the modem control input lines
 */
static u_int atmel_get_mctrl(struct uart_port *port)
{
	struct atmel_uart_port *atmel_port = to_atmel_uart_port(port);
	unsigned int ret = 0, status;

	status = atmel_uart_readl(port, ATMEL_US_CSR);

	/*
	 * The control signals are active low.
	 */
	if (!(status & ATMEL_US_DCD))
		ret |= TIOCM_CD;
	if (!(status & ATMEL_US_CTS))
		ret |= TIOCM_CTS;
	if (!(status & ATMEL_US_DSR))
		ret |= TIOCM_DSR;
	if (!(status & ATMEL_US_RI))
		ret |= TIOCM_RI;

	return mctrl_gpio_get(atmel_port->gpios, &ret);
}

/*
 * Stop transmitting.
 */
static void atmel_stop_tx(struct uart_port *port)
{
	struct atmel_uart_port *atmel_port = to_atmel_uart_port(port);

	if (atmel_use_pdc_tx(port)) {
		/* disable PDC transmit */
		atmel_uart_writel(port, ATMEL_PDC_PTCR, ATMEL_PDC_TXTDIS);
	}
	/* Disable interrupts */
	atmel_uart_writel(port, ATMEL_US_IDR, atmel_port->tx_done_mask);

	if ((port->rs485.flags & SER_RS485_ENABLED) &&
	    !(port->rs485.flags & SER_RS485_RX_DURING_TX))
		atmel_start_rx(port);
}

/*
 * Start transmitting.
 */
static void atmel_start_tx(struct uart_port *port)
{
	struct atmel_uart_port *atmel_port = to_atmel_uart_port(port);

	if (atmel_use_pdc_tx(port) && (atmel_uart_readl(port, ATMEL_PDC_PTSR)
				       & ATMEL_PDC_TXTEN))
		/* The transmitter is already running.  Yes, we
		   really need this.*/
		return;

	if (atmel_use_pdc_tx(port) || atmel_use_dma_tx(port))
		if ((port->rs485.flags & SER_RS485_ENABLED) &&
		    !(port->rs485.flags & SER_RS485_RX_DURING_TX))
			atmel_stop_rx(port);

	if (atmel_use_pdc_tx(port))
		/* re-enable PDC transmit */
		atmel_uart_writel(port, ATMEL_PDC_PTCR, ATMEL_PDC_TXTEN);

	/* Enable interrupts */
	atmel_uart_writel(port, ATMEL_US_IER, atmel_port->tx_done_mask);
}

/*
 * start receiving - port is in process of being opened.
 */
static void atmel_start_rx(struct uart_port *port)
{
	/* reset status and receiver */
	atmel_uart_writel(port, ATMEL_US_CR, ATMEL_US_RSTSTA);

	atmel_uart_writel(port, ATMEL_US_CR, ATMEL_US_RXEN);

	if (atmel_use_pdc_rx(port)) {
		/* enable PDC controller */
		atmel_uart_writel(port, ATMEL_US_IER,
				  ATMEL_US_ENDRX | ATMEL_US_TIMEOUT |
				  port->read_status_mask);
		atmel_uart_writel(port, ATMEL_PDC_PTCR, ATMEL_PDC_RXTEN);
	} else {
		atmel_uart_writel(port, ATMEL_US_IER, ATMEL_US_RXRDY);
	}
}

/*
 * Stop receiving - port is in process of being closed.
 */
static void atmel_stop_rx(struct uart_port *port)
{
	atmel_uart_writel(port, ATMEL_US_CR, ATMEL_US_RXDIS);

	if (atmel_use_pdc_rx(port)) {
		/* disable PDC receive */
		atmel_uart_writel(port, ATMEL_PDC_PTCR, ATMEL_PDC_RXTDIS);
		atmel_uart_writel(port, ATMEL_US_IDR,
				  ATMEL_US_ENDRX | ATMEL_US_TIMEOUT |
				  port->read_status_mask);
	} else {
		atmel_uart_writel(port, ATMEL_US_IDR, ATMEL_US_RXRDY);
	}
}

/*
 * Enable modem status interrupts
 */
static void atmel_enable_ms(struct uart_port *port)
{
	struct atmel_uart_port *atmel_port = to_atmel_uart_port(port);
	uint32_t ier = 0;

	/*
	 * Interrupt should not be enabled twice
	 */
	if (atmel_port->ms_irq_enabled)
		return;

	atmel_port->ms_irq_enabled = true;

	if (atmel_port->gpio_irq[UART_GPIO_CTS] >= 0)
		enable_irq(atmel_port->gpio_irq[UART_GPIO_CTS]);
	else
		ier |= ATMEL_US_CTSIC;

	if (atmel_port->gpio_irq[UART_GPIO_DSR] >= 0)
		enable_irq(atmel_port->gpio_irq[UART_GPIO_DSR]);
	else
		ier |= ATMEL_US_DSRIC;

	if (atmel_port->gpio_irq[UART_GPIO_RI] >= 0)
		enable_irq(atmel_port->gpio_irq[UART_GPIO_RI]);
	else
		ier |= ATMEL_US_RIIC;

	if (atmel_port->gpio_irq[UART_GPIO_DCD] >= 0)
		enable_irq(atmel_port->gpio_irq[UART_GPIO_DCD]);
	else
		ier |= ATMEL_US_DCDIC;

	atmel_uart_writel(port, ATMEL_US_IER, ier);
}

/*
 * Disable modem status interrupts
 */
static void atmel_disable_ms(struct uart_port *port)
{
	struct atmel_uart_port *atmel_port = to_atmel_uart_port(port);
	uint32_t idr = 0;

	/*
	 * Interrupt should not be disabled twice
	 */
	if (!atmel_port->ms_irq_enabled)
		return;

	atmel_port->ms_irq_enabled = false;

	if (atmel_port->gpio_irq[UART_GPIO_CTS] >= 0)
		disable_irq(atmel_port->gpio_irq[UART_GPIO_CTS]);
	else
		idr |= ATMEL_US_CTSIC;

	if (atmel_port->gpio_irq[UART_GPIO_DSR] >= 0)
		disable_irq(atmel_port->gpio_irq[UART_GPIO_DSR]);
	else
		idr |= ATMEL_US_DSRIC;

	if (atmel_port->gpio_irq[UART_GPIO_RI] >= 0)
		disable_irq(atmel_port->gpio_irq[UART_GPIO_RI]);
	else
		idr |= ATMEL_US_RIIC;

	if (atmel_port->gpio_irq[UART_GPIO_DCD] >= 0)
		disable_irq(atmel_port->gpio_irq[UART_GPIO_DCD]);
	else
		idr |= ATMEL_US_DCDIC;

	atmel_uart_writel(port, ATMEL_US_IDR, idr);
}

/*
 * Control the transmission of a break signal
 */
static void atmel_break_ctl(struct uart_port *port, int break_state)
{
	if (break_state != 0)
		/* start break */
		atmel_uart_writel(port, ATMEL_US_CR, ATMEL_US_STTBRK);
	else
		/* stop break */
		atmel_uart_writel(port, ATMEL_US_CR, ATMEL_US_STPBRK);
}

/*
 * Stores the incoming character in the ring buffer
 */
static void
atmel_buffer_rx_char(struct uart_port *port, unsigned int status,
		     unsigned int ch)
{
	struct atmel_uart_port *atmel_port = to_atmel_uart_port(port);
	struct circ_buf *ring = &atmel_port->rx_ring;
	struct atmel_uart_char *c;

	if (!CIRC_SPACE(ring->head, ring->tail, ATMEL_SERIAL_RINGSIZE))
		/* Buffer overflow, ignore char */
		return;

	c = &((struct atmel_uart_char *)ring->buf)[ring->head];
	c->status	= status;
	c->ch		= ch;

	/* Make sure the character is stored before we update head. */
	smp_wmb();

	ring->head = (ring->head + 1) & (ATMEL_SERIAL_RINGSIZE - 1);
}

/*
 * Deal with parity, framing and overrun errors.
 */
static void atmel_pdc_rxerr(struct uart_port *port, unsigned int status)
{
	/* clear error */
	atmel_uart_writel(port, ATMEL_US_CR, ATMEL_US_RSTSTA);

	if (status & ATMEL_US_RXBRK) {
		/* ignore side-effect */
		status &= ~(ATMEL_US_PARE | ATMEL_US_FRAME);
		port->icount.brk++;
	}
	if (status & ATMEL_US_PARE)
		port->icount.parity++;
	if (status & ATMEL_US_FRAME)
		port->icount.frame++;
	if (status & ATMEL_US_OVRE)
		port->icount.overrun++;
}

/*
 * Characters received (called from interrupt handler)
 */
static void atmel_rx_chars(struct uart_port *port)
{
	struct atmel_uart_port *atmel_port = to_atmel_uart_port(port);
	unsigned int status, ch;

	status = atmel_uart_readl(port, ATMEL_US_CSR);
	while (status & ATMEL_US_RXRDY) {
		ch = atmel_uart_read_char(port);

		/*
		 * note that the error handling code is
		 * out of the main execution path
		 */
		if (unlikely(status & (ATMEL_US_PARE | ATMEL_US_FRAME
				       | ATMEL_US_OVRE | ATMEL_US_RXBRK)
			     || atmel_port->break_active)) {

			/* clear error */
			atmel_uart_writel(port, ATMEL_US_CR, ATMEL_US_RSTSTA);

			if (status & ATMEL_US_RXBRK
			    && !atmel_port->break_active) {
				atmel_port->break_active = 1;
				atmel_uart_writel(port, ATMEL_US_IER,
						  ATMEL_US_RXBRK);
			} else {
				/*
				 * This is either the end-of-break
				 * condition or we've received at
				 * least one character without RXBRK
				 * being set. In both cases, the next
				 * RXBRK will indicate start-of-break.
				 */
				atmel_uart_writel(port, ATMEL_US_IDR,
						  ATMEL_US_RXBRK);
				status &= ~ATMEL_US_RXBRK;
				atmel_port->break_active = 0;
			}
		}

		atmel_buffer_rx_char(port, status, ch);
		status = atmel_uart_readl(port, ATMEL_US_CSR);
	}

	tasklet_schedule(&atmel_port->tasklet);
}

/*
 * Transmit characters (called from tasklet with TXRDY interrupt
 * disabled)
 */
static void atmel_tx_chars(struct uart_port *port)
{
	struct circ_buf *xmit = &port->state->xmit;
	struct atmel_uart_port *atmel_port = to_atmel_uart_port(port);

	if (port->x_char &&
	    (atmel_uart_readl(port, ATMEL_US_CSR) & atmel_port->tx_done_mask)) {
		atmel_uart_write_char(port, port->x_char);
		port->icount.tx++;
		port->x_char = 0;
	}
	if (uart_circ_empty(xmit) || uart_tx_stopped(port))
		return;

	while (atmel_uart_readl(port, ATMEL_US_CSR) &
	       atmel_port->tx_done_mask) {
		atmel_uart_write_char(port, xmit->buf[xmit->tail]);
		xmit->tail = (xmit->tail + 1) & (UART_XMIT_SIZE - 1);
		port->icount.tx++;
		if (uart_circ_empty(xmit))
			break;
	}

	if (uart_circ_chars_pending(xmit) < WAKEUP_CHARS)
		uart_write_wakeup(port);

	if (!uart_circ_empty(xmit))
		/* Enable interrupts */
		atmel_uart_writel(port, ATMEL_US_IER,
				  atmel_port->tx_done_mask);
}

static void atmel_complete_tx_dma(void *arg)
{
	struct atmel_uart_port *atmel_port = arg;
	struct uart_port *port = &atmel_port->uart;
	struct circ_buf *xmit = &port->state->xmit;
	struct dma_chan *chan = atmel_port->chan_tx;
	unsigned long flags;

	spin_lock_irqsave(&port->lock, flags);

	if (chan)
		dmaengine_terminate_all(chan);
	xmit->tail += atmel_port->tx_len;
	xmit->tail &= UART_XMIT_SIZE - 1;

	port->icount.tx += atmel_port->tx_len;

	spin_lock_irq(&atmel_port->lock_tx);
	async_tx_ack(atmel_port->desc_tx);
	atmel_port->cookie_tx = -EINVAL;
	atmel_port->desc_tx = NULL;
	spin_unlock_irq(&atmel_port->lock_tx);

	if (uart_circ_chars_pending(xmit) < WAKEUP_CHARS)
		uart_write_wakeup(port);

	/*
	 * xmit is a circular buffer so, if we have just send data from
	 * xmit->tail to the end of xmit->buf, now we have to transmit the
	 * remaining data from the beginning of xmit->buf to xmit->head.
	 */
	if (!uart_circ_empty(xmit))
		tasklet_schedule(&atmel_port->tasklet);

	spin_unlock_irqrestore(&port->lock, flags);
}

static void atmel_release_tx_dma(struct uart_port *port)
{
	struct atmel_uart_port *atmel_port = to_atmel_uart_port(port);
	struct dma_chan *chan = atmel_port->chan_tx;

	if (chan) {
		dmaengine_terminate_all(chan);
		dma_release_channel(chan);
		dma_unmap_sg(port->dev, &atmel_port->sg_tx, 1,
				DMA_TO_DEVICE);
	}

	atmel_port->desc_tx = NULL;
	atmel_port->chan_tx = NULL;
	atmel_port->cookie_tx = -EINVAL;
}

/*
 * Called from tasklet with TXRDY interrupt is disabled.
 */
static void atmel_tx_dma(struct uart_port *port)
{
	struct atmel_uart_port *atmel_port = to_atmel_uart_port(port);
	struct circ_buf *xmit = &port->state->xmit;
	struct dma_chan *chan = atmel_port->chan_tx;
	struct dma_async_tx_descriptor *desc;
	struct scatterlist sgl[2], *sg, *sg_tx = &atmel_port->sg_tx;
	unsigned int tx_len, part1_len, part2_len, sg_len;
	dma_addr_t phys_addr;

	/* Make sure we have an idle channel */
	if (atmel_port->desc_tx != NULL)
		return;

	if (!uart_circ_empty(xmit) && !uart_tx_stopped(port)) {
		/*
		 * DMA is idle now.
		 * Port xmit buffer is already mapped,
		 * and it is one page... Just adjust
		 * offsets and lengths. Since it is a circular buffer,
		 * we have to transmit till the end, and then the rest.
		 * Take the port lock to get a
		 * consistent xmit buffer state.
		 */
		tx_len = CIRC_CNT_TO_END(xmit->head,
					 xmit->tail,
					 UART_XMIT_SIZE);

		if (atmel_port->fifo_size) {
			/* multi data mode */
			part1_len = (tx_len & ~0x3); /* DWORD access */
			part2_len = (tx_len & 0x3); /* BYTE access */
		} else {
			/* single data (legacy) mode */
			part1_len = 0;
			part2_len = tx_len; /* BYTE access only */
		}

		sg_init_table(sgl, 2);
		sg_len = 0;
		phys_addr = sg_dma_address(sg_tx) + xmit->tail;
		if (part1_len) {
			sg = &sgl[sg_len++];
			sg_dma_address(sg) = phys_addr;
			sg_dma_len(sg) = part1_len;

			phys_addr += part1_len;
		}

		if (part2_len) {
			sg = &sgl[sg_len++];
			sg_dma_address(sg) = phys_addr;
			sg_dma_len(sg) = part2_len;
		}

		/*
		 * save tx_len so atmel_complete_tx_dma() will increase
		 * xmit->tail correctly
		 */
		atmel_port->tx_len = tx_len;

		desc = dmaengine_prep_slave_sg(chan,
					       sgl,
					       sg_len,
					       DMA_MEM_TO_DEV,
					       DMA_PREP_INTERRUPT |
					       DMA_CTRL_ACK);
		if (!desc) {
			dev_err(port->dev, "Failed to send via dma!\n");
			return;
		}

		dma_sync_sg_for_device(port->dev, sg_tx, 1, DMA_TO_DEVICE);

		atmel_port->desc_tx = desc;
		desc->callback = atmel_complete_tx_dma;
		desc->callback_param = atmel_port;
		atmel_port->cookie_tx = dmaengine_submit(desc);

	} else {
		if (port->rs485.flags & SER_RS485_ENABLED) {
			/* DMA done, stop TX, start RX for RS485 */
			atmel_start_rx(port);
		}
	}

	if (uart_circ_chars_pending(xmit) < WAKEUP_CHARS)
		uart_write_wakeup(port);
}

static int atmel_prepare_tx_dma(struct uart_port *port)
{
	struct atmel_uart_port *atmel_port = to_atmel_uart_port(port);
	dma_cap_mask_t		mask;
	struct dma_slave_config config;
	int ret, nent;

	dma_cap_zero(mask);
	dma_cap_set(DMA_SLAVE, mask);

	atmel_port->chan_tx = dma_request_slave_channel(port->dev, "tx");
	if (atmel_port->chan_tx == NULL)
		goto chan_err;
	dev_info(port->dev, "using %s for tx DMA transfers\n",
		dma_chan_name(atmel_port->chan_tx));

	spin_lock_init(&atmel_port->lock_tx);
	sg_init_table(&atmel_port->sg_tx, 1);
	/* UART circular tx buffer is an aligned page. */
	BUG_ON(!PAGE_ALIGNED(port->state->xmit.buf));
	sg_set_page(&atmel_port->sg_tx,
			virt_to_page(port->state->xmit.buf),
			UART_XMIT_SIZE,
			(unsigned long)port->state->xmit.buf & ~PAGE_MASK);
	nent = dma_map_sg(port->dev,
				&atmel_port->sg_tx,
				1,
				DMA_TO_DEVICE);

	if (!nent) {
		dev_dbg(port->dev, "need to release resource of dma\n");
		goto chan_err;
	} else {
		dev_dbg(port->dev, "%s: mapped %d@%p to %pad\n", __func__,
			sg_dma_len(&atmel_port->sg_tx),
			port->state->xmit.buf,
			&sg_dma_address(&atmel_port->sg_tx));
	}

	/* Configure the slave DMA */
	memset(&config, 0, sizeof(config));
	config.direction = DMA_MEM_TO_DEV;
	config.dst_addr_width = (atmel_port->fifo_size) ?
				DMA_SLAVE_BUSWIDTH_4_BYTES :
				DMA_SLAVE_BUSWIDTH_1_BYTE;
	config.dst_addr = port->mapbase + ATMEL_US_THR;
	config.dst_maxburst = 1;

	ret = dmaengine_slave_config(atmel_port->chan_tx,
				     &config);
	if (ret) {
		dev_err(port->dev, "DMA tx slave configuration failed\n");
		goto chan_err;
	}

	return 0;

chan_err:
	dev_err(port->dev, "TX channel not available, switch to pio\n");
	atmel_port->use_dma_tx = 0;
	if (atmel_port->chan_tx)
		atmel_release_tx_dma(port);
	return -EINVAL;
}

static void atmel_complete_rx_dma(void *arg)
{
	struct uart_port *port = arg;
	struct atmel_uart_port *atmel_port = to_atmel_uart_port(port);

	tasklet_schedule(&atmel_port->tasklet);
}

static void atmel_release_rx_dma(struct uart_port *port)
{
	struct atmel_uart_port *atmel_port = to_atmel_uart_port(port);
	struct dma_chan *chan = atmel_port->chan_rx;

	if (chan) {
		dmaengine_terminate_all(chan);
		dma_release_channel(chan);
		dma_unmap_sg(port->dev, &atmel_port->sg_rx, 1,
				DMA_FROM_DEVICE);
	}

	atmel_port->desc_rx = NULL;
	atmel_port->chan_rx = NULL;
	atmel_port->cookie_rx = -EINVAL;
}

static void atmel_rx_from_dma(struct uart_port *port)
{
	struct atmel_uart_port *atmel_port = to_atmel_uart_port(port);
	struct tty_port *tport = &port->state->port;
	struct circ_buf *ring = &atmel_port->rx_ring;
	struct dma_chan *chan = atmel_port->chan_rx;
	struct dma_tx_state state;
	enum dma_status dmastat;
	size_t count;


	/* Reset the UART timeout early so that we don't miss one */
	atmel_uart_writel(port, ATMEL_US_CR, ATMEL_US_STTTO);
	dmastat = dmaengine_tx_status(chan,
				atmel_port->cookie_rx,
				&state);
	/* Restart a new tasklet if DMA status is error */
	if (dmastat == DMA_ERROR) {
		dev_dbg(port->dev, "Get residue error, restart tasklet\n");
		atmel_uart_writel(port, ATMEL_US_IER, ATMEL_US_TIMEOUT);
		tasklet_schedule(&atmel_port->tasklet);
		return;
	}

	/* CPU claims ownership of RX DMA buffer */
	dma_sync_sg_for_cpu(port->dev,
			    &atmel_port->sg_rx,
			    1,
			    DMA_FROM_DEVICE);

	/*
	 * ring->head points to the end of data already written by the DMA.
	 * ring->tail points to the beginning of data to be read by the
	 * framework.
	 * The current transfer size should not be larger than the dma buffer
	 * length.
	 */
	ring->head = sg_dma_len(&atmel_port->sg_rx) - state.residue;
	BUG_ON(ring->head > sg_dma_len(&atmel_port->sg_rx));
	/*
	 * At this point ring->head may point to the first byte right after the
	 * last byte of the dma buffer:
	 * 0 <= ring->head <= sg_dma_len(&atmel_port->sg_rx)
	 *
	 * However ring->tail must always points inside the dma buffer:
	 * 0 <= ring->tail <= sg_dma_len(&atmel_port->sg_rx) - 1
	 *
	 * Since we use a ring buffer, we have to handle the case
	 * where head is lower than tail. In such a case, we first read from
	 * tail to the end of the buffer then reset tail.
	 */
	if (ring->head < ring->tail) {
		count = sg_dma_len(&atmel_port->sg_rx) - ring->tail;

		tty_insert_flip_string(tport, ring->buf + ring->tail, count);
		ring->tail = 0;
		port->icount.rx += count;
	}

	/* Finally we read data from tail to head */
	if (ring->tail < ring->head) {
		count = ring->head - ring->tail;

		tty_insert_flip_string(tport, ring->buf + ring->tail, count);
		/* Wrap ring->head if needed */
		if (ring->head >= sg_dma_len(&atmel_port->sg_rx))
			ring->head = 0;
		ring->tail = ring->head;
		port->icount.rx += count;
	}

	/* USART retreives ownership of RX DMA buffer */
	dma_sync_sg_for_device(port->dev,
			       &atmel_port->sg_rx,
			       1,
			       DMA_FROM_DEVICE);

	/*
	 * Drop the lock here since it might end up calling
	 * uart_start(), which takes the lock.
	 */
	spin_unlock(&port->lock);
	tty_flip_buffer_push(tport);
	spin_lock(&port->lock);

	atmel_uart_writel(port, ATMEL_US_IER, ATMEL_US_TIMEOUT);
}

static int atmel_prepare_rx_dma(struct uart_port *port)
{
	struct atmel_uart_port *atmel_port = to_atmel_uart_port(port);
	struct dma_async_tx_descriptor *desc;
	dma_cap_mask_t		mask;
	struct dma_slave_config config;
	struct circ_buf		*ring;
	int ret, nent;

	ring = &atmel_port->rx_ring;

	dma_cap_zero(mask);
	dma_cap_set(DMA_CYCLIC, mask);

	atmel_port->chan_rx = dma_request_slave_channel(port->dev, "rx");
	if (atmel_port->chan_rx == NULL)
		goto chan_err;
	dev_info(port->dev, "using %s for rx DMA transfers\n",
		dma_chan_name(atmel_port->chan_rx));

	spin_lock_init(&atmel_port->lock_rx);
	sg_init_table(&atmel_port->sg_rx, 1);
	/* UART circular rx buffer is an aligned page. */
	BUG_ON(!PAGE_ALIGNED(ring->buf));
	sg_set_page(&atmel_port->sg_rx,
		    virt_to_page(ring->buf),
		    sizeof(struct atmel_uart_char) * ATMEL_SERIAL_RINGSIZE,
		    (unsigned long)ring->buf & ~PAGE_MASK);
	nent = dma_map_sg(port->dev,
			  &atmel_port->sg_rx,
			  1,
			  DMA_FROM_DEVICE);

	if (!nent) {
		dev_dbg(port->dev, "need to release resource of dma\n");
		goto chan_err;
	} else {
		dev_dbg(port->dev, "%s: mapped %d@%p to %pad\n", __func__,
			sg_dma_len(&atmel_port->sg_rx),
			ring->buf,
			&sg_dma_address(&atmel_port->sg_rx));
	}

	/* Configure the slave DMA */
	memset(&config, 0, sizeof(config));
	config.direction = DMA_DEV_TO_MEM;
	config.src_addr_width = DMA_SLAVE_BUSWIDTH_1_BYTE;
	config.src_addr = port->mapbase + ATMEL_US_RHR;
	config.src_maxburst = 1;

	ret = dmaengine_slave_config(atmel_port->chan_rx,
				     &config);
	if (ret) {
		dev_err(port->dev, "DMA rx slave configuration failed\n");
		goto chan_err;
	}
	/*
	 * Prepare a cyclic dma transfer, assign 2 descriptors,
	 * each one is half ring buffer size
	 */
	desc = dmaengine_prep_dma_cyclic(atmel_port->chan_rx,
					 sg_dma_address(&atmel_port->sg_rx),
					 sg_dma_len(&atmel_port->sg_rx),
					 sg_dma_len(&atmel_port->sg_rx)/2,
					 DMA_DEV_TO_MEM,
					 DMA_PREP_INTERRUPT);
	desc->callback = atmel_complete_rx_dma;
	desc->callback_param = port;
	atmel_port->desc_rx = desc;
	atmel_port->cookie_rx = dmaengine_submit(desc);

	return 0;

chan_err:
	dev_err(port->dev, "RX channel not available, switch to pio\n");
	atmel_port->use_dma_rx = 0;
	if (atmel_port->chan_rx)
		atmel_release_rx_dma(port);
	return -EINVAL;
}

static void atmel_uart_timer_callback(unsigned long data)
{
	struct uart_port *port = (void *)data;
	struct atmel_uart_port *atmel_port = to_atmel_uart_port(port);

	tasklet_schedule(&atmel_port->tasklet);
	mod_timer(&atmel_port->uart_timer, jiffies + uart_poll_timeout(port));
}

/*
 * receive interrupt handler.
 */
static void
atmel_handle_receive(struct uart_port *port, unsigned int pending)
{
	struct atmel_uart_port *atmel_port = to_atmel_uart_port(port);

	if (atmel_use_pdc_rx(port)) {
		/*
		 * PDC receive. Just schedule the tasklet and let it
		 * figure out the details.
		 *
		 * TODO: We're not handling error flags correctly at
		 * the moment.
		 */
		if (pending & (ATMEL_US_ENDRX | ATMEL_US_TIMEOUT)) {
			atmel_uart_writel(port, ATMEL_US_IDR,
					  (ATMEL_US_ENDRX | ATMEL_US_TIMEOUT));
			tasklet_schedule(&atmel_port->tasklet);
		}

		if (pending & (ATMEL_US_RXBRK | ATMEL_US_OVRE |
				ATMEL_US_FRAME | ATMEL_US_PARE))
			atmel_pdc_rxerr(port, pending);
	}

	if (atmel_use_dma_rx(port)) {
		if (pending & ATMEL_US_TIMEOUT) {
			atmel_uart_writel(port, ATMEL_US_IDR,
					  ATMEL_US_TIMEOUT);
			tasklet_schedule(&atmel_port->tasklet);
		}
	}

	/* Interrupt receive */
	if (pending & ATMEL_US_RXRDY)
		atmel_rx_chars(port);
	else if (pending & ATMEL_US_RXBRK) {
		/*
		 * End of break detected. If it came along with a
		 * character, atmel_rx_chars will handle it.
		 */
		atmel_uart_writel(port, ATMEL_US_CR, ATMEL_US_RSTSTA);
		atmel_uart_writel(port, ATMEL_US_IDR, ATMEL_US_RXBRK);
		atmel_port->break_active = 0;
	}
}

/*
 * transmit interrupt handler. (Transmit is IRQF_NODELAY safe)
 */
static void
atmel_handle_transmit(struct uart_port *port, unsigned int pending)
{
	struct atmel_uart_port *atmel_port = to_atmel_uart_port(port);

	if (pending & atmel_port->tx_done_mask) {
		/* Either PDC or interrupt transmission */
		atmel_uart_writel(port, ATMEL_US_IDR,
				  atmel_port->tx_done_mask);
		tasklet_schedule(&atmel_port->tasklet);
	}
}

/*
 * status flags interrupt handler.
 */
static void
atmel_handle_status(struct uart_port *port, unsigned int pending,
		    unsigned int status)
{
	struct atmel_uart_port *atmel_port = to_atmel_uart_port(port);

	if (pending & (ATMEL_US_RIIC | ATMEL_US_DSRIC | ATMEL_US_DCDIC
				| ATMEL_US_CTSIC)) {
		atmel_port->irq_status = status;
		atmel_port->status_change = atmel_port->irq_status ^
					    atmel_port->irq_status_prev;
		atmel_port->irq_status_prev = status;
		tasklet_schedule(&atmel_port->tasklet);
	}
}

/*
 * Interrupt handler
 */
static irqreturn_t atmel_interrupt(int irq, void *dev_id)
{
	struct uart_port *port = dev_id;
	struct atmel_uart_port *atmel_port = to_atmel_uart_port(port);
	unsigned int status, pending, mask, pass_counter = 0;
	bool gpio_handled = false;

	spin_lock(&atmel_port->lock_suspended);

	do {
		status = atmel_get_lines_status(port);
		mask = atmel_uart_readl(port, ATMEL_US_IMR);
		pending = status & mask;
		if (!gpio_handled) {
			/*
			 * Dealing with GPIO interrupt
			 */
			if (irq == atmel_port->gpio_irq[UART_GPIO_CTS])
				pending |= ATMEL_US_CTSIC;

			if (irq == atmel_port->gpio_irq[UART_GPIO_DSR])
				pending |= ATMEL_US_DSRIC;

			if (irq == atmel_port->gpio_irq[UART_GPIO_RI])
				pending |= ATMEL_US_RIIC;

			if (irq == atmel_port->gpio_irq[UART_GPIO_DCD])
				pending |= ATMEL_US_DCDIC;

			gpio_handled = true;
		}
		if (!pending)
			break;

		if (atmel_port->suspended) {
			atmel_port->pending |= pending;
			atmel_port->pending_status = status;
			atmel_uart_writel(port, ATMEL_US_IDR, mask);
			pm_system_wakeup();
			break;
		}

		atmel_handle_receive(port, pending);
		atmel_handle_status(port, pending, status);
		atmel_handle_transmit(port, pending);
	} while (pass_counter++ < ATMEL_ISR_PASS_LIMIT);

	spin_unlock(&atmel_port->lock_suspended);

	return pass_counter ? IRQ_HANDLED : IRQ_NONE;
}

static void atmel_release_tx_pdc(struct uart_port *port)
{
	struct atmel_uart_port *atmel_port = to_atmel_uart_port(port);
	struct atmel_dma_buffer *pdc = &atmel_port->pdc_tx;

	dma_unmap_single(port->dev,
			 pdc->dma_addr,
			 pdc->dma_size,
			 DMA_TO_DEVICE);
}

/*
 * Called from tasklet with ENDTX and TXBUFE interrupts disabled.
 */
static void atmel_tx_pdc(struct uart_port *port)
{
	struct atmel_uart_port *atmel_port = to_atmel_uart_port(port);
	struct circ_buf *xmit = &port->state->xmit;
	struct atmel_dma_buffer *pdc = &atmel_port->pdc_tx;
	int count;

	/* nothing left to transmit? */
	if (atmel_uart_readl(port, ATMEL_PDC_TCR))
		return;

	xmit->tail += pdc->ofs;
	xmit->tail &= UART_XMIT_SIZE - 1;

	port->icount.tx += pdc->ofs;
	pdc->ofs = 0;

	/* more to transmit - setup next transfer */

	/* disable PDC transmit */
	atmel_uart_writel(port, ATMEL_PDC_PTCR, ATMEL_PDC_TXTDIS);

	if (!uart_circ_empty(xmit) && !uart_tx_stopped(port)) {
		dma_sync_single_for_device(port->dev,
					   pdc->dma_addr,
					   pdc->dma_size,
					   DMA_TO_DEVICE);

		count = CIRC_CNT_TO_END(xmit->head, xmit->tail, UART_XMIT_SIZE);
		pdc->ofs = count;

		atmel_uart_writel(port, ATMEL_PDC_TPR,
				  pdc->dma_addr + xmit->tail);
		atmel_uart_writel(port, ATMEL_PDC_TCR, count);
		/* re-enable PDC transmit */
		atmel_uart_writel(port, ATMEL_PDC_PTCR, ATMEL_PDC_TXTEN);
		/* Enable interrupts */
		atmel_uart_writel(port, ATMEL_US_IER,
				  atmel_port->tx_done_mask);
	} else {
		if ((port->rs485.flags & SER_RS485_ENABLED) &&
		    !(port->rs485.flags & SER_RS485_RX_DURING_TX)) {
			/* DMA done, stop TX, start RX for RS485 */
			atmel_start_rx(port);
		}
	}

	if (uart_circ_chars_pending(xmit) < WAKEUP_CHARS)
		uart_write_wakeup(port);
}

static int atmel_prepare_tx_pdc(struct uart_port *port)
{
	struct atmel_uart_port *atmel_port = to_atmel_uart_port(port);
	struct atmel_dma_buffer *pdc = &atmel_port->pdc_tx;
	struct circ_buf *xmit = &port->state->xmit;

	pdc->buf = xmit->buf;
	pdc->dma_addr = dma_map_single(port->dev,
					pdc->buf,
					UART_XMIT_SIZE,
					DMA_TO_DEVICE);
	pdc->dma_size = UART_XMIT_SIZE;
	pdc->ofs = 0;

	return 0;
}

static void atmel_rx_from_ring(struct uart_port *port)
{
	struct atmel_uart_port *atmel_port = to_atmel_uart_port(port);
	struct circ_buf *ring = &atmel_port->rx_ring;
	unsigned int flg;
	unsigned int status;

	while (ring->head != ring->tail) {
		struct atmel_uart_char c;

		/* Make sure c is loaded after head. */
		smp_rmb();

		c = ((struct atmel_uart_char *)ring->buf)[ring->tail];

		ring->tail = (ring->tail + 1) & (ATMEL_SERIAL_RINGSIZE - 1);

		port->icount.rx++;
		status = c.status;
		flg = TTY_NORMAL;

		/*
		 * note that the error handling code is
		 * out of the main execution path
		 */
		if (unlikely(status & (ATMEL_US_PARE | ATMEL_US_FRAME
				       | ATMEL_US_OVRE | ATMEL_US_RXBRK))) {
			if (status & ATMEL_US_RXBRK) {
				/* ignore side-effect */
				status &= ~(ATMEL_US_PARE | ATMEL_US_FRAME);

				port->icount.brk++;
				if (uart_handle_break(port))
					continue;
			}
			if (status & ATMEL_US_PARE)
				port->icount.parity++;
			if (status & ATMEL_US_FRAME)
				port->icount.frame++;
			if (status & ATMEL_US_OVRE)
				port->icount.overrun++;

			status &= port->read_status_mask;

			if (status & ATMEL_US_RXBRK)
				flg = TTY_BREAK;
			else if (status & ATMEL_US_PARE)
				flg = TTY_PARITY;
			else if (status & ATMEL_US_FRAME)
				flg = TTY_FRAME;
		}


		if (uart_handle_sysrq_char(port, c.ch))
			continue;

		uart_insert_char(port, status, ATMEL_US_OVRE, c.ch, flg);
	}

	/*
	 * Drop the lock here since it might end up calling
	 * uart_start(), which takes the lock.
	 */
	spin_unlock(&port->lock);
	tty_flip_buffer_push(&port->state->port);
	spin_lock(&port->lock);
}

static void atmel_release_rx_pdc(struct uart_port *port)
{
	struct atmel_uart_port *atmel_port = to_atmel_uart_port(port);
	int i;

	for (i = 0; i < 2; i++) {
		struct atmel_dma_buffer *pdc = &atmel_port->pdc_rx[i];

		dma_unmap_single(port->dev,
				 pdc->dma_addr,
				 pdc->dma_size,
				 DMA_FROM_DEVICE);
		kfree(pdc->buf);
	}
}

static void atmel_rx_from_pdc(struct uart_port *port)
{
	struct atmel_uart_port *atmel_port = to_atmel_uart_port(port);
	struct tty_port *tport = &port->state->port;
	struct atmel_dma_buffer *pdc;
	int rx_idx = atmel_port->pdc_rx_idx;
	unsigned int head;
	unsigned int tail;
	unsigned int count;

	do {
		/* Reset the UART timeout early so that we don't miss one */
		atmel_uart_writel(port, ATMEL_US_CR, ATMEL_US_STTTO);

		pdc = &atmel_port->pdc_rx[rx_idx];
		head = atmel_uart_readl(port, ATMEL_PDC_RPR) - pdc->dma_addr;
		tail = pdc->ofs;

		/* If the PDC has switched buffers, RPR won't contain
		 * any address within the current buffer. Since head
		 * is unsigned, we just need a one-way comparison to
		 * find out.
		 *
		 * In this case, we just need to consume the entire
		 * buffer and resubmit it for DMA. This will clear the
		 * ENDRX bit as well, so that we can safely re-enable
		 * all interrupts below.
		 */
		head = min(head, pdc->dma_size);

		if (likely(head != tail)) {
			dma_sync_single_for_cpu(port->dev, pdc->dma_addr,
					pdc->dma_size, DMA_FROM_DEVICE);

			/*
			 * head will only wrap around when we recycle
			 * the DMA buffer, and when that happens, we
			 * explicitly set tail to 0. So head will
			 * always be greater than tail.
			 */
			count = head - tail;

			tty_insert_flip_string(tport, pdc->buf + pdc->ofs,
						count);

			dma_sync_single_for_device(port->dev, pdc->dma_addr,
					pdc->dma_size, DMA_FROM_DEVICE);

			port->icount.rx += count;
			pdc->ofs = head;
		}

		/*
		 * If the current buffer is full, we need to check if
		 * the next one contains any additional data.
		 */
		if (head >= pdc->dma_size) {
			pdc->ofs = 0;
			atmel_uart_writel(port, ATMEL_PDC_RNPR, pdc->dma_addr);
			atmel_uart_writel(port, ATMEL_PDC_RNCR, pdc->dma_size);

			rx_idx = !rx_idx;
			atmel_port->pdc_rx_idx = rx_idx;
		}
	} while (head >= pdc->dma_size);

	/*
	 * Drop the lock here since it might end up calling
	 * uart_start(), which takes the lock.
	 */
	spin_unlock(&port->lock);
	tty_flip_buffer_push(tport);
	spin_lock(&port->lock);

	atmel_uart_writel(port, ATMEL_US_IER,
			  ATMEL_US_ENDRX | ATMEL_US_TIMEOUT);
}

static int atmel_prepare_rx_pdc(struct uart_port *port)
{
	struct atmel_uart_port *atmel_port = to_atmel_uart_port(port);
	int i;

	for (i = 0; i < 2; i++) {
		struct atmel_dma_buffer *pdc = &atmel_port->pdc_rx[i];

		pdc->buf = kmalloc(PDC_BUFFER_SIZE, GFP_KERNEL);
		if (pdc->buf == NULL) {
			if (i != 0) {
				dma_unmap_single(port->dev,
					atmel_port->pdc_rx[0].dma_addr,
					PDC_BUFFER_SIZE,
					DMA_FROM_DEVICE);
				kfree(atmel_port->pdc_rx[0].buf);
			}
			atmel_port->use_pdc_rx = 0;
			return -ENOMEM;
		}
		pdc->dma_addr = dma_map_single(port->dev,
						pdc->buf,
						PDC_BUFFER_SIZE,
						DMA_FROM_DEVICE);
		pdc->dma_size = PDC_BUFFER_SIZE;
		pdc->ofs = 0;
	}

	atmel_port->pdc_rx_idx = 0;

	atmel_uart_writel(port, ATMEL_PDC_RPR, atmel_port->pdc_rx[0].dma_addr);
	atmel_uart_writel(port, ATMEL_PDC_RCR, PDC_BUFFER_SIZE);

	atmel_uart_writel(port, ATMEL_PDC_RNPR,
			  atmel_port->pdc_rx[1].dma_addr);
	atmel_uart_writel(port, ATMEL_PDC_RNCR, PDC_BUFFER_SIZE);

	return 0;
}

/*
 * tasklet handling tty stuff outside the interrupt handler.
 */
static void atmel_tasklet_func(unsigned long data)
{
	struct uart_port *port = (struct uart_port *)data;
	struct atmel_uart_port *atmel_port = to_atmel_uart_port(port);
	unsigned int status = atmel_port->irq_status;
	unsigned int status_change = atmel_port->status_change;

	/* The interrupt handler does not take the lock */
	spin_lock(&port->lock);

	atmel_port->schedule_tx(port);

	if (status_change & (ATMEL_US_RI | ATMEL_US_DSR
				| ATMEL_US_DCD | ATMEL_US_CTS)) {
		/* TODO: All reads to CSR will clear these interrupts! */
		if (status_change & ATMEL_US_RI)
			port->icount.rng++;
		if (status_change & ATMEL_US_DSR)
			port->icount.dsr++;
		if (status_change & ATMEL_US_DCD)
			uart_handle_dcd_change(port, !(status & ATMEL_US_DCD));
		if (status_change & ATMEL_US_CTS)
			uart_handle_cts_change(port, !(status & ATMEL_US_CTS));

		wake_up_interruptible(&port->state->port.delta_msr_wait);

		atmel_port->status_change = 0;
	}

	atmel_port->schedule_rx(port);

	spin_unlock(&port->lock);
}

static void atmel_init_property(struct atmel_uart_port *atmel_port,
				struct platform_device *pdev)
{
	struct device_node *np = pdev->dev.of_node;
	struct atmel_uart_data *pdata = dev_get_platdata(&pdev->dev);

	if (np) {
		/* DMA/PDC usage specification */
		if (of_get_property(np, "atmel,use-dma-rx", NULL)) {
			if (of_get_property(np, "dmas", NULL)) {
				atmel_port->use_dma_rx  = true;
				atmel_port->use_pdc_rx  = false;
			} else {
				atmel_port->use_dma_rx  = false;
				atmel_port->use_pdc_rx  = true;
			}
		} else {
			atmel_port->use_dma_rx  = false;
			atmel_port->use_pdc_rx  = false;
		}

		if (of_get_property(np, "atmel,use-dma-tx", NULL)) {
			if (of_get_property(np, "dmas", NULL)) {
				atmel_port->use_dma_tx  = true;
				atmel_port->use_pdc_tx  = false;
			} else {
				atmel_port->use_dma_tx  = false;
				atmel_port->use_pdc_tx  = true;
			}
		} else {
			atmel_port->use_dma_tx  = false;
			atmel_port->use_pdc_tx  = false;
		}

	} else {
		atmel_port->use_pdc_rx  = pdata->use_dma_rx;
		atmel_port->use_pdc_tx  = pdata->use_dma_tx;
		atmel_port->use_dma_rx  = false;
		atmel_port->use_dma_tx  = false;
	}

}

static void atmel_init_rs485(struct uart_port *port,
				struct platform_device *pdev)
{
	struct device_node *np = pdev->dev.of_node;
	struct atmel_uart_data *pdata = dev_get_platdata(&pdev->dev);

	if (np) {
		struct serial_rs485 *rs485conf = &port->rs485;
		u32 rs485_delay[2];
		/* rs485 properties */
		if (of_property_read_u32_array(np, "rs485-rts-delay",
					rs485_delay, 2) == 0) {
			rs485conf->delay_rts_before_send = rs485_delay[0];
			rs485conf->delay_rts_after_send = rs485_delay[1];
			rs485conf->flags = 0;
		}

		if (of_get_property(np, "rs485-rx-during-tx", NULL))
			rs485conf->flags |= SER_RS485_RX_DURING_TX;

		if (of_get_property(np, "linux,rs485-enabled-at-boot-time",
								NULL))
			rs485conf->flags |= SER_RS485_ENABLED;
	} else {
		port->rs485       = pdata->rs485;
	}

}

static void atmel_set_ops(struct uart_port *port)
{
	struct atmel_uart_port *atmel_port = to_atmel_uart_port(port);

	if (atmel_use_dma_rx(port)) {
		atmel_port->prepare_rx = &atmel_prepare_rx_dma;
		atmel_port->schedule_rx = &atmel_rx_from_dma;
		atmel_port->release_rx = &atmel_release_rx_dma;
	} else if (atmel_use_pdc_rx(port)) {
		atmel_port->prepare_rx = &atmel_prepare_rx_pdc;
		atmel_port->schedule_rx = &atmel_rx_from_pdc;
		atmel_port->release_rx = &atmel_release_rx_pdc;
	} else {
		atmel_port->prepare_rx = NULL;
		atmel_port->schedule_rx = &atmel_rx_from_ring;
		atmel_port->release_rx = NULL;
	}

	if (atmel_use_dma_tx(port)) {
		atmel_port->prepare_tx = &atmel_prepare_tx_dma;
		atmel_port->schedule_tx = &atmel_tx_dma;
		atmel_port->release_tx = &atmel_release_tx_dma;
	} else if (atmel_use_pdc_tx(port)) {
		atmel_port->prepare_tx = &atmel_prepare_tx_pdc;
		atmel_port->schedule_tx = &atmel_tx_pdc;
		atmel_port->release_tx = &atmel_release_tx_pdc;
	} else {
		atmel_port->prepare_tx = NULL;
		atmel_port->schedule_tx = &atmel_tx_chars;
		atmel_port->release_tx = NULL;
	}
}

/*
 * Get ip name usart or uart
 */
static void atmel_get_ip_name(struct uart_port *port)
{
	struct atmel_uart_port *atmel_port = to_atmel_uart_port(port);
	int name = atmel_uart_readl(port, ATMEL_US_NAME);
	u32 version;
	int usart, uart;
	/* usart and uart ascii */
	usart = 0x55534152;
	uart = 0x44424755;

	atmel_port->is_usart = false;

	if (name == usart) {
		dev_dbg(port->dev, "This is usart\n");
		atmel_port->is_usart = true;
	} else if (name == uart) {
		dev_dbg(port->dev, "This is uart\n");
		atmel_port->is_usart = false;
	} else {
		/* fallback for older SoCs: use version field */
		version = atmel_uart_readl(port, ATMEL_US_VERSION);
		switch (version) {
		case 0x302:
		case 0x10213:
			dev_dbg(port->dev, "This version is usart\n");
			atmel_port->is_usart = true;
			break;
		case 0x203:
		case 0x10202:
			dev_dbg(port->dev, "This version is uart\n");
			atmel_port->is_usart = false;
			break;
		default:
			dev_err(port->dev, "Not supported ip name nor version, set to uart\n");
		}
	}
}

static void atmel_free_gpio_irq(struct uart_port *port)
{
	struct atmel_uart_port *atmel_port = to_atmel_uart_port(port);
	enum mctrl_gpio_idx i;

	for (i = 0; i < UART_GPIO_MAX; i++)
		if (atmel_port->gpio_irq[i] >= 0)
			free_irq(atmel_port->gpio_irq[i], port);
}

static int atmel_request_gpio_irq(struct uart_port *port)
{
	struct atmel_uart_port *atmel_port = to_atmel_uart_port(port);
	int *irq = atmel_port->gpio_irq;
	enum mctrl_gpio_idx i;
	int err = 0;

	for (i = 0; (i < UART_GPIO_MAX) && !err; i++) {
		if (irq[i] < 0)
			continue;

		irq_set_status_flags(irq[i], IRQ_NOAUTOEN);
		err = request_irq(irq[i], atmel_interrupt, IRQ_TYPE_EDGE_BOTH,
				  "atmel_serial", port);
		if (err)
			dev_err(port->dev, "atmel_startup - Can't get %d irq\n",
				irq[i]);
	}

	/*
	 * If something went wrong, rollback.
	 */
	while (err && (--i >= 0))
		if (irq[i] >= 0)
			free_irq(irq[i], port);

	return err;
}

/*
 * Perform initialization and enable port for reception
 */
static int atmel_startup(struct uart_port *port)
{
	struct platform_device *pdev = to_platform_device(port->dev);
	struct atmel_uart_port *atmel_port = to_atmel_uart_port(port);
	struct tty_struct *tty = port->state->port.tty;
	int retval;

	/*
	 * Ensure that no interrupts are enabled otherwise when
	 * request_irq() is called we could get stuck trying to
	 * handle an unexpected interrupt
	 */
	atmel_uart_writel(port, ATMEL_US_IDR, -1);
	atmel_port->ms_irq_enabled = false;

	/*
	 * Allocate the IRQ
	 */
	retval = request_irq(port->irq, atmel_interrupt,
			IRQF_SHARED | IRQF_COND_SUSPEND,
			tty ? tty->name : "atmel_serial", port);
	if (retval) {
		dev_err(port->dev, "atmel_startup - Can't get irq\n");
		return retval;
	}

	/*
	 * Get the GPIO lines IRQ
	 */
	retval = atmel_request_gpio_irq(port);
	if (retval)
		goto free_irq;

	tasklet_enable(&atmel_port->tasklet);

	/*
	 * Initialize DMA (if necessary)
	 */
	atmel_init_property(atmel_port, pdev);
	atmel_set_ops(port);

	if (atmel_port->prepare_rx) {
		retval = atmel_port->prepare_rx(port);
		if (retval < 0)
			atmel_set_ops(port);
	}

	if (atmel_port->prepare_tx) {
		retval = atmel_port->prepare_tx(port);
		if (retval < 0)
			atmel_set_ops(port);
	}

	/*
	 * Enable FIFO when available
	 */
	if (atmel_port->fifo_size) {
		unsigned int txrdym = ATMEL_US_ONE_DATA;
		unsigned int rxrdym = ATMEL_US_ONE_DATA;
		unsigned int fmr;

		atmel_uart_writel(port, ATMEL_US_CR,
				  ATMEL_US_FIFOEN |
				  ATMEL_US_RXFCLR |
				  ATMEL_US_TXFLCLR);

		if (atmel_use_dma_tx(port))
			txrdym = ATMEL_US_FOUR_DATA;

		fmr = ATMEL_US_TXRDYM(txrdym) | ATMEL_US_RXRDYM(rxrdym);
		if (atmel_port->rts_high &&
		    atmel_port->rts_low)
			fmr |=	ATMEL_US_FRTSC |
				ATMEL_US_RXFTHRES(atmel_port->rts_high) |
				ATMEL_US_RXFTHRES2(atmel_port->rts_low);

		atmel_uart_writel(port, ATMEL_US_FMR, fmr);
	}

	/* Save current CSR for comparison in atmel_tasklet_func() */
	atmel_port->irq_status_prev = atmel_get_lines_status(port);
	atmel_port->irq_status = atmel_port->irq_status_prev;

	/*
	 * Finally, enable the serial port
	 */
	atmel_uart_writel(port, ATMEL_US_CR, ATMEL_US_RSTSTA | ATMEL_US_RSTRX);
	/* enable xmit & rcvr */
	atmel_uart_writel(port, ATMEL_US_CR, ATMEL_US_TXEN | ATMEL_US_RXEN);

	setup_timer(&atmel_port->uart_timer,
			atmel_uart_timer_callback,
			(unsigned long)port);

	if (atmel_use_pdc_rx(port)) {
		/* set UART timeout */
		if (!atmel_port->is_usart) {
			mod_timer(&atmel_port->uart_timer,
					jiffies + uart_poll_timeout(port));
		/* set USART timeout */
		} else {
			atmel_uart_writel(port, ATMEL_US_RTOR, PDC_RX_TIMEOUT);
			atmel_uart_writel(port, ATMEL_US_CR, ATMEL_US_STTTO);

			atmel_uart_writel(port, ATMEL_US_IER,
					  ATMEL_US_ENDRX | ATMEL_US_TIMEOUT);
		}
		/* enable PDC controller */
		atmel_uart_writel(port, ATMEL_PDC_PTCR, ATMEL_PDC_RXTEN);
	} else if (atmel_use_dma_rx(port)) {
		/* set UART timeout */
		if (!atmel_port->is_usart) {
			mod_timer(&atmel_port->uart_timer,
					jiffies + uart_poll_timeout(port));
		/* set USART timeout */
		} else {
			atmel_uart_writel(port, ATMEL_US_RTOR, PDC_RX_TIMEOUT);
			atmel_uart_writel(port, ATMEL_US_CR, ATMEL_US_STTTO);

			atmel_uart_writel(port, ATMEL_US_IER,
					  ATMEL_US_TIMEOUT);
		}
	} else {
		/* enable receive only */
		atmel_uart_writel(port, ATMEL_US_IER, ATMEL_US_RXRDY);
	}

	return 0;

free_irq:
	free_irq(port->irq, port);

	return retval;
}

/*
 * Flush any TX data submitted for DMA. Called when the TX circular
 * buffer is reset.
 */
static void atmel_flush_buffer(struct uart_port *port)
{
	struct atmel_uart_port *atmel_port = to_atmel_uart_port(port);

	if (atmel_use_pdc_tx(port)) {
		atmel_uart_writel(port, ATMEL_PDC_TCR, 0);
		atmel_port->pdc_tx.ofs = 0;
	}
}

/*
 * Disable the port
 */
static void atmel_shutdown(struct uart_port *port)
{
	struct atmel_uart_port *atmel_port = to_atmel_uart_port(port);

	/*
	 * Prevent any tasklets being scheduled during
	 * cleanup
	 */
	del_timer_sync(&atmel_port->uart_timer);

	/*
	 * Clear out any scheduled tasklets before
	 * we destroy the buffers
	 */
	tasklet_disable(&atmel_port->tasklet);
	tasklet_kill(&atmel_port->tasklet);

	/*
	 * Ensure everything is stopped and
	 * disable all interrupts, port and break condition.
	 */
	atmel_stop_rx(port);
	atmel_stop_tx(port);

	atmel_uart_writel(port, ATMEL_US_CR, ATMEL_US_RSTSTA);
	atmel_uart_writel(port, ATMEL_US_IDR, -1);


	/*
	 * Shut-down the DMA.
	 */
	if (atmel_port->release_rx)
		atmel_port->release_rx(port);
	if (atmel_port->release_tx)
		atmel_port->release_tx(port);

	/*
	 * Reset ring buffer pointers
	 */
	atmel_port->rx_ring.head = 0;
	atmel_port->rx_ring.tail = 0;

	/*
	 * Free the interrupts
	 */
	free_irq(port->irq, port);
	atmel_free_gpio_irq(port);

	atmel_port->ms_irq_enabled = false;

	atmel_flush_buffer(port);
}

/*
 * Power / Clock management.
 */
static void atmel_serial_pm(struct uart_port *port, unsigned int state,
			    unsigned int oldstate)
{
	struct atmel_uart_port *atmel_port = to_atmel_uart_port(port);

	switch (state) {
	case 0:
		/*
		 * Enable the peripheral clock for this serial port.
		 * This is called on uart_open() or a resume event.
		 */
		clk_prepare_enable(atmel_port->clk);

		/* re-enable interrupts if we disabled some on suspend */
		atmel_uart_writel(port, ATMEL_US_IER, atmel_port->backup_imr);
		break;
	case 3:
		/* Back up the interrupt mask and disable all interrupts */
		atmel_port->backup_imr = atmel_uart_readl(port, ATMEL_US_IMR);
		atmel_uart_writel(port, ATMEL_US_IDR, -1);

		/*
		 * Disable the peripheral clock for this serial port.
		 * This is called on uart_close() or a suspend event.
		 */
		clk_disable_unprepare(atmel_port->clk);
		break;
	default:
		dev_err(port->dev, "atmel_serial: unknown pm %d\n", state);
	}
}

/*
 * Change the port parameters
 */
static void atmel_set_termios(struct uart_port *port, struct ktermios *termios,
			      struct ktermios *old)
{
	struct atmel_uart_port *atmel_port = to_atmel_uart_port(port);
	unsigned long flags;
	unsigned int old_mode, mode, imr, quot, baud;

	/* save the current mode register */
	mode = old_mode = atmel_uart_readl(port, ATMEL_US_MR);

	/* reset the mode, clock divisor, parity, stop bits and data size */
	mode &= ~(ATMEL_US_USCLKS | ATMEL_US_CHRL | ATMEL_US_NBSTOP |
		  ATMEL_US_PAR | ATMEL_US_USMODE);

	baud = uart_get_baud_rate(port, termios, old, 0, port->uartclk / 16);
	quot = uart_get_divisor(port, baud);

	if (quot > 65535) {	/* BRGR is 16-bit, so switch to slower clock */
		quot /= 8;
		mode |= ATMEL_US_USCLKS_MCK_DIV8;
	}

	/* byte size */
	switch (termios->c_cflag & CSIZE) {
	case CS5:
		mode |= ATMEL_US_CHRL_5;
		break;
	case CS6:
		mode |= ATMEL_US_CHRL_6;
		break;
	case CS7:
		mode |= ATMEL_US_CHRL_7;
		break;
	default:
		mode |= ATMEL_US_CHRL_8;
		break;
	}

	/* stop bits */
	if (termios->c_cflag & CSTOPB)
		mode |= ATMEL_US_NBSTOP_2;

	/* parity */
	if (termios->c_cflag & PARENB) {
		/* Mark or Space parity */
		if (termios->c_cflag & CMSPAR) {
			if (termios->c_cflag & PARODD)
				mode |= ATMEL_US_PAR_MARK;
			else
				mode |= ATMEL_US_PAR_SPACE;
		} else if (termios->c_cflag & PARODD)
			mode |= ATMEL_US_PAR_ODD;
		else
			mode |= ATMEL_US_PAR_EVEN;
	} else
		mode |= ATMEL_US_PAR_NONE;

	spin_lock_irqsave(&port->lock, flags);

	port->read_status_mask = ATMEL_US_OVRE;
	if (termios->c_iflag & INPCK)
		port->read_status_mask |= (ATMEL_US_FRAME | ATMEL_US_PARE);
	if (termios->c_iflag & (IGNBRK | BRKINT | PARMRK))
		port->read_status_mask |= ATMEL_US_RXBRK;

	if (atmel_use_pdc_rx(port))
		/* need to enable error interrupts */
		atmel_uart_writel(port, ATMEL_US_IER, port->read_status_mask);

	/*
	 * Characters to ignore
	 */
	port->ignore_status_mask = 0;
	if (termios->c_iflag & IGNPAR)
		port->ignore_status_mask |= (ATMEL_US_FRAME | ATMEL_US_PARE);
	if (termios->c_iflag & IGNBRK) {
		port->ignore_status_mask |= ATMEL_US_RXBRK;
		/*
		 * If we're ignoring parity and break indicators,
		 * ignore overruns too (for real raw support).
		 */
		if (termios->c_iflag & IGNPAR)
			port->ignore_status_mask |= ATMEL_US_OVRE;
	}
	/* TODO: Ignore all characters if CREAD is set.*/

	/* update the per-port timeout */
	uart_update_timeout(port, termios->c_cflag, baud);

	/*
	 * save/disable interrupts. The tty layer will ensure that the
	 * transmitter is empty if requested by the caller, so there's
	 * no need to wait for it here.
	 */
	imr = atmel_uart_readl(port, ATMEL_US_IMR);
	atmel_uart_writel(port, ATMEL_US_IDR, -1);

	/* disable receiver and transmitter */
	atmel_uart_writel(port, ATMEL_US_CR, ATMEL_US_TXDIS | ATMEL_US_RXDIS);

	/* mode */
	if (port->rs485.flags & SER_RS485_ENABLED) {
		atmel_uart_writel(port, ATMEL_US_TTGR,
				  port->rs485.delay_rts_after_send);
		mode |= ATMEL_US_USMODE_RS485;
	} else if (termios->c_cflag & CRTSCTS) {
		/* RS232 with hardware handshake (RTS/CTS) */
<<<<<<< HEAD
		if (atmel_use_dma_rx(port) && !atmel_use_fifo(port)) {
			dev_info(port->dev, "not enabling hardware flow control because DMA is used");
			termios->c_cflag &= ~CRTSCTS;
		} else {
			mode |= ATMEL_US_USMODE_HWHS;
=======
		if (atmel_use_fifo(port) &&
		    !mctrl_gpio_to_gpiod(atmel_port->gpios, UART_GPIO_CTS)) {
			/*
			 * with ATMEL_US_USMODE_HWHS set, the controller will
			 * be able to drive the RTS pin high/low when the RX
			 * FIFO is above RXFTHRES/below RXFTHRES2.
			 * It will also disable the transmitter when the CTS
			 * pin is high.
			 * This mode is not activated if CTS pin is a GPIO
			 * because in this case, the transmitter is always
			 * disabled (there must be an internal pull-up
			 * responsible for this behaviour).
			 * If the RTS pin is a GPIO, the controller won't be
			 * able to drive it according to the FIFO thresholds,
			 * but it will be handled by the driver.
			 */
			mode |= ATMEL_US_USMODE_HWHS;
		} else {
			/*
			 * For platforms without FIFO, the flow control is
			 * handled by the driver.
			 */
			mode |= ATMEL_US_USMODE_NORMAL;
>>>>>>> 572bff2e
		}
	} else {
		/* RS232 without hadware handshake */
		mode |= ATMEL_US_USMODE_NORMAL;
	}

	/* set the mode, clock divisor, parity, stop bits and data size */
	atmel_uart_writel(port, ATMEL_US_MR, mode);

	/*
	 * when switching the mode, set the RTS line state according to the
	 * new mode, otherwise keep the former state
	 */
	if ((old_mode & ATMEL_US_USMODE) != (mode & ATMEL_US_USMODE)) {
		unsigned int rts_state;

		if ((mode & ATMEL_US_USMODE) == ATMEL_US_USMODE_HWHS) {
			/* let the hardware control the RTS line */
			rts_state = ATMEL_US_RTSDIS;
		} else {
			/* force RTS line to low level */
			rts_state = ATMEL_US_RTSEN;
		}

		atmel_uart_writel(port, ATMEL_US_CR, rts_state);
	}

	/* set the baud rate */
	atmel_uart_writel(port, ATMEL_US_BRGR, quot);
	atmel_uart_writel(port, ATMEL_US_CR, ATMEL_US_RSTSTA | ATMEL_US_RSTRX);
	atmel_uart_writel(port, ATMEL_US_CR, ATMEL_US_TXEN | ATMEL_US_RXEN);

	/* restore interrupts */
	atmel_uart_writel(port, ATMEL_US_IER, imr);

	/* CTS flow-control and modem-status interrupts */
	if (UART_ENABLE_MS(port, termios->c_cflag))
		atmel_enable_ms(port);
	else
		atmel_disable_ms(port);

	spin_unlock_irqrestore(&port->lock, flags);
}

static void atmel_set_ldisc(struct uart_port *port, struct ktermios *termios)
{
	if (termios->c_line == N_PPS) {
		port->flags |= UPF_HARDPPS_CD;
		spin_lock_irq(&port->lock);
		atmel_enable_ms(port);
		spin_unlock_irq(&port->lock);
	} else {
		port->flags &= ~UPF_HARDPPS_CD;
		if (!UART_ENABLE_MS(port, termios->c_cflag)) {
			spin_lock_irq(&port->lock);
			atmel_disable_ms(port);
			spin_unlock_irq(&port->lock);
		}
	}
}

/*
 * Return string describing the specified port
 */
static const char *atmel_type(struct uart_port *port)
{
	return (port->type == PORT_ATMEL) ? "ATMEL_SERIAL" : NULL;
}

/*
 * Release the memory region(s) being used by 'port'.
 */
static void atmel_release_port(struct uart_port *port)
{
	struct platform_device *pdev = to_platform_device(port->dev);
	int size = pdev->resource[0].end - pdev->resource[0].start + 1;

	release_mem_region(port->mapbase, size);

	if (port->flags & UPF_IOREMAP) {
		iounmap(port->membase);
		port->membase = NULL;
	}
}

/*
 * Request the memory region(s) being used by 'port'.
 */
static int atmel_request_port(struct uart_port *port)
{
	struct platform_device *pdev = to_platform_device(port->dev);
	int size = pdev->resource[0].end - pdev->resource[0].start + 1;

	if (!request_mem_region(port->mapbase, size, "atmel_serial"))
		return -EBUSY;

	if (port->flags & UPF_IOREMAP) {
		port->membase = ioremap(port->mapbase, size);
		if (port->membase == NULL) {
			release_mem_region(port->mapbase, size);
			return -ENOMEM;
		}
	}

	return 0;
}

/*
 * Configure/autoconfigure the port.
 */
static void atmel_config_port(struct uart_port *port, int flags)
{
	if (flags & UART_CONFIG_TYPE) {
		port->type = PORT_ATMEL;
		atmel_request_port(port);
	}
}

/*
 * Verify the new serial_struct (for TIOCSSERIAL).
 */
static int atmel_verify_port(struct uart_port *port, struct serial_struct *ser)
{
	int ret = 0;
	if (ser->type != PORT_UNKNOWN && ser->type != PORT_ATMEL)
		ret = -EINVAL;
	if (port->irq != ser->irq)
		ret = -EINVAL;
	if (ser->io_type != SERIAL_IO_MEM)
		ret = -EINVAL;
	if (port->uartclk / 16 != ser->baud_base)
		ret = -EINVAL;
	if (port->mapbase != (unsigned long)ser->iomem_base)
		ret = -EINVAL;
	if (port->iobase != ser->port)
		ret = -EINVAL;
	if (ser->hub6 != 0)
		ret = -EINVAL;
	return ret;
}

#ifdef CONFIG_CONSOLE_POLL
static int atmel_poll_get_char(struct uart_port *port)
{
	while (!(atmel_uart_readl(port, ATMEL_US_CSR) & ATMEL_US_RXRDY))
		cpu_relax();

	return atmel_uart_read_char(port);
}

static void atmel_poll_put_char(struct uart_port *port, unsigned char ch)
{
	while (!(atmel_uart_readl(port, ATMEL_US_CSR) & ATMEL_US_TXRDY))
		cpu_relax();

	atmel_uart_write_char(port, ch);
}
#endif

static struct uart_ops atmel_pops = {
	.tx_empty	= atmel_tx_empty,
	.set_mctrl	= atmel_set_mctrl,
	.get_mctrl	= atmel_get_mctrl,
	.stop_tx	= atmel_stop_tx,
	.start_tx	= atmel_start_tx,
	.stop_rx	= atmel_stop_rx,
	.enable_ms	= atmel_enable_ms,
	.break_ctl	= atmel_break_ctl,
	.startup	= atmel_startup,
	.shutdown	= atmel_shutdown,
	.flush_buffer	= atmel_flush_buffer,
	.set_termios	= atmel_set_termios,
	.set_ldisc	= atmel_set_ldisc,
	.type		= atmel_type,
	.release_port	= atmel_release_port,
	.request_port	= atmel_request_port,
	.config_port	= atmel_config_port,
	.verify_port	= atmel_verify_port,
	.pm		= atmel_serial_pm,
#ifdef CONFIG_CONSOLE_POLL
	.poll_get_char	= atmel_poll_get_char,
	.poll_put_char	= atmel_poll_put_char,
#endif
};

/*
 * Configure the port from the platform device resource info.
 */
static int atmel_init_port(struct atmel_uart_port *atmel_port,
				      struct platform_device *pdev)
{
	int ret;
	struct uart_port *port = &atmel_port->uart;
	struct atmel_uart_data *pdata = dev_get_platdata(&pdev->dev);

	atmel_init_property(atmel_port, pdev);
	atmel_set_ops(port);

	atmel_init_rs485(port, pdev);

	port->iotype		= UPIO_MEM;
	port->flags		= UPF_BOOT_AUTOCONF;
	port->ops		= &atmel_pops;
	port->fifosize		= 1;
	port->dev		= &pdev->dev;
	port->mapbase	= pdev->resource[0].start;
	port->irq	= pdev->resource[1].start;
	port->rs485_config	= atmel_config_rs485;

	tasklet_init(&atmel_port->tasklet, atmel_tasklet_func,
			(unsigned long)port);
	tasklet_disable(&atmel_port->tasklet);

	memset(&atmel_port->rx_ring, 0, sizeof(atmel_port->rx_ring));

	if (pdata && pdata->regs) {
		/* Already mapped by setup code */
		port->membase = pdata->regs;
	} else {
		port->flags	|= UPF_IOREMAP;
		port->membase	= NULL;
	}

	/* for console, the clock could already be configured */
	if (!atmel_port->clk) {
		atmel_port->clk = clk_get(&pdev->dev, "usart");
		if (IS_ERR(atmel_port->clk)) {
			ret = PTR_ERR(atmel_port->clk);
			atmel_port->clk = NULL;
			return ret;
		}
		ret = clk_prepare_enable(atmel_port->clk);
		if (ret) {
			clk_put(atmel_port->clk);
			atmel_port->clk = NULL;
			return ret;
		}
		port->uartclk = clk_get_rate(atmel_port->clk);
		clk_disable_unprepare(atmel_port->clk);
		/* only enable clock when USART is in use */
	}

	/* Use TXEMPTY for interrupt when rs485 else TXRDY or ENDTX|TXBUFE */
	if (port->rs485.flags & SER_RS485_ENABLED)
		atmel_port->tx_done_mask = ATMEL_US_TXEMPTY;
	else if (atmel_use_pdc_tx(port)) {
		port->fifosize = PDC_BUFFER_SIZE;
		atmel_port->tx_done_mask = ATMEL_US_ENDTX | ATMEL_US_TXBUFE;
	} else {
		atmel_port->tx_done_mask = ATMEL_US_TXRDY;
	}

	return 0;
}

struct platform_device *atmel_default_console_device;	/* the serial console device */

#ifdef CONFIG_SERIAL_ATMEL_CONSOLE
static void atmel_console_putchar(struct uart_port *port, int ch)
{
	while (!(atmel_uart_readl(port, ATMEL_US_CSR) & ATMEL_US_TXRDY))
		cpu_relax();
	atmel_uart_write_char(port, ch);
}

/*
 * Interrupts are disabled on entering
 */
static void atmel_console_write(struct console *co, const char *s, u_int count)
{
	struct uart_port *port = &atmel_ports[co->index].uart;
	struct atmel_uart_port *atmel_port = to_atmel_uart_port(port);
	unsigned int status, imr;
	unsigned int pdc_tx;

	/*
	 * First, save IMR and then disable interrupts
	 */
	imr = atmel_uart_readl(port, ATMEL_US_IMR);
	atmel_uart_writel(port, ATMEL_US_IDR,
			  ATMEL_US_RXRDY | atmel_port->tx_done_mask);

	/* Store PDC transmit status and disable it */
	pdc_tx = atmel_uart_readl(port, ATMEL_PDC_PTSR) & ATMEL_PDC_TXTEN;
	atmel_uart_writel(port, ATMEL_PDC_PTCR, ATMEL_PDC_TXTDIS);

	uart_console_write(port, s, count, atmel_console_putchar);

	/*
	 * Finally, wait for transmitter to become empty
	 * and restore IMR
	 */
	do {
		status = atmel_uart_readl(port, ATMEL_US_CSR);
	} while (!(status & ATMEL_US_TXRDY));

	/* Restore PDC transmit status */
	if (pdc_tx)
		atmel_uart_writel(port, ATMEL_PDC_PTCR, ATMEL_PDC_TXTEN);

	/* set interrupts back the way they were */
	atmel_uart_writel(port, ATMEL_US_IER, imr);
}

/*
 * If the port was already initialised (eg, by a boot loader),
 * try to determine the current setup.
 */
static void __init atmel_console_get_options(struct uart_port *port, int *baud,
					     int *parity, int *bits)
{
	unsigned int mr, quot;

	/*
	 * If the baud rate generator isn't running, the port wasn't
	 * initialized by the boot loader.
	 */
	quot = atmel_uart_readl(port, ATMEL_US_BRGR) & ATMEL_US_CD;
	if (!quot)
		return;

	mr = atmel_uart_readl(port, ATMEL_US_MR) & ATMEL_US_CHRL;
	if (mr == ATMEL_US_CHRL_8)
		*bits = 8;
	else
		*bits = 7;

	mr = atmel_uart_readl(port, ATMEL_US_MR) & ATMEL_US_PAR;
	if (mr == ATMEL_US_PAR_EVEN)
		*parity = 'e';
	else if (mr == ATMEL_US_PAR_ODD)
		*parity = 'o';

	/*
	 * The serial core only rounds down when matching this to a
	 * supported baud rate. Make sure we don't end up slightly
	 * lower than one of those, as it would make us fall through
	 * to a much lower baud rate than we really want.
	 */
	*baud = port->uartclk / (16 * (quot - 1));
}

static int __init atmel_console_setup(struct console *co, char *options)
{
	int ret;
	struct uart_port *port = &atmel_ports[co->index].uart;
	int baud = 115200;
	int bits = 8;
	int parity = 'n';
	int flow = 'n';

	if (port->membase == NULL) {
		/* Port not initialized yet - delay setup */
		return -ENODEV;
	}

	ret = clk_prepare_enable(atmel_ports[co->index].clk);
	if (ret)
		return ret;

	atmel_uart_writel(port, ATMEL_US_IDR, -1);
	atmel_uart_writel(port, ATMEL_US_CR, ATMEL_US_RSTSTA | ATMEL_US_RSTRX);
	atmel_uart_writel(port, ATMEL_US_CR, ATMEL_US_TXEN | ATMEL_US_RXEN);

	if (options)
		uart_parse_options(options, &baud, &parity, &bits, &flow);
	else
		atmel_console_get_options(port, &baud, &parity, &bits);

	return uart_set_options(port, co, baud, parity, bits, flow);
}

static struct uart_driver atmel_uart;

static struct console atmel_console = {
	.name		= ATMEL_DEVICENAME,
	.write		= atmel_console_write,
	.device		= uart_console_device,
	.setup		= atmel_console_setup,
	.flags		= CON_PRINTBUFFER,
	.index		= -1,
	.data		= &atmel_uart,
};

#define ATMEL_CONSOLE_DEVICE	(&atmel_console)

/*
 * Early console initialization (before VM subsystem initialized).
 */
static int __init atmel_console_init(void)
{
	int ret;
	if (atmel_default_console_device) {
		struct atmel_uart_data *pdata =
			dev_get_platdata(&atmel_default_console_device->dev);
		int id = pdata->num;
		struct atmel_uart_port *port = &atmel_ports[id];

		port->backup_imr = 0;
		port->uart.line = id;

		add_preferred_console(ATMEL_DEVICENAME, id, NULL);
		ret = atmel_init_port(port, atmel_default_console_device);
		if (ret)
			return ret;
		register_console(&atmel_console);
	}

	return 0;
}

console_initcall(atmel_console_init);

/*
 * Late console initialization.
 */
static int __init atmel_late_console_init(void)
{
	if (atmel_default_console_device
	    && !(atmel_console.flags & CON_ENABLED))
		register_console(&atmel_console);

	return 0;
}

core_initcall(atmel_late_console_init);

static inline bool atmel_is_console_port(struct uart_port *port)
{
	return port->cons && port->cons->index == port->line;
}

#else
#define ATMEL_CONSOLE_DEVICE	NULL

static inline bool atmel_is_console_port(struct uart_port *port)
{
	return false;
}
#endif

static struct uart_driver atmel_uart = {
	.owner		= THIS_MODULE,
	.driver_name	= "atmel_serial",
	.dev_name	= ATMEL_DEVICENAME,
	.major		= SERIAL_ATMEL_MAJOR,
	.minor		= MINOR_START,
	.nr		= ATMEL_MAX_UART,
	.cons		= ATMEL_CONSOLE_DEVICE,
};

#ifdef CONFIG_PM
static bool atmel_serial_clk_will_stop(void)
{
#ifdef CONFIG_ARCH_AT91
	return at91_suspend_entering_slow_clock();
#else
	return false;
#endif
}

static int atmel_serial_suspend(struct platform_device *pdev,
				pm_message_t state)
{
	struct uart_port *port = platform_get_drvdata(pdev);
	struct atmel_uart_port *atmel_port = to_atmel_uart_port(port);

	if (atmel_is_console_port(port) && console_suspend_enabled) {
		/* Drain the TX shifter */
		while (!(atmel_uart_readl(port, ATMEL_US_CSR) &
			 ATMEL_US_TXEMPTY))
			cpu_relax();
	}

	/* we can not wake up if we're running on slow clock */
	atmel_port->may_wakeup = device_may_wakeup(&pdev->dev);
	if (atmel_serial_clk_will_stop()) {
		unsigned long flags;

		spin_lock_irqsave(&atmel_port->lock_suspended, flags);
		atmel_port->suspended = true;
		spin_unlock_irqrestore(&atmel_port->lock_suspended, flags);
		device_set_wakeup_enable(&pdev->dev, 0);
	}

	uart_suspend_port(&atmel_uart, port);

	return 0;
}

static int atmel_serial_resume(struct platform_device *pdev)
{
	struct uart_port *port = platform_get_drvdata(pdev);
	struct atmel_uart_port *atmel_port = to_atmel_uart_port(port);
	unsigned long flags;

	spin_lock_irqsave(&atmel_port->lock_suspended, flags);
	if (atmel_port->pending) {
		atmel_handle_receive(port, atmel_port->pending);
		atmel_handle_status(port, atmel_port->pending,
				    atmel_port->pending_status);
		atmel_handle_transmit(port, atmel_port->pending);
		atmel_port->pending = 0;
	}
	atmel_port->suspended = false;
	spin_unlock_irqrestore(&atmel_port->lock_suspended, flags);

	uart_resume_port(&atmel_uart, port);
	device_set_wakeup_enable(&pdev->dev, atmel_port->may_wakeup);

	return 0;
}
#else
#define atmel_serial_suspend NULL
#define atmel_serial_resume NULL
#endif

static int atmel_init_gpios(struct atmel_uart_port *p, struct device *dev)
{
	enum mctrl_gpio_idx i;
	struct gpio_desc *gpiod;

	p->gpios = mctrl_gpio_init_noauto(dev, 0);
	if (IS_ERR(p->gpios))
		return PTR_ERR(p->gpios);

	for (i = 0; i < UART_GPIO_MAX; i++) {
		gpiod = mctrl_gpio_to_gpiod(p->gpios, i);
		if (gpiod && (gpiod_get_direction(gpiod) == GPIOF_DIR_IN))
			p->gpio_irq[i] = gpiod_to_irq(gpiod);
		else
			p->gpio_irq[i] = -EINVAL;
	}

	return 0;
}

static void atmel_serial_probe_fifos(struct atmel_uart_port *port,
				     struct platform_device *pdev)
{
	port->fifo_size = 0;
	port->rts_low = 0;
	port->rts_high = 0;

	if (of_property_read_u32(pdev->dev.of_node,
				 "atmel,fifo-size",
				 &port->fifo_size))
		return;

	if (!port->fifo_size)
		return;

	if (port->fifo_size < ATMEL_MIN_FIFO_SIZE) {
		port->fifo_size = 0;
		dev_err(&pdev->dev, "Invalid FIFO size\n");
		return;
	}

	/*
	 * 0 <= rts_low <= rts_high <= fifo_size
	 * Once their CTS line asserted by the remote peer, some x86 UARTs tend
	 * to flush their internal TX FIFO, commonly up to 16 data, before
	 * actually stopping to send new data. So we try to set the RTS High
	 * Threshold to a reasonably high value respecting this 16 data
	 * empirical rule when possible.
	 */
	port->rts_high = max_t(int, port->fifo_size >> 1,
			       port->fifo_size - ATMEL_RTS_HIGH_OFFSET);
	port->rts_low  = max_t(int, port->fifo_size >> 2,
			       port->fifo_size - ATMEL_RTS_LOW_OFFSET);

	dev_info(&pdev->dev, "Using FIFO (%u data)\n",
		 port->fifo_size);
	dev_dbg(&pdev->dev, "RTS High Threshold : %2u data\n",
		port->rts_high);
	dev_dbg(&pdev->dev, "RTS Low Threshold  : %2u data\n",
		port->rts_low);
}

static int atmel_serial_probe(struct platform_device *pdev)
{
	struct atmel_uart_port *port;
	struct device_node *np = pdev->dev.of_node;
	struct atmel_uart_data *pdata = dev_get_platdata(&pdev->dev);
	void *data;
	int ret = -ENODEV;
	bool rs485_enabled;

	BUILD_BUG_ON(ATMEL_SERIAL_RINGSIZE & (ATMEL_SERIAL_RINGSIZE - 1));

	if (np)
		ret = of_alias_get_id(np, "serial");
	else
		if (pdata)
			ret = pdata->num;

	if (ret < 0)
		/* port id not found in platform data nor device-tree aliases:
		 * auto-enumerate it */
		ret = find_first_zero_bit(atmel_ports_in_use, ATMEL_MAX_UART);

	if (ret >= ATMEL_MAX_UART) {
		ret = -ENODEV;
		goto err;
	}

	if (test_and_set_bit(ret, atmel_ports_in_use)) {
		/* port already in use */
		ret = -EBUSY;
		goto err;
	}

	port = &atmel_ports[ret];
	port->backup_imr = 0;
	port->uart.line = ret;
	atmel_serial_probe_fifos(port, pdev);

	spin_lock_init(&port->lock_suspended);

	ret = atmel_init_gpios(port, &pdev->dev);
	if (ret < 0) {
		dev_err(&pdev->dev, "Failed to initialize GPIOs.");
		goto err_clear_bit;
	}

	ret = atmel_init_port(port, pdev);
	if (ret)
		goto err_clear_bit;

	if (!atmel_use_pdc_rx(&port->uart)) {
		ret = -ENOMEM;
		data = kmalloc(sizeof(struct atmel_uart_char)
				* ATMEL_SERIAL_RINGSIZE, GFP_KERNEL);
		if (!data)
			goto err_alloc_ring;
		port->rx_ring.buf = data;
	}

	rs485_enabled = port->uart.rs485.flags & SER_RS485_ENABLED;

	ret = uart_add_one_port(&atmel_uart, &port->uart);
	if (ret)
		goto err_add_port;

#ifdef CONFIG_SERIAL_ATMEL_CONSOLE
	if (atmel_is_console_port(&port->uart)
			&& ATMEL_CONSOLE_DEVICE->flags & CON_ENABLED) {
		/*
		 * The serial core enabled the clock for us, so undo
		 * the clk_prepare_enable() in atmel_console_setup()
		 */
		clk_disable_unprepare(port->clk);
	}
#endif

	device_init_wakeup(&pdev->dev, 1);
	platform_set_drvdata(pdev, port);

	/*
	 * The peripheral clock has been disabled by atmel_init_port():
	 * enable it before accessing I/O registers
	 */
	clk_prepare_enable(port->clk);

	if (rs485_enabled) {
		atmel_uart_writel(&port->uart, ATMEL_US_MR,
				  ATMEL_US_USMODE_NORMAL);
		atmel_uart_writel(&port->uart, ATMEL_US_CR, ATMEL_US_RTSEN);
	}

	/*
	 * Get port name of usart or uart
	 */
	atmel_get_ip_name(&port->uart);

	/*
	 * The peripheral clock can now safely be disabled till the port
	 * is used
	 */
	clk_disable_unprepare(port->clk);

	return 0;

err_add_port:
	kfree(port->rx_ring.buf);
	port->rx_ring.buf = NULL;
err_alloc_ring:
	if (!atmel_is_console_port(&port->uart)) {
		clk_put(port->clk);
		port->clk = NULL;
	}
err_clear_bit:
	clear_bit(port->uart.line, atmel_ports_in_use);
err:
	return ret;
}

static int atmel_serial_remove(struct platform_device *pdev)
{
	struct uart_port *port = platform_get_drvdata(pdev);
	struct atmel_uart_port *atmel_port = to_atmel_uart_port(port);
	int ret = 0;

	tasklet_kill(&atmel_port->tasklet);

	device_init_wakeup(&pdev->dev, 0);

	ret = uart_remove_one_port(&atmel_uart, port);

	kfree(atmel_port->rx_ring.buf);

	/* "port" is allocated statically, so we shouldn't free it */

	clear_bit(port->line, atmel_ports_in_use);

	clk_put(atmel_port->clk);

	return ret;
}

static struct platform_driver atmel_serial_driver = {
	.probe		= atmel_serial_probe,
	.remove		= atmel_serial_remove,
	.suspend	= atmel_serial_suspend,
	.resume		= atmel_serial_resume,
	.driver		= {
		.name	= "atmel_usart",
		.of_match_table	= of_match_ptr(atmel_serial_dt_ids),
	},
};

static int __init atmel_serial_init(void)
{
	int ret;

	ret = uart_register_driver(&atmel_uart);
	if (ret)
		return ret;

	ret = platform_driver_register(&atmel_serial_driver);
	if (ret)
		uart_unregister_driver(&atmel_uart);

	return ret;
}

static void __exit atmel_serial_exit(void)
{
	platform_driver_unregister(&atmel_serial_driver);
	uart_unregister_driver(&atmel_uart);
}

module_init(atmel_serial_init);
module_exit(atmel_serial_exit);

MODULE_AUTHOR("Rick Bronson");
MODULE_DESCRIPTION("Atmel AT91 / AT32 serial port driver");
MODULE_LICENSE("GPL");
MODULE_ALIAS("platform:atmel_usart");<|MERGE_RESOLUTION|>--- conflicted
+++ resolved
@@ -2179,13 +2179,6 @@
 		mode |= ATMEL_US_USMODE_RS485;
 	} else if (termios->c_cflag & CRTSCTS) {
 		/* RS232 with hardware handshake (RTS/CTS) */
-<<<<<<< HEAD
-		if (atmel_use_dma_rx(port) && !atmel_use_fifo(port)) {
-			dev_info(port->dev, "not enabling hardware flow control because DMA is used");
-			termios->c_cflag &= ~CRTSCTS;
-		} else {
-			mode |= ATMEL_US_USMODE_HWHS;
-=======
 		if (atmel_use_fifo(port) &&
 		    !mctrl_gpio_to_gpiod(atmel_port->gpios, UART_GPIO_CTS)) {
 			/*
@@ -2209,8 +2202,6 @@
 			 * handled by the driver.
 			 */
 			mode |= ATMEL_US_USMODE_NORMAL;
->>>>>>> 572bff2e
-		}
 	} else {
 		/* RS232 without hadware handshake */
 		mode |= ATMEL_US_USMODE_NORMAL;
