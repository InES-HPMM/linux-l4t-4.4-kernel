--- conflicted
+++ resolved
@@ -141,14 +141,12 @@
 	---help---
 	  Sypport for the Marvell PXA SoC.
 
-<<<<<<< HEAD
 config CLK_AS3722
 	tristate "ams AS3722 clock32K driver"
 	depends on MFD_AS3722
 	help
 	  Supports the clocking subsystem of the ams AS3722 PMIC from ams.
 	  This device supports one 32KHz clock.
-=======
 config COMMON_CLK_FREQ_STATS_ACCOUNTING
 	bool "Enable clock frequency stats accounting"
 	depends on COMMON_CLK
@@ -166,7 +164,6 @@
 	---help---
 	 Enabling this option starts the frequency accounting right from
 	 the boot.
->>>>>>> d36c3b70
 
 source "drivers/clk/qcom/Kconfig"
 
