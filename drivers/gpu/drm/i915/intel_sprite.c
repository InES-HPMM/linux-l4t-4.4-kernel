/*
 * Copyright © 2011 Intel Corporation
 *
 * Permission is hereby granted, free of charge, to any person obtaining a
 * copy of this software and associated documentation files (the "Software"),
 * to deal in the Software without restriction, including without limitation
 * the rights to use, copy, modify, merge, publish, distribute, sublicense,
 * and/or sell copies of the Software, and to permit persons to whom the
 * Software is furnished to do so, subject to the following conditions:
 *
 * The above copyright notice and this permission notice (including the next
 * paragraph) shall be included in all copies or substantial portions of the
 * Software.
 *
 * THE SOFTWARE IS PROVIDED "AS IS", WITHOUT WARRANTY OF ANY KIND, EXPRESS OR
 * IMPLIED, INCLUDING BUT NOT LIMITED TO THE WARRANTIES OF MERCHANTABILITY,
 * FITNESS FOR A PARTICULAR PURPOSE AND NONINFRINGEMENT.  IN NO EVENT SHALL
 * THE AUTHORS OR COPYRIGHT HOLDERS BE LIABLE FOR ANY CLAIM, DAMAGES OR OTHER
 * LIABILITY, WHETHER IN AN ACTION OF CONTRACT, TORT OR OTHERWISE, ARISING FROM,
 * OUT OF OR IN CONNECTION WITH THE SOFTWARE OR THE USE OR OTHER DEALINGS IN THE
 * SOFTWARE.
 *
 * Authors:
 *   Jesse Barnes <jbarnes@virtuousgeek.org>
 *
 * New plane/sprite handling.
 *
 * The older chips had a separate interface for programming plane related
 * registers; newer ones are much simpler and we can use the new DRM plane
 * support.
 */
#include <drm/drmP.h>
#include <drm/drm_crtc.h>
#include <drm/drm_fourcc.h>
#include <drm/drm_rect.h>
#include <drm/drm_plane_helper.h>
#include "intel_drv.h"
#include <drm/i915_drm.h>
#include "i915_drv.h"

static bool
format_is_yuv(uint32_t format)
{
	switch (format) {
	case DRM_FORMAT_YUYV:
	case DRM_FORMAT_UYVY:
	case DRM_FORMAT_VYUY:
	case DRM_FORMAT_YVYU:
		return true;
	default:
		return false;
	}
}

static int usecs_to_scanlines(const struct drm_display_mode *mode, int usecs)
{
	/* paranoia */
	if (!mode->crtc_htotal)
		return 1;

	return DIV_ROUND_UP(usecs * mode->crtc_clock, 1000 * mode->crtc_htotal);
}

/**
 * intel_pipe_update_start() - start update of a set of display registers
 * @crtc: the crtc of which the registers are going to be updated
 * @start_vbl_count: vblank counter return pointer used for error checking
 *
 * Mark the start of an update to pipe registers that should be updated
 * atomically regarding vblank. If the next vblank will happens within
 * the next 100 us, this function waits until the vblank passes.
 *
 * After a successful call to this function, interrupts will be disabled
 * until a subsequent call to intel_pipe_update_end(). That is done to
 * avoid random delays. The value written to @start_vbl_count should be
 * supplied to intel_pipe_update_end() for error checking.
 *
 * Return: true if the call was successful
 */
bool intel_pipe_update_start(struct intel_crtc *crtc, uint32_t *start_vbl_count)
{
	struct drm_device *dev = crtc->base.dev;
	const struct drm_display_mode *mode = &crtc->config.adjusted_mode;
	enum pipe pipe = crtc->pipe;
	long timeout = msecs_to_jiffies_timeout(1);
	int scanline, min, max, vblank_start;
	wait_queue_head_t *wq = drm_crtc_vblank_waitqueue(&crtc->base);
	DEFINE_WAIT(wait);

	vblank_start = mode->crtc_vblank_start;
	if (mode->flags & DRM_MODE_FLAG_INTERLACE)
		vblank_start = DIV_ROUND_UP(vblank_start, 2);

	/* FIXME needs to be calibrated sensibly */
	min = vblank_start - usecs_to_scanlines(mode, 100);
	max = vblank_start - 1;

	if (min <= 0 || max <= 0)
		return false;

	if (WARN_ON(drm_vblank_get(dev, pipe)))
		return false;

	local_irq_disable();

	trace_i915_pipe_update_start(crtc, min, max);

	for (;;) {
		/*
		 * prepare_to_wait() has a memory barrier, which guarantees
		 * other CPUs can see the task state update by the time we
		 * read the scanline.
		 */
		prepare_to_wait(wq, &wait, TASK_UNINTERRUPTIBLE);

		scanline = intel_get_crtc_scanline(crtc);
		if (scanline < min || scanline > max)
			break;

		if (timeout <= 0) {
			DRM_ERROR("Potential atomic update failure on pipe %c\n",
				  pipe_name(crtc->pipe));
			break;
		}

		local_irq_enable();

		timeout = schedule_timeout(timeout);

		local_irq_disable();
	}

	finish_wait(wq, &wait);

	drm_vblank_put(dev, pipe);

	*start_vbl_count = dev->driver->get_vblank_counter(dev, pipe);

	trace_i915_pipe_update_vblank_evaded(crtc, min, max, *start_vbl_count);

	return true;
}

/**
 * intel_pipe_update_end() - end update of a set of display registers
 * @crtc: the crtc of which the registers were updated
 * @start_vbl_count: start vblank counter (used for error checking)
 *
 * Mark the end of an update started with intel_pipe_update_start(). This
 * re-enables interrupts and verifies the update was actually completed
 * before a vblank using the value of @start_vbl_count.
 */
void intel_pipe_update_end(struct intel_crtc *crtc, u32 start_vbl_count)
{
	struct drm_device *dev = crtc->base.dev;
	enum pipe pipe = crtc->pipe;
	u32 end_vbl_count = dev->driver->get_vblank_counter(dev, pipe);

	trace_i915_pipe_update_end(crtc, end_vbl_count);

	local_irq_enable();

	if (start_vbl_count != end_vbl_count)
		DRM_ERROR("Atomic update failure on pipe %c (start=%u end=%u)\n",
			  pipe_name(pipe), start_vbl_count, end_vbl_count);
}

static void intel_update_primary_plane(struct intel_crtc *crtc)
{
	struct drm_i915_private *dev_priv = crtc->base.dev->dev_private;
	int reg = DSPCNTR(crtc->plane);

	if (crtc->primary_enabled)
		I915_WRITE(reg, I915_READ(reg) | DISPLAY_PLANE_ENABLE);
	else
		I915_WRITE(reg, I915_READ(reg) & ~DISPLAY_PLANE_ENABLE);
}

static void
skl_update_plane(struct drm_plane *drm_plane, struct drm_crtc *crtc,
		 struct drm_framebuffer *fb,
		 struct drm_i915_gem_object *obj, int crtc_x, int crtc_y,
		 unsigned int crtc_w, unsigned int crtc_h,
		 uint32_t x, uint32_t y,
		 uint32_t src_w, uint32_t src_h)
{
	struct drm_device *dev = drm_plane->dev;
	struct drm_i915_private *dev_priv = dev->dev_private;
	struct intel_plane *intel_plane = to_intel_plane(drm_plane);
	const int pipe = intel_plane->pipe;
	const int plane = intel_plane->plane + 1;
	u32 plane_ctl, stride;
	int pixel_size = drm_format_plane_cpp(fb->pixel_format, 0);

	plane_ctl = I915_READ(PLANE_CTL(pipe, plane));

	/* Mask out pixel format bits in case we change it */
	plane_ctl &= ~PLANE_CTL_FORMAT_MASK;
	plane_ctl &= ~PLANE_CTL_ORDER_RGBX;
	plane_ctl &= ~PLANE_CTL_YUV422_ORDER_MASK;
	plane_ctl &= ~PLANE_CTL_TILED_MASK;
	plane_ctl &= ~PLANE_CTL_ALPHA_MASK;
	plane_ctl &= ~PLANE_CTL_ROTATE_MASK;

	/* Trickle feed has to be enabled */
	plane_ctl &= ~PLANE_CTL_TRICKLE_FEED_DISABLE;

	switch (fb->pixel_format) {
	case DRM_FORMAT_RGB565:
		plane_ctl |= PLANE_CTL_FORMAT_RGB_565;
		break;
	case DRM_FORMAT_XBGR8888:
		plane_ctl |= PLANE_CTL_FORMAT_XRGB_8888 | PLANE_CTL_ORDER_RGBX;
		break;
	case DRM_FORMAT_XRGB8888:
		plane_ctl |= PLANE_CTL_FORMAT_XRGB_8888;
		break;
	/*
	 * XXX: For ARBG/ABGR formats we default to expecting scanout buffers
	 * to be already pre-multiplied. We need to add a knob (or a different
	 * DRM_FORMAT) for user-space to configure that.
	 */
	case DRM_FORMAT_ABGR8888:
		plane_ctl |= PLANE_CTL_FORMAT_XRGB_8888 |
			     PLANE_CTL_ORDER_RGBX |
			     PLANE_CTL_ALPHA_SW_PREMULTIPLY;
		break;
	case DRM_FORMAT_ARGB8888:
		plane_ctl |= PLANE_CTL_FORMAT_XRGB_8888 |
			     PLANE_CTL_ALPHA_SW_PREMULTIPLY;
		break;
	case DRM_FORMAT_YUYV:
		plane_ctl |= PLANE_CTL_FORMAT_YUV422 | PLANE_CTL_YUV422_YUYV;
		break;
	case DRM_FORMAT_YVYU:
		plane_ctl |= PLANE_CTL_FORMAT_YUV422 | PLANE_CTL_YUV422_YVYU;
		break;
	case DRM_FORMAT_UYVY:
		plane_ctl |= PLANE_CTL_FORMAT_YUV422 | PLANE_CTL_YUV422_UYVY;
		break;
	case DRM_FORMAT_VYUY:
		plane_ctl |= PLANE_CTL_FORMAT_YUV422 | PLANE_CTL_YUV422_VYUY;
		break;
	default:
		BUG();
	}

	switch (obj->tiling_mode) {
	case I915_TILING_NONE:
		stride = fb->pitches[0] >> 6;
		break;
	case I915_TILING_X:
		plane_ctl |= PLANE_CTL_TILED_X;
		stride = fb->pitches[0] >> 9;
		break;
	default:
		BUG();
	}
	if (intel_plane->rotation == BIT(DRM_ROTATE_180))
		plane_ctl |= PLANE_CTL_ROTATE_180;

	plane_ctl |= PLANE_CTL_ENABLE;
	plane_ctl |= PLANE_CTL_PIPE_CSC_ENABLE;

	intel_update_sprite_watermarks(drm_plane, crtc, src_w, src_h,
				       pixel_size, true,
				       src_w != crtc_w || src_h != crtc_h);

	/* Sizes are 0 based */
	src_w--;
	src_h--;
	crtc_w--;
	crtc_h--;

	I915_WRITE(PLANE_OFFSET(pipe, plane), (y << 16) | x);
	I915_WRITE(PLANE_STRIDE(pipe, plane), stride);
	I915_WRITE(PLANE_POS(pipe, plane), (crtc_y << 16) | crtc_x);
	I915_WRITE(PLANE_SIZE(pipe, plane), (crtc_h << 16) | crtc_w);
	I915_WRITE(PLANE_CTL(pipe, plane), plane_ctl);
	I915_WRITE(PLANE_SURF(pipe, plane), i915_gem_obj_ggtt_offset(obj));
	POSTING_READ(PLANE_SURF(pipe, plane));
}

static void
skl_disable_plane(struct drm_plane *drm_plane, struct drm_crtc *crtc)
{
	struct drm_device *dev = drm_plane->dev;
	struct drm_i915_private *dev_priv = dev->dev_private;
	struct intel_plane *intel_plane = to_intel_plane(drm_plane);
	const int pipe = intel_plane->pipe;
	const int plane = intel_plane->plane + 1;

	I915_WRITE(PLANE_CTL(pipe, plane),
		   I915_READ(PLANE_CTL(pipe, plane)) & ~PLANE_CTL_ENABLE);

	/* Activate double buffered register update */
	I915_WRITE(PLANE_CTL(pipe, plane), 0);
	POSTING_READ(PLANE_CTL(pipe, plane));

	intel_update_sprite_watermarks(drm_plane, crtc, 0, 0, 0, false, false);
}

static int
skl_update_colorkey(struct drm_plane *drm_plane,
		    struct drm_intel_sprite_colorkey *key)
{
	struct drm_device *dev = drm_plane->dev;
	struct drm_i915_private *dev_priv = dev->dev_private;
	struct intel_plane *intel_plane = to_intel_plane(drm_plane);
	const int pipe = intel_plane->pipe;
	const int plane = intel_plane->plane;
	u32 plane_ctl;

	I915_WRITE(PLANE_KEYVAL(pipe, plane), key->min_value);
	I915_WRITE(PLANE_KEYMAX(pipe, plane), key->max_value);
	I915_WRITE(PLANE_KEYMSK(pipe, plane), key->channel_mask);

	plane_ctl = I915_READ(PLANE_CTL(pipe, plane));
	plane_ctl &= ~PLANE_CTL_KEY_ENABLE_MASK;
	if (key->flags & I915_SET_COLORKEY_DESTINATION)
		plane_ctl |= PLANE_CTL_KEY_ENABLE_DESTINATION;
	else if (key->flags & I915_SET_COLORKEY_SOURCE)
		plane_ctl |= PLANE_CTL_KEY_ENABLE_SOURCE;
	I915_WRITE(PLANE_CTL(pipe, plane), plane_ctl);

	POSTING_READ(PLANE_CTL(pipe, plane));

	return 0;
}

static void
skl_get_colorkey(struct drm_plane *drm_plane,
		 struct drm_intel_sprite_colorkey *key)
{
	struct drm_device *dev = drm_plane->dev;
	struct drm_i915_private *dev_priv = dev->dev_private;
	struct intel_plane *intel_plane = to_intel_plane(drm_plane);
	const int pipe = intel_plane->pipe;
	const int plane = intel_plane->plane;
	u32 plane_ctl;

	key->min_value = I915_READ(PLANE_KEYVAL(pipe, plane));
	key->max_value = I915_READ(PLANE_KEYMAX(pipe, plane));
	key->channel_mask = I915_READ(PLANE_KEYMSK(pipe, plane));

	plane_ctl = I915_READ(PLANE_CTL(pipe, plane));

	switch (plane_ctl & PLANE_CTL_KEY_ENABLE_MASK) {
	case PLANE_CTL_KEY_ENABLE_DESTINATION:
		key->flags = I915_SET_COLORKEY_DESTINATION;
		break;
	case PLANE_CTL_KEY_ENABLE_SOURCE:
		key->flags = I915_SET_COLORKEY_SOURCE;
		break;
	default:
		key->flags = I915_SET_COLORKEY_NONE;
	}
}

static void
chv_update_csc(struct intel_plane *intel_plane, uint32_t format)
{
	struct drm_i915_private *dev_priv = intel_plane->base.dev->dev_private;
	int plane = intel_plane->plane;

	/* Seems RGB data bypasses the CSC always */
	if (!format_is_yuv(format))
		return;

	/*
	 * BT.601 limited range YCbCr -> full range RGB
	 *
	 * |r|   | 6537 4769     0|   |cr  |
	 * |g| = |-3330 4769 -1605| x |y-64|
	 * |b|   |    0 4769  8263|   |cb  |
	 *
	 * Cb and Cr apparently come in as signed already, so no
	 * need for any offset. For Y we need to remove the offset.
	 */
	I915_WRITE(SPCSCYGOFF(plane), SPCSC_OOFF(0) | SPCSC_IOFF(-64));
	I915_WRITE(SPCSCCBOFF(plane), SPCSC_OOFF(0) | SPCSC_IOFF(0));
	I915_WRITE(SPCSCCROFF(plane), SPCSC_OOFF(0) | SPCSC_IOFF(0));

	I915_WRITE(SPCSCC01(plane), SPCSC_C1(4769) | SPCSC_C0(6537));
	I915_WRITE(SPCSCC23(plane), SPCSC_C1(-3330) | SPCSC_C0(0));
	I915_WRITE(SPCSCC45(plane), SPCSC_C1(-1605) | SPCSC_C0(4769));
	I915_WRITE(SPCSCC67(plane), SPCSC_C1(4769) | SPCSC_C0(0));
	I915_WRITE(SPCSCC8(plane), SPCSC_C0(8263));

	I915_WRITE(SPCSCYGICLAMP(plane), SPCSC_IMAX(940) | SPCSC_IMIN(64));
	I915_WRITE(SPCSCCBICLAMP(plane), SPCSC_IMAX(448) | SPCSC_IMIN(-448));
	I915_WRITE(SPCSCCRICLAMP(plane), SPCSC_IMAX(448) | SPCSC_IMIN(-448));

	I915_WRITE(SPCSCYGOCLAMP(plane), SPCSC_OMAX(1023) | SPCSC_OMIN(0));
	I915_WRITE(SPCSCCBOCLAMP(plane), SPCSC_OMAX(1023) | SPCSC_OMIN(0));
	I915_WRITE(SPCSCCROCLAMP(plane), SPCSC_OMAX(1023) | SPCSC_OMIN(0));
}

static void
vlv_update_plane(struct drm_plane *dplane, struct drm_crtc *crtc,
		 struct drm_framebuffer *fb,
		 struct drm_i915_gem_object *obj, int crtc_x, int crtc_y,
		 unsigned int crtc_w, unsigned int crtc_h,
		 uint32_t x, uint32_t y,
		 uint32_t src_w, uint32_t src_h)
{
	struct drm_device *dev = dplane->dev;
	struct drm_i915_private *dev_priv = dev->dev_private;
	struct intel_plane *intel_plane = to_intel_plane(dplane);
	struct intel_crtc *intel_crtc = to_intel_crtc(crtc);
	int pipe = intel_plane->pipe;
	int plane = intel_plane->plane;
	u32 sprctl;
	unsigned long sprsurf_offset, linear_offset;
	int pixel_size = drm_format_plane_cpp(fb->pixel_format, 0);

	sprctl = I915_READ(SPCNTR(pipe, plane));

	/* Mask out pixel format bits in case we change it */
	sprctl &= ~SP_PIXFORMAT_MASK;
	sprctl &= ~SP_YUV_BYTE_ORDER_MASK;
	sprctl &= ~SP_TILED;
	sprctl &= ~SP_ROTATE_180;

	switch (fb->pixel_format) {
	case DRM_FORMAT_YUYV:
		sprctl |= SP_FORMAT_YUV422 | SP_YUV_ORDER_YUYV;
		break;
	case DRM_FORMAT_YVYU:
		sprctl |= SP_FORMAT_YUV422 | SP_YUV_ORDER_YVYU;
		break;
	case DRM_FORMAT_UYVY:
		sprctl |= SP_FORMAT_YUV422 | SP_YUV_ORDER_UYVY;
		break;
	case DRM_FORMAT_VYUY:
		sprctl |= SP_FORMAT_YUV422 | SP_YUV_ORDER_VYUY;
		break;
	case DRM_FORMAT_RGB565:
		sprctl |= SP_FORMAT_BGR565;
		break;
	case DRM_FORMAT_XRGB8888:
		sprctl |= SP_FORMAT_BGRX8888;
		break;
	case DRM_FORMAT_ARGB8888:
		sprctl |= SP_FORMAT_BGRA8888;
		break;
	case DRM_FORMAT_XBGR2101010:
		sprctl |= SP_FORMAT_RGBX1010102;
		break;
	case DRM_FORMAT_ABGR2101010:
		sprctl |= SP_FORMAT_RGBA1010102;
		break;
	case DRM_FORMAT_XBGR8888:
		sprctl |= SP_FORMAT_RGBX8888;
		break;
	case DRM_FORMAT_ABGR8888:
		sprctl |= SP_FORMAT_RGBA8888;
		break;
	default:
		/*
		 * If we get here one of the upper layers failed to filter
		 * out the unsupported plane formats
		 */
		BUG();
		break;
	}

	/*
	 * Enable gamma to match primary/cursor plane behaviour.
	 * FIXME should be user controllable via propertiesa.
	 */
	sprctl |= SP_GAMMA_ENABLE;

	if (obj->tiling_mode != I915_TILING_NONE)
		sprctl |= SP_TILED;

	sprctl |= SP_ENABLE;

	intel_update_sprite_watermarks(dplane, crtc, src_w, src_h,
				       pixel_size, true,
				       src_w != crtc_w || src_h != crtc_h);

	/* Sizes are 0 based */
	src_w--;
	src_h--;
	crtc_w--;
	crtc_h--;

	linear_offset = y * fb->pitches[0] + x * pixel_size;
	sprsurf_offset = intel_gen4_compute_page_offset(&x, &y,
							obj->tiling_mode,
							pixel_size,
							fb->pitches[0]);
	linear_offset -= sprsurf_offset;

	if (intel_plane->rotation == BIT(DRM_ROTATE_180)) {
		sprctl |= SP_ROTATE_180;

		x += src_w;
		y += src_h;
		linear_offset += src_h * fb->pitches[0] + src_w * pixel_size;
	}

	intel_update_primary_plane(intel_crtc);

	if (IS_CHERRYVIEW(dev) && pipe == PIPE_B)
		chv_update_csc(intel_plane, fb->pixel_format);

	I915_WRITE(SPSTRIDE(pipe, plane), fb->pitches[0]);
	I915_WRITE(SPPOS(pipe, plane), (crtc_y << 16) | crtc_x);

	if (obj->tiling_mode != I915_TILING_NONE)
		I915_WRITE(SPTILEOFF(pipe, plane), (y << 16) | x);
	else
		I915_WRITE(SPLINOFF(pipe, plane), linear_offset);

	I915_WRITE(SPCONSTALPHA(pipe, plane), 0);

	I915_WRITE(SPSIZE(pipe, plane), (crtc_h << 16) | crtc_w);
	I915_WRITE(SPCNTR(pipe, plane), sprctl);
	I915_WRITE(SPSURF(pipe, plane), i915_gem_obj_ggtt_offset(obj) +
		   sprsurf_offset);

	intel_flush_primary_plane(dev_priv, intel_crtc->plane);
}

static void
vlv_disable_plane(struct drm_plane *dplane, struct drm_crtc *crtc)
{
	struct drm_device *dev = dplane->dev;
	struct drm_i915_private *dev_priv = dev->dev_private;
	struct intel_plane *intel_plane = to_intel_plane(dplane);
	struct intel_crtc *intel_crtc = to_intel_crtc(crtc);
	int pipe = intel_plane->pipe;
	int plane = intel_plane->plane;

	intel_update_primary_plane(intel_crtc);

	I915_WRITE(SPCNTR(pipe, plane), I915_READ(SPCNTR(pipe, plane)) &
		   ~SP_ENABLE);
	/* Activate double buffered register update */
	I915_WRITE(SPSURF(pipe, plane), 0);

	intel_flush_primary_plane(dev_priv, intel_crtc->plane);

	intel_update_sprite_watermarks(dplane, crtc, 0, 0, 0, false, false);
}

static int
vlv_update_colorkey(struct drm_plane *dplane,
		    struct drm_intel_sprite_colorkey *key)
{
	struct drm_device *dev = dplane->dev;
	struct drm_i915_private *dev_priv = dev->dev_private;
	struct intel_plane *intel_plane = to_intel_plane(dplane);
	int pipe = intel_plane->pipe;
	int plane = intel_plane->plane;
	u32 sprctl;

	if (key->flags & I915_SET_COLORKEY_DESTINATION)
		return -EINVAL;

	I915_WRITE(SPKEYMINVAL(pipe, plane), key->min_value);
	I915_WRITE(SPKEYMAXVAL(pipe, plane), key->max_value);
	I915_WRITE(SPKEYMSK(pipe, plane), key->channel_mask);

	sprctl = I915_READ(SPCNTR(pipe, plane));
	sprctl &= ~SP_SOURCE_KEY;
	if (key->flags & I915_SET_COLORKEY_SOURCE)
		sprctl |= SP_SOURCE_KEY;
	I915_WRITE(SPCNTR(pipe, plane), sprctl);

	POSTING_READ(SPKEYMSK(pipe, plane));

	return 0;
}

static void
vlv_get_colorkey(struct drm_plane *dplane,
		 struct drm_intel_sprite_colorkey *key)
{
	struct drm_device *dev = dplane->dev;
	struct drm_i915_private *dev_priv = dev->dev_private;
	struct intel_plane *intel_plane = to_intel_plane(dplane);
	int pipe = intel_plane->pipe;
	int plane = intel_plane->plane;
	u32 sprctl;

	key->min_value = I915_READ(SPKEYMINVAL(pipe, plane));
	key->max_value = I915_READ(SPKEYMAXVAL(pipe, plane));
	key->channel_mask = I915_READ(SPKEYMSK(pipe, plane));

	sprctl = I915_READ(SPCNTR(pipe, plane));
	if (sprctl & SP_SOURCE_KEY)
		key->flags = I915_SET_COLORKEY_SOURCE;
	else
		key->flags = I915_SET_COLORKEY_NONE;
}

static void
ivb_update_plane(struct drm_plane *plane, struct drm_crtc *crtc,
		 struct drm_framebuffer *fb,
		 struct drm_i915_gem_object *obj, int crtc_x, int crtc_y,
		 unsigned int crtc_w, unsigned int crtc_h,
		 uint32_t x, uint32_t y,
		 uint32_t src_w, uint32_t src_h)
{
	struct drm_device *dev = plane->dev;
	struct drm_i915_private *dev_priv = dev->dev_private;
	struct intel_plane *intel_plane = to_intel_plane(plane);
	struct intel_crtc *intel_crtc = to_intel_crtc(crtc);
	int pipe = intel_plane->pipe;
	u32 sprctl, sprscale = 0;
	unsigned long sprsurf_offset, linear_offset;
	int pixel_size = drm_format_plane_cpp(fb->pixel_format, 0);

	sprctl = I915_READ(SPRCTL(pipe));

	/* Mask out pixel format bits in case we change it */
	sprctl &= ~SPRITE_PIXFORMAT_MASK;
	sprctl &= ~SPRITE_RGB_ORDER_RGBX;
	sprctl &= ~SPRITE_YUV_BYTE_ORDER_MASK;
	sprctl &= ~SPRITE_TILED;
	sprctl &= ~SPRITE_ROTATE_180;

	switch (fb->pixel_format) {
	case DRM_FORMAT_XBGR8888:
		sprctl |= SPRITE_FORMAT_RGBX888 | SPRITE_RGB_ORDER_RGBX;
		break;
	case DRM_FORMAT_XRGB8888:
		sprctl |= SPRITE_FORMAT_RGBX888;
		break;
	case DRM_FORMAT_YUYV:
		sprctl |= SPRITE_FORMAT_YUV422 | SPRITE_YUV_ORDER_YUYV;
		break;
	case DRM_FORMAT_YVYU:
		sprctl |= SPRITE_FORMAT_YUV422 | SPRITE_YUV_ORDER_YVYU;
		break;
	case DRM_FORMAT_UYVY:
		sprctl |= SPRITE_FORMAT_YUV422 | SPRITE_YUV_ORDER_UYVY;
		break;
	case DRM_FORMAT_VYUY:
		sprctl |= SPRITE_FORMAT_YUV422 | SPRITE_YUV_ORDER_VYUY;
		break;
	default:
		BUG();
	}

	/*
	 * Enable gamma to match primary/cursor plane behaviour.
	 * FIXME should be user controllable via propertiesa.
	 */
	sprctl |= SPRITE_GAMMA_ENABLE;

	if (obj->tiling_mode != I915_TILING_NONE)
		sprctl |= SPRITE_TILED;

	if (IS_HASWELL(dev) || IS_BROADWELL(dev))
		sprctl &= ~SPRITE_TRICKLE_FEED_DISABLE;
	else
		sprctl |= SPRITE_TRICKLE_FEED_DISABLE;

	sprctl |= SPRITE_ENABLE;

	if (IS_HASWELL(dev) || IS_BROADWELL(dev))
		sprctl |= SPRITE_PIPE_CSC_ENABLE;

	intel_update_sprite_watermarks(plane, crtc, src_w, src_h, pixel_size,
				       true,
				       src_w != crtc_w || src_h != crtc_h);

	/* Sizes are 0 based */
	src_w--;
	src_h--;
	crtc_w--;
	crtc_h--;

	if (crtc_w != src_w || crtc_h != src_h)
		sprscale = SPRITE_SCALE_ENABLE | (src_w << 16) | src_h;

	linear_offset = y * fb->pitches[0] + x * pixel_size;
	sprsurf_offset =
		intel_gen4_compute_page_offset(&x, &y, obj->tiling_mode,
					       pixel_size, fb->pitches[0]);
	linear_offset -= sprsurf_offset;

	if (intel_plane->rotation == BIT(DRM_ROTATE_180)) {
		sprctl |= SPRITE_ROTATE_180;

		/* HSW and BDW does this automagically in hardware */
		if (!IS_HASWELL(dev) && !IS_BROADWELL(dev)) {
			x += src_w;
			y += src_h;
			linear_offset += src_h * fb->pitches[0] +
				src_w * pixel_size;
		}
	}

	intel_update_primary_plane(intel_crtc);

	I915_WRITE(SPRSTRIDE(pipe), fb->pitches[0]);
	I915_WRITE(SPRPOS(pipe), (crtc_y << 16) | crtc_x);

	/* HSW consolidates SPRTILEOFF and SPRLINOFF into a single SPROFFSET
	 * register */
	if (IS_HASWELL(dev) || IS_BROADWELL(dev))
		I915_WRITE(SPROFFSET(pipe), (y << 16) | x);
	else if (obj->tiling_mode != I915_TILING_NONE)
		I915_WRITE(SPRTILEOFF(pipe), (y << 16) | x);
	else
		I915_WRITE(SPRLINOFF(pipe), linear_offset);

	I915_WRITE(SPRSIZE(pipe), (crtc_h << 16) | crtc_w);
	if (intel_plane->can_scale)
		I915_WRITE(SPRSCALE(pipe), sprscale);
	I915_WRITE(SPRCTL(pipe), sprctl);
	I915_WRITE(SPRSURF(pipe),
		   i915_gem_obj_ggtt_offset(obj) + sprsurf_offset);

	intel_flush_primary_plane(dev_priv, intel_crtc->plane);
}

static void
ivb_disable_plane(struct drm_plane *plane, struct drm_crtc *crtc)
{
	struct drm_device *dev = plane->dev;
	struct drm_i915_private *dev_priv = dev->dev_private;
	struct intel_plane *intel_plane = to_intel_plane(plane);
	struct intel_crtc *intel_crtc = to_intel_crtc(crtc);
	int pipe = intel_plane->pipe;

	intel_update_primary_plane(intel_crtc);

	I915_WRITE(SPRCTL(pipe), I915_READ(SPRCTL(pipe)) & ~SPRITE_ENABLE);
	/* Can't leave the scaler enabled... */
	if (intel_plane->can_scale)
		I915_WRITE(SPRSCALE(pipe), 0);
	/* Activate double buffered register update */
	I915_WRITE(SPRSURF(pipe), 0);

	intel_flush_primary_plane(dev_priv, intel_crtc->plane);

	/*
	 * Avoid underruns when disabling the sprite.
	 * FIXME remove once watermark updates are done properly.
	 */
	intel_crtc->atomic.wait_vblank = true;
	intel_crtc->atomic.update_sprite_watermarks |= (1 << drm_plane_index(plane));
}

static int
ivb_update_colorkey(struct drm_plane *plane,
		    struct drm_intel_sprite_colorkey *key)
{
	struct drm_device *dev = plane->dev;
	struct drm_i915_private *dev_priv = dev->dev_private;
	struct intel_plane *intel_plane;
	u32 sprctl;
	int ret = 0;

	intel_plane = to_intel_plane(plane);

	I915_WRITE(SPRKEYVAL(intel_plane->pipe), key->min_value);
	I915_WRITE(SPRKEYMAX(intel_plane->pipe), key->max_value);
	I915_WRITE(SPRKEYMSK(intel_plane->pipe), key->channel_mask);

	sprctl = I915_READ(SPRCTL(intel_plane->pipe));
	sprctl &= ~(SPRITE_SOURCE_KEY | SPRITE_DEST_KEY);
	if (key->flags & I915_SET_COLORKEY_DESTINATION)
		sprctl |= SPRITE_DEST_KEY;
	else if (key->flags & I915_SET_COLORKEY_SOURCE)
		sprctl |= SPRITE_SOURCE_KEY;
	I915_WRITE(SPRCTL(intel_plane->pipe), sprctl);

	POSTING_READ(SPRKEYMSK(intel_plane->pipe));

	return ret;
}

static void
ivb_get_colorkey(struct drm_plane *plane, struct drm_intel_sprite_colorkey *key)
{
	struct drm_device *dev = plane->dev;
	struct drm_i915_private *dev_priv = dev->dev_private;
	struct intel_plane *intel_plane;
	u32 sprctl;

	intel_plane = to_intel_plane(plane);

	key->min_value = I915_READ(SPRKEYVAL(intel_plane->pipe));
	key->max_value = I915_READ(SPRKEYMAX(intel_plane->pipe));
	key->channel_mask = I915_READ(SPRKEYMSK(intel_plane->pipe));
	key->flags = 0;

	sprctl = I915_READ(SPRCTL(intel_plane->pipe));

	if (sprctl & SPRITE_DEST_KEY)
		key->flags = I915_SET_COLORKEY_DESTINATION;
	else if (sprctl & SPRITE_SOURCE_KEY)
		key->flags = I915_SET_COLORKEY_SOURCE;
	else
		key->flags = I915_SET_COLORKEY_NONE;
}

static void
ilk_update_plane(struct drm_plane *plane, struct drm_crtc *crtc,
		 struct drm_framebuffer *fb,
		 struct drm_i915_gem_object *obj, int crtc_x, int crtc_y,
		 unsigned int crtc_w, unsigned int crtc_h,
		 uint32_t x, uint32_t y,
		 uint32_t src_w, uint32_t src_h)
{
	struct drm_device *dev = plane->dev;
	struct drm_i915_private *dev_priv = dev->dev_private;
	struct intel_plane *intel_plane = to_intel_plane(plane);
	struct intel_crtc *intel_crtc = to_intel_crtc(crtc);
	int pipe = intel_plane->pipe;
	unsigned long dvssurf_offset, linear_offset;
	u32 dvscntr, dvsscale;
	int pixel_size = drm_format_plane_cpp(fb->pixel_format, 0);

	dvscntr = I915_READ(DVSCNTR(pipe));

	/* Mask out pixel format bits in case we change it */
	dvscntr &= ~DVS_PIXFORMAT_MASK;
	dvscntr &= ~DVS_RGB_ORDER_XBGR;
	dvscntr &= ~DVS_YUV_BYTE_ORDER_MASK;
	dvscntr &= ~DVS_TILED;
	dvscntr &= ~DVS_ROTATE_180;

	switch (fb->pixel_format) {
	case DRM_FORMAT_XBGR8888:
		dvscntr |= DVS_FORMAT_RGBX888 | DVS_RGB_ORDER_XBGR;
		break;
	case DRM_FORMAT_XRGB8888:
		dvscntr |= DVS_FORMAT_RGBX888;
		break;
	case DRM_FORMAT_YUYV:
		dvscntr |= DVS_FORMAT_YUV422 | DVS_YUV_ORDER_YUYV;
		break;
	case DRM_FORMAT_YVYU:
		dvscntr |= DVS_FORMAT_YUV422 | DVS_YUV_ORDER_YVYU;
		break;
	case DRM_FORMAT_UYVY:
		dvscntr |= DVS_FORMAT_YUV422 | DVS_YUV_ORDER_UYVY;
		break;
	case DRM_FORMAT_VYUY:
		dvscntr |= DVS_FORMAT_YUV422 | DVS_YUV_ORDER_VYUY;
		break;
	default:
		BUG();
	}

	/*
	 * Enable gamma to match primary/cursor plane behaviour.
	 * FIXME should be user controllable via propertiesa.
	 */
	dvscntr |= DVS_GAMMA_ENABLE;

	if (obj->tiling_mode != I915_TILING_NONE)
		dvscntr |= DVS_TILED;

	if (IS_GEN6(dev))
		dvscntr |= DVS_TRICKLE_FEED_DISABLE; /* must disable */
	dvscntr |= DVS_ENABLE;

	intel_update_sprite_watermarks(plane, crtc, src_w, src_h,
				       pixel_size, true,
				       src_w != crtc_w || src_h != crtc_h);

	/* Sizes are 0 based */
	src_w--;
	src_h--;
	crtc_w--;
	crtc_h--;

	dvsscale = 0;
	if (crtc_w != src_w || crtc_h != src_h)
		dvsscale = DVS_SCALE_ENABLE | (src_w << 16) | src_h;

	linear_offset = y * fb->pitches[0] + x * pixel_size;
	dvssurf_offset =
		intel_gen4_compute_page_offset(&x, &y, obj->tiling_mode,
					       pixel_size, fb->pitches[0]);
	linear_offset -= dvssurf_offset;

	if (intel_plane->rotation == BIT(DRM_ROTATE_180)) {
		dvscntr |= DVS_ROTATE_180;

		x += src_w;
		y += src_h;
		linear_offset += src_h * fb->pitches[0] + src_w * pixel_size;
	}

	intel_update_primary_plane(intel_crtc);

	I915_WRITE(DVSSTRIDE(pipe), fb->pitches[0]);
	I915_WRITE(DVSPOS(pipe), (crtc_y << 16) | crtc_x);

	if (obj->tiling_mode != I915_TILING_NONE)
		I915_WRITE(DVSTILEOFF(pipe), (y << 16) | x);
	else
		I915_WRITE(DVSLINOFF(pipe), linear_offset);

	I915_WRITE(DVSSIZE(pipe), (crtc_h << 16) | crtc_w);
	I915_WRITE(DVSSCALE(pipe), dvsscale);
	I915_WRITE(DVSCNTR(pipe), dvscntr);
	I915_WRITE(DVSSURF(pipe),
		   i915_gem_obj_ggtt_offset(obj) + dvssurf_offset);

	intel_flush_primary_plane(dev_priv, intel_crtc->plane);
}

static void
ilk_disable_plane(struct drm_plane *plane, struct drm_crtc *crtc)
{
	struct drm_device *dev = plane->dev;
	struct drm_i915_private *dev_priv = dev->dev_private;
	struct intel_plane *intel_plane = to_intel_plane(plane);
	struct intel_crtc *intel_crtc = to_intel_crtc(crtc);
	int pipe = intel_plane->pipe;

	intel_update_primary_plane(intel_crtc);

	I915_WRITE(DVSCNTR(pipe), I915_READ(DVSCNTR(pipe)) & ~DVS_ENABLE);
	/* Disable the scaler */
	I915_WRITE(DVSSCALE(pipe), 0);
	/* Flush double buffered register updates */
	I915_WRITE(DVSSURF(pipe), 0);

	intel_flush_primary_plane(dev_priv, intel_crtc->plane);

	/*
	 * Avoid underruns when disabling the sprite.
	 * FIXME remove once watermark updates are done properly.
	 */
	intel_crtc->atomic.wait_vblank = true;
	intel_crtc->atomic.update_sprite_watermarks |= (1 << drm_plane_index(plane));
}

/**
 * intel_post_enable_primary - Perform operations after enabling primary plane
 * @crtc: the CRTC whose primary plane was just enabled
 *
 * Performs potentially sleeping operations that must be done after the primary
 * plane is enabled, such as updating FBC and IPS.  Note that this may be
 * called due to an explicit primary plane update, or due to an implicit
 * re-enable that is caused when a sprite plane is updated to no longer
 * completely hide the primary plane.
 */
void
intel_post_enable_primary(struct drm_crtc *crtc)
{
	struct drm_device *dev = crtc->dev;
	struct intel_crtc *intel_crtc = to_intel_crtc(crtc);

	/*
	 * BDW signals flip done immediately if the plane
	 * is disabled, even if the plane enable is already
	 * armed to occur at the next vblank :(
	 */
	if (IS_BROADWELL(dev))
		intel_wait_for_vblank(dev, intel_crtc->pipe);

	/*
	 * FIXME IPS should be fine as long as one plane is
	 * enabled, but in practice it seems to have problems
	 * when going from primary only to sprite only and vice
	 * versa.
	 */
	hsw_enable_ips(intel_crtc);

	mutex_lock(&dev->struct_mutex);
	intel_fbc_update(dev);
	mutex_unlock(&dev->struct_mutex);
}

/**
 * intel_pre_disable_primary - Perform operations before disabling primary plane
 * @crtc: the CRTC whose primary plane is to be disabled
 *
 * Performs potentially sleeping operations that must be done before the
 * primary plane is enabled, such as updating FBC and IPS.  Note that this may
 * be called due to an explicit primary plane update, or due to an implicit
 * disable that is caused when a sprite plane completely hides the primary
 * plane.
 */
void
intel_pre_disable_primary(struct drm_crtc *crtc)
{
	struct drm_device *dev = crtc->dev;
	struct drm_i915_private *dev_priv = dev->dev_private;
	struct intel_crtc *intel_crtc = to_intel_crtc(crtc);

	mutex_lock(&dev->struct_mutex);
	if (dev_priv->fbc.plane == intel_crtc->plane)
		intel_fbc_disable(dev);
	mutex_unlock(&dev->struct_mutex);

	/*
	 * FIXME IPS should be fine as long as one plane is
	 * enabled, but in practice it seems to have problems
	 * when going from primary only to sprite only and vice
	 * versa.
	 */
	hsw_disable_ips(intel_crtc);
}

static int
ilk_update_colorkey(struct drm_plane *plane,
		    struct drm_intel_sprite_colorkey *key)
{
	struct drm_device *dev = plane->dev;
	struct drm_i915_private *dev_priv = dev->dev_private;
	struct intel_plane *intel_plane;
	u32 dvscntr;
	int ret = 0;

	intel_plane = to_intel_plane(plane);

	I915_WRITE(DVSKEYVAL(intel_plane->pipe), key->min_value);
	I915_WRITE(DVSKEYMAX(intel_plane->pipe), key->max_value);
	I915_WRITE(DVSKEYMSK(intel_plane->pipe), key->channel_mask);

	dvscntr = I915_READ(DVSCNTR(intel_plane->pipe));
	dvscntr &= ~(DVS_SOURCE_KEY | DVS_DEST_KEY);
	if (key->flags & I915_SET_COLORKEY_DESTINATION)
		dvscntr |= DVS_DEST_KEY;
	else if (key->flags & I915_SET_COLORKEY_SOURCE)
		dvscntr |= DVS_SOURCE_KEY;
	I915_WRITE(DVSCNTR(intel_plane->pipe), dvscntr);

	POSTING_READ(DVSKEYMSK(intel_plane->pipe));

	return ret;
}

static void
ilk_get_colorkey(struct drm_plane *plane, struct drm_intel_sprite_colorkey *key)
{
	struct drm_device *dev = plane->dev;
	struct drm_i915_private *dev_priv = dev->dev_private;
	struct intel_plane *intel_plane;
	u32 dvscntr;

	intel_plane = to_intel_plane(plane);

	key->min_value = I915_READ(DVSKEYVAL(intel_plane->pipe));
	key->max_value = I915_READ(DVSKEYMAX(intel_plane->pipe));
	key->channel_mask = I915_READ(DVSKEYMSK(intel_plane->pipe));
	key->flags = 0;

	dvscntr = I915_READ(DVSCNTR(intel_plane->pipe));

	if (dvscntr & DVS_DEST_KEY)
		key->flags = I915_SET_COLORKEY_DESTINATION;
	else if (dvscntr & DVS_SOURCE_KEY)
		key->flags = I915_SET_COLORKEY_SOURCE;
	else
		key->flags = I915_SET_COLORKEY_NONE;
}

static bool colorkey_enabled(struct intel_plane *intel_plane)
{
	struct drm_intel_sprite_colorkey key;

	intel_plane->get_colorkey(&intel_plane->base, &key);

	return key.flags != I915_SET_COLORKEY_NONE;
}

static int
intel_check_sprite_plane(struct drm_plane *plane,
			 struct intel_plane_state *state)
{
	struct intel_crtc *intel_crtc = to_intel_crtc(state->base.crtc);
	struct intel_plane *intel_plane = to_intel_plane(plane);
	struct drm_framebuffer *fb = state->base.fb;
	struct drm_i915_gem_object *obj = intel_fb_obj(fb);
	int crtc_x, crtc_y;
	unsigned int crtc_w, crtc_h;
	uint32_t src_x, src_y, src_w, src_h;
	struct drm_rect *src = &state->src;
	struct drm_rect *dst = &state->dst;
	const struct drm_rect *clip = &state->clip;
	int hscale, vscale;
	int max_scale, min_scale;
	int pixel_size;

<<<<<<< HEAD
	if (!fb) {
		state->visible = false;
		return 0;
=======
	intel_crtc = intel_crtc ? intel_crtc : to_intel_crtc(plane->crtc);

	if (!fb) {
		state->visible = false;
		goto finish;
>>>>>>> 0a0c0018
	}

	/* Don't modify another pipe's plane */
	if (intel_plane->pipe != intel_crtc->pipe) {
		DRM_DEBUG_KMS("Wrong plane <-> crtc mapping\n");
		return -EINVAL;
	}

	/* FIXME check all gen limits */
	if (fb->width < 3 || fb->height < 3 || fb->pitches[0] > 16384) {
		DRM_DEBUG_KMS("Unsuitable framebuffer for plane\n");
		return -EINVAL;
	}

	/* Sprite planes can be linear or x-tiled surfaces */
	switch (obj->tiling_mode) {
		case I915_TILING_NONE:
		case I915_TILING_X:
			break;
		default:
			DRM_DEBUG_KMS("Unsupported tiling mode\n");
			return -EINVAL;
	}

	/*
	 * FIXME the following code does a bunch of fuzzy adjustments to the
	 * coordinates and sizes. We probably need some way to decide whether
	 * more strict checking should be done instead.
	 */
	max_scale = intel_plane->max_downscale << 16;
	min_scale = intel_plane->can_scale ? 1 : (1 << 16);

	drm_rect_rotate(src, fb->width << 16, fb->height << 16,
			intel_plane->rotation);

	hscale = drm_rect_calc_hscale_relaxed(src, dst, min_scale, max_scale);
	BUG_ON(hscale < 0);

	vscale = drm_rect_calc_vscale_relaxed(src, dst, min_scale, max_scale);
	BUG_ON(vscale < 0);

	state->visible =  drm_rect_clip_scaled(src, dst, clip, hscale, vscale);

	crtc_x = dst->x1;
	crtc_y = dst->y1;
	crtc_w = drm_rect_width(dst);
	crtc_h = drm_rect_height(dst);

	if (state->visible) {
		/* check again in case clipping clamped the results */
		hscale = drm_rect_calc_hscale(src, dst, min_scale, max_scale);
		if (hscale < 0) {
			DRM_DEBUG_KMS("Horizontal scaling factor out of limits\n");
			drm_rect_debug_print(src, true);
			drm_rect_debug_print(dst, false);

			return hscale;
		}

		vscale = drm_rect_calc_vscale(src, dst, min_scale, max_scale);
		if (vscale < 0) {
			DRM_DEBUG_KMS("Vertical scaling factor out of limits\n");
			drm_rect_debug_print(src, true);
			drm_rect_debug_print(dst, false);

			return vscale;
		}

		/* Make the source viewport size an exact multiple of the scaling factors. */
		drm_rect_adjust_size(src,
				     drm_rect_width(dst) * hscale - drm_rect_width(src),
				     drm_rect_height(dst) * vscale - drm_rect_height(src));

		drm_rect_rotate_inv(src, fb->width << 16, fb->height << 16,
				    intel_plane->rotation);

		/* sanity check to make sure the src viewport wasn't enlarged */
		WARN_ON(src->x1 < (int) state->base.src_x ||
			src->y1 < (int) state->base.src_y ||
			src->x2 > (int) state->base.src_x + state->base.src_w ||
			src->y2 > (int) state->base.src_y + state->base.src_h);

		/*
		 * Hardware doesn't handle subpixel coordinates.
		 * Adjust to (macro)pixel boundary, but be careful not to
		 * increase the source viewport size, because that could
		 * push the downscaling factor out of bounds.
		 */
		src_x = src->x1 >> 16;
		src_w = drm_rect_width(src) >> 16;
		src_y = src->y1 >> 16;
		src_h = drm_rect_height(src) >> 16;

		if (format_is_yuv(fb->pixel_format)) {
			src_x &= ~1;
			src_w &= ~1;

			/*
			 * Must keep src and dst the
			 * same if we can't scale.
			 */
			if (!intel_plane->can_scale)
				crtc_w &= ~1;

			if (crtc_w == 0)
				state->visible = false;
		}
	}

	/* Check size restrictions when scaling */
	if (state->visible && (src_w != crtc_w || src_h != crtc_h)) {
		unsigned int width_bytes;

		WARN_ON(!intel_plane->can_scale);

		/* FIXME interlacing min height is 6 */

		if (crtc_w < 3 || crtc_h < 3)
			state->visible = false;

		if (src_w < 3 || src_h < 3)
			state->visible = false;

		pixel_size = drm_format_plane_cpp(fb->pixel_format, 0);
		width_bytes = ((src_x * pixel_size) & 63) +
					src_w * pixel_size;

		if (src_w > 2048 || src_h > 2048 ||
		    width_bytes > 4096 || fb->pitches[0] > 4096) {
			DRM_DEBUG_KMS("Source dimensions exceed hardware limits\n");
			return -EINVAL;
		}
	}

	if (state->visible) {
		src->x1 = src_x;
		src->x2 = src_x + src_w;
		src->y1 = src_y;
		src->y2 = src_y + src_h;
	}

	dst->x1 = crtc_x;
	dst->x2 = crtc_x + crtc_w;
	dst->y1 = crtc_y;
	dst->y2 = crtc_y + crtc_h;

finish:
	/*
	 * If the sprite is completely covering the primary plane,
	 * we can disable the primary and save power.
	 */
	state->hides_primary = fb != NULL && drm_rect_equals(dst, clip) &&
		!colorkey_enabled(intel_plane);
	WARN_ON(state->hides_primary && !state->visible && intel_crtc->active);

<<<<<<< HEAD
=======
	if (intel_crtc->active) {
		if (intel_crtc->primary_enabled == state->hides_primary)
			intel_crtc->atomic.wait_for_flips = true;

		if (intel_crtc->primary_enabled && state->hides_primary)
			intel_crtc->atomic.pre_disable_primary = true;

		intel_crtc->atomic.fb_bits |=
			INTEL_FRONTBUFFER_SPRITE(intel_crtc->pipe);

		if (!intel_crtc->primary_enabled && !state->hides_primary)
			intel_crtc->atomic.post_enable_primary = true;
	}

	return 0;
}

>>>>>>> 0a0c0018
static void
intel_commit_sprite_plane(struct drm_plane *plane,
			  struct intel_plane_state *state)
{
<<<<<<< HEAD
	struct drm_device *dev = plane->dev;
	struct drm_crtc *crtc = state->base.crtc;
	struct intel_crtc *intel_crtc = to_intel_crtc(crtc);
	struct intel_plane *intel_plane = to_intel_plane(plane);
	enum pipe pipe = intel_crtc->pipe;
=======
	struct drm_crtc *crtc = state->base.crtc;
	struct intel_crtc *intel_crtc;
	struct intel_plane *intel_plane = to_intel_plane(plane);
>>>>>>> 0a0c0018
	struct drm_framebuffer *fb = state->base.fb;
	struct drm_i915_gem_object *obj = intel_fb_obj(fb);
	int crtc_x, crtc_y;
	unsigned int crtc_w, crtc_h;
	uint32_t src_x, src_y, src_w, src_h;

<<<<<<< HEAD
	/*
	 * 'prepare' is never called when plane is being disabled, so we need
	 * to handle frontbuffer tracking here
	 */
	if (!fb) {
		mutex_lock(&dev->struct_mutex);
		i915_gem_track_fb(intel_fb_obj(plane->fb), NULL,
				  INTEL_FRONTBUFFER_SPRITE(pipe));
		mutex_unlock(&dev->struct_mutex);
	}

	/*
	 * If the sprite is completely covering the primary plane,
	 * we can disable the primary and save power.
	 */
	primary_enabled = !drm_rect_equals(dst, clip) || colorkey_enabled(intel_plane);
	WARN_ON(!primary_enabled && !state->visible && intel_crtc->active);

	intel_plane->crtc_x = state->orig_dst.x1;
	intel_plane->crtc_y = state->orig_dst.y1;
	intel_plane->crtc_w = drm_rect_width(&state->orig_dst);
	intel_plane->crtc_h = drm_rect_height(&state->orig_dst);
	intel_plane->src_x = state->orig_src.x1;
	intel_plane->src_y = state->orig_src.y1;
	intel_plane->src_w = drm_rect_width(&state->orig_src);
	intel_plane->src_h = drm_rect_height(&state->orig_src);
=======
	crtc = crtc ? crtc : plane->crtc;
	intel_crtc = to_intel_crtc(crtc);

	plane->fb = state->base.fb;
>>>>>>> 0a0c0018
	intel_plane->obj = obj;

	if (intel_crtc->active) {
		intel_crtc->primary_enabled = !state->hides_primary;

		if (state->visible) {
			crtc_x = state->dst.x1;
			crtc_y = state->dst.y1;
			crtc_w = drm_rect_width(&state->dst);
			crtc_h = drm_rect_height(&state->dst);
			src_x = state->src.x1;
			src_y = state->src.y1;
			src_w = drm_rect_width(&state->src);
			src_h = drm_rect_height(&state->src);
			intel_plane->update_plane(plane, crtc, fb, obj,
						  crtc_x, crtc_y, crtc_w, crtc_h,
						  src_x, src_y, src_w, src_h);
		} else {
			intel_plane->disable_plane(plane, crtc);
		}
<<<<<<< HEAD


		intel_frontbuffer_flip(dev, INTEL_FRONTBUFFER_SPRITE(pipe));

		if (!primary_was_enabled && primary_enabled)
			intel_post_enable_primary(crtc);
	}
}

static void intel_destroy_plane(struct drm_plane *plane)
{
	struct intel_plane *intel_plane = to_intel_plane(plane);
	intel_disable_plane(plane);
	drm_plane_cleanup(plane);
	kfree(intel_plane);
}

=======
	}
}

>>>>>>> 0a0c0018
int intel_sprite_set_colorkey(struct drm_device *dev, void *data,
			      struct drm_file *file_priv)
{
	struct drm_intel_sprite_colorkey *set = data;
	struct drm_plane *plane;
	struct intel_plane *intel_plane;
	int ret = 0;

	if (!drm_core_check_feature(dev, DRIVER_MODESET))
		return -ENODEV;

	/* Make sure we don't try to enable both src & dest simultaneously */
	if ((set->flags & (I915_SET_COLORKEY_DESTINATION | I915_SET_COLORKEY_SOURCE)) == (I915_SET_COLORKEY_DESTINATION | I915_SET_COLORKEY_SOURCE))
		return -EINVAL;

	drm_modeset_lock_all(dev);

	plane = drm_plane_find(dev, set->plane_id);
	if (!plane) {
		ret = -ENOENT;
		goto out_unlock;
	}

	intel_plane = to_intel_plane(plane);
	ret = intel_plane->update_colorkey(plane, set);

out_unlock:
	drm_modeset_unlock_all(dev);
	return ret;
}

int intel_sprite_get_colorkey(struct drm_device *dev, void *data,
			      struct drm_file *file_priv)
{
	struct drm_intel_sprite_colorkey *get = data;
	struct drm_plane *plane;
	struct intel_plane *intel_plane;
	int ret = 0;

	if (!drm_core_check_feature(dev, DRIVER_MODESET))
		return -ENODEV;

	drm_modeset_lock_all(dev);

	plane = drm_plane_find(dev, get->plane_id);
	if (!plane) {
		ret = -ENOENT;
		goto out_unlock;
	}

	intel_plane = to_intel_plane(plane);
	intel_plane->get_colorkey(plane, get);

out_unlock:
	drm_modeset_unlock_all(dev);
	return ret;
}

int intel_plane_set_property(struct drm_plane *plane,
			     struct drm_property *prop,
			     uint64_t val)
{
	struct drm_device *dev = plane->dev;
	struct intel_plane *intel_plane = to_intel_plane(plane);
	uint64_t old_val;
	int ret = -ENOENT;

	if (prop == dev->mode_config.rotation_property) {
		/* exactly one rotation angle please */
		if (hweight32(val & 0xf) != 1)
			return -EINVAL;

		if (intel_plane->rotation == val)
			return 0;

		old_val = intel_plane->rotation;
		intel_plane->rotation = val;
		ret = intel_plane_restore(plane);
		if (ret)
			intel_plane->rotation = old_val;
	}

	return ret;
}

int intel_plane_restore(struct drm_plane *plane)
{
	if (!plane->crtc || !plane->fb)
		return 0;

	return plane->funcs->update_plane(plane, plane->crtc, plane->fb,
<<<<<<< HEAD
				  intel_plane->crtc_x, intel_plane->crtc_y,
				  intel_plane->crtc_w, intel_plane->crtc_h,
				  intel_plane->src_x, intel_plane->src_y,
				  intel_plane->src_w, intel_plane->src_h);
}

static const struct drm_plane_funcs intel_plane_funcs = {
	.update_plane = intel_update_plane,
	.disable_plane = intel_disable_plane,
	.destroy = intel_destroy_plane,
=======
				  plane->state->crtc_x, plane->state->crtc_y,
				  plane->state->crtc_w, plane->state->crtc_h,
				  plane->state->src_x, plane->state->src_y,
				  plane->state->src_w, plane->state->src_h);
}

static const struct drm_plane_funcs intel_sprite_plane_funcs = {
	.update_plane = drm_plane_helper_update,
	.disable_plane = drm_plane_helper_disable,
	.destroy = intel_plane_destroy,
>>>>>>> 0a0c0018
	.set_property = intel_plane_set_property,
	.atomic_duplicate_state = intel_plane_duplicate_state,
	.atomic_destroy_state = intel_plane_destroy_state,
};

static uint32_t ilk_plane_formats[] = {
	DRM_FORMAT_XRGB8888,
	DRM_FORMAT_YUYV,
	DRM_FORMAT_YVYU,
	DRM_FORMAT_UYVY,
	DRM_FORMAT_VYUY,
};

static uint32_t snb_plane_formats[] = {
	DRM_FORMAT_XBGR8888,
	DRM_FORMAT_XRGB8888,
	DRM_FORMAT_YUYV,
	DRM_FORMAT_YVYU,
	DRM_FORMAT_UYVY,
	DRM_FORMAT_VYUY,
};

static uint32_t vlv_plane_formats[] = {
	DRM_FORMAT_RGB565,
	DRM_FORMAT_ABGR8888,
	DRM_FORMAT_ARGB8888,
	DRM_FORMAT_XBGR8888,
	DRM_FORMAT_XRGB8888,
	DRM_FORMAT_XBGR2101010,
	DRM_FORMAT_ABGR2101010,
	DRM_FORMAT_YUYV,
	DRM_FORMAT_YVYU,
	DRM_FORMAT_UYVY,
	DRM_FORMAT_VYUY,
};

static uint32_t skl_plane_formats[] = {
	DRM_FORMAT_RGB565,
	DRM_FORMAT_ABGR8888,
	DRM_FORMAT_ARGB8888,
	DRM_FORMAT_XBGR8888,
	DRM_FORMAT_XRGB8888,
	DRM_FORMAT_YUYV,
	DRM_FORMAT_YVYU,
	DRM_FORMAT_UYVY,
	DRM_FORMAT_VYUY,
};

int
intel_plane_init(struct drm_device *dev, enum pipe pipe, int plane)
{
	struct intel_plane *intel_plane;
	unsigned long possible_crtcs;
	const uint32_t *plane_formats;
	int num_plane_formats;
	int ret;

	if (INTEL_INFO(dev)->gen < 5)
		return -ENODEV;

	intel_plane = kzalloc(sizeof(*intel_plane), GFP_KERNEL);
	if (!intel_plane)
		return -ENOMEM;

	intel_plane->base.state =
		intel_plane_duplicate_state(&intel_plane->base);
	if (intel_plane->base.state == NULL) {
		kfree(intel_plane);
		return -ENOMEM;
	}

	switch (INTEL_INFO(dev)->gen) {
	case 5:
	case 6:
		intel_plane->can_scale = true;
		intel_plane->max_downscale = 16;
		intel_plane->update_plane = ilk_update_plane;
		intel_plane->disable_plane = ilk_disable_plane;
		intel_plane->update_colorkey = ilk_update_colorkey;
		intel_plane->get_colorkey = ilk_get_colorkey;

		if (IS_GEN6(dev)) {
			plane_formats = snb_plane_formats;
			num_plane_formats = ARRAY_SIZE(snb_plane_formats);
		} else {
			plane_formats = ilk_plane_formats;
			num_plane_formats = ARRAY_SIZE(ilk_plane_formats);
		}
		break;

	case 7:
	case 8:
		if (IS_IVYBRIDGE(dev)) {
			intel_plane->can_scale = true;
			intel_plane->max_downscale = 2;
		} else {
			intel_plane->can_scale = false;
			intel_plane->max_downscale = 1;
		}

		if (IS_VALLEYVIEW(dev)) {
			intel_plane->update_plane = vlv_update_plane;
			intel_plane->disable_plane = vlv_disable_plane;
			intel_plane->update_colorkey = vlv_update_colorkey;
			intel_plane->get_colorkey = vlv_get_colorkey;

			plane_formats = vlv_plane_formats;
			num_plane_formats = ARRAY_SIZE(vlv_plane_formats);
		} else {
			intel_plane->update_plane = ivb_update_plane;
			intel_plane->disable_plane = ivb_disable_plane;
			intel_plane->update_colorkey = ivb_update_colorkey;
			intel_plane->get_colorkey = ivb_get_colorkey;

			plane_formats = snb_plane_formats;
			num_plane_formats = ARRAY_SIZE(snb_plane_formats);
		}
		break;
	case 9:
		/*
		 * FIXME: Skylake planes can be scaled (with some restrictions),
		 * but this is for another time.
		 */
		intel_plane->can_scale = false;
		intel_plane->max_downscale = 1;
		intel_plane->update_plane = skl_update_plane;
		intel_plane->disable_plane = skl_disable_plane;
		intel_plane->update_colorkey = skl_update_colorkey;
		intel_plane->get_colorkey = skl_get_colorkey;

		plane_formats = skl_plane_formats;
		num_plane_formats = ARRAY_SIZE(skl_plane_formats);
		break;
	default:
		kfree(intel_plane);
		return -ENODEV;
	}

	intel_plane->pipe = pipe;
	intel_plane->plane = plane;
	intel_plane->rotation = BIT(DRM_ROTATE_0);
	intel_plane->check_plane = intel_check_sprite_plane;
	intel_plane->commit_plane = intel_commit_sprite_plane;
	possible_crtcs = (1 << pipe);
	ret = drm_universal_plane_init(dev, &intel_plane->base, possible_crtcs,
				       &intel_sprite_plane_funcs,
				       plane_formats, num_plane_formats,
				       DRM_PLANE_TYPE_OVERLAY);
	if (ret) {
		kfree(intel_plane);
		goto out;
	}

	if (!dev->mode_config.rotation_property)
		dev->mode_config.rotation_property =
			drm_mode_create_rotation_property(dev,
							  BIT(DRM_ROTATE_0) |
							  BIT(DRM_ROTATE_180));

	if (dev->mode_config.rotation_property)
		drm_object_attach_property(&intel_plane->base.base,
					   dev->mode_config.rotation_property,
					   intel_plane->rotation);

	drm_plane_helper_add(&intel_plane->base, &intel_plane_helper_funcs);

 out:
	return ret;
}<|MERGE_RESOLUTION|>--- conflicted
+++ resolved
@@ -1087,17 +1087,11 @@
 	int max_scale, min_scale;
 	int pixel_size;
 
-<<<<<<< HEAD
-	if (!fb) {
-		state->visible = false;
-		return 0;
-=======
 	intel_crtc = intel_crtc ? intel_crtc : to_intel_crtc(plane->crtc);
 
 	if (!fb) {
 		state->visible = false;
 		goto finish;
->>>>>>> 0a0c0018
 	}
 
 	/* Don't modify another pipe's plane */
@@ -1253,8 +1247,6 @@
 		!colorkey_enabled(intel_plane);
 	WARN_ON(state->hides_primary && !state->visible && intel_crtc->active);
 
-<<<<<<< HEAD
-=======
 	if (intel_crtc->active) {
 		if (intel_crtc->primary_enabled == state->hides_primary)
 			intel_crtc->atomic.wait_for_flips = true;
@@ -1272,61 +1264,23 @@
 	return 0;
 }
 
->>>>>>> 0a0c0018
 static void
 intel_commit_sprite_plane(struct drm_plane *plane,
 			  struct intel_plane_state *state)
 {
-<<<<<<< HEAD
-	struct drm_device *dev = plane->dev;
-	struct drm_crtc *crtc = state->base.crtc;
-	struct intel_crtc *intel_crtc = to_intel_crtc(crtc);
-	struct intel_plane *intel_plane = to_intel_plane(plane);
-	enum pipe pipe = intel_crtc->pipe;
-=======
 	struct drm_crtc *crtc = state->base.crtc;
 	struct intel_crtc *intel_crtc;
 	struct intel_plane *intel_plane = to_intel_plane(plane);
->>>>>>> 0a0c0018
 	struct drm_framebuffer *fb = state->base.fb;
 	struct drm_i915_gem_object *obj = intel_fb_obj(fb);
 	int crtc_x, crtc_y;
 	unsigned int crtc_w, crtc_h;
 	uint32_t src_x, src_y, src_w, src_h;
 
-<<<<<<< HEAD
-	/*
-	 * 'prepare' is never called when plane is being disabled, so we need
-	 * to handle frontbuffer tracking here
-	 */
-	if (!fb) {
-		mutex_lock(&dev->struct_mutex);
-		i915_gem_track_fb(intel_fb_obj(plane->fb), NULL,
-				  INTEL_FRONTBUFFER_SPRITE(pipe));
-		mutex_unlock(&dev->struct_mutex);
-	}
-
-	/*
-	 * If the sprite is completely covering the primary plane,
-	 * we can disable the primary and save power.
-	 */
-	primary_enabled = !drm_rect_equals(dst, clip) || colorkey_enabled(intel_plane);
-	WARN_ON(!primary_enabled && !state->visible && intel_crtc->active);
-
-	intel_plane->crtc_x = state->orig_dst.x1;
-	intel_plane->crtc_y = state->orig_dst.y1;
-	intel_plane->crtc_w = drm_rect_width(&state->orig_dst);
-	intel_plane->crtc_h = drm_rect_height(&state->orig_dst);
-	intel_plane->src_x = state->orig_src.x1;
-	intel_plane->src_y = state->orig_src.y1;
-	intel_plane->src_w = drm_rect_width(&state->orig_src);
-	intel_plane->src_h = drm_rect_height(&state->orig_src);
-=======
 	crtc = crtc ? crtc : plane->crtc;
 	intel_crtc = to_intel_crtc(crtc);
 
 	plane->fb = state->base.fb;
->>>>>>> 0a0c0018
 	intel_plane->obj = obj;
 
 	if (intel_crtc->active) {
@@ -1347,29 +1301,9 @@
 		} else {
 			intel_plane->disable_plane(plane, crtc);
 		}
-<<<<<<< HEAD
-
-
-		intel_frontbuffer_flip(dev, INTEL_FRONTBUFFER_SPRITE(pipe));
-
-		if (!primary_was_enabled && primary_enabled)
-			intel_post_enable_primary(crtc);
-	}
-}
-
-static void intel_destroy_plane(struct drm_plane *plane)
-{
-	struct intel_plane *intel_plane = to_intel_plane(plane);
-	intel_disable_plane(plane);
-	drm_plane_cleanup(plane);
-	kfree(intel_plane);
-}
-
-=======
-	}
-}
-
->>>>>>> 0a0c0018
+	}
+}
+
 int intel_sprite_set_colorkey(struct drm_device *dev, void *data,
 			      struct drm_file *file_priv)
 {
@@ -1461,18 +1395,6 @@
 		return 0;
 
 	return plane->funcs->update_plane(plane, plane->crtc, plane->fb,
-<<<<<<< HEAD
-				  intel_plane->crtc_x, intel_plane->crtc_y,
-				  intel_plane->crtc_w, intel_plane->crtc_h,
-				  intel_plane->src_x, intel_plane->src_y,
-				  intel_plane->src_w, intel_plane->src_h);
-}
-
-static const struct drm_plane_funcs intel_plane_funcs = {
-	.update_plane = intel_update_plane,
-	.disable_plane = intel_disable_plane,
-	.destroy = intel_destroy_plane,
-=======
 				  plane->state->crtc_x, plane->state->crtc_y,
 				  plane->state->crtc_w, plane->state->crtc_h,
 				  plane->state->src_x, plane->state->src_y,
@@ -1483,7 +1405,6 @@
 	.update_plane = drm_plane_helper_update,
 	.disable_plane = drm_plane_helper_disable,
 	.destroy = intel_plane_destroy,
->>>>>>> 0a0c0018
 	.set_property = intel_plane_set_property,
 	.atomic_duplicate_state = intel_plane_duplicate_state,
 	.atomic_destroy_state = intel_plane_destroy_state,
