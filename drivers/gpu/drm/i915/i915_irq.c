/* i915_irq.c -- IRQ support for the I915 -*- linux-c -*-
 */
/*
 * Copyright 2003 Tungsten Graphics, Inc., Cedar Park, Texas.
 * All Rights Reserved.
 *
 * Permission is hereby granted, free of charge, to any person obtaining a
 * copy of this software and associated documentation files (the
 * "Software"), to deal in the Software without restriction, including
 * without limitation the rights to use, copy, modify, merge, publish,
 * distribute, sub license, and/or sell copies of the Software, and to
 * permit persons to whom the Software is furnished to do so, subject to
 * the following conditions:
 *
 * The above copyright notice and this permission notice (including the
 * next paragraph) shall be included in all copies or substantial portions
 * of the Software.
 *
 * THE SOFTWARE IS PROVIDED "AS IS", WITHOUT WARRANTY OF ANY KIND, EXPRESS
 * OR IMPLIED, INCLUDING BUT NOT LIMITED TO THE WARRANTIES OF
 * MERCHANTABILITY, FITNESS FOR A PARTICULAR PURPOSE AND NON-INFRINGEMENT.
 * IN NO EVENT SHALL TUNGSTEN GRAPHICS AND/OR ITS SUPPLIERS BE LIABLE FOR
 * ANY CLAIM, DAMAGES OR OTHER LIABILITY, WHETHER IN AN ACTION OF CONTRACT,
 * TORT OR OTHERWISE, ARISING FROM, OUT OF OR IN CONNECTION WITH THE
 * SOFTWARE OR THE USE OR OTHER DEALINGS IN THE SOFTWARE.
 *
 */

#define pr_fmt(fmt) KBUILD_MODNAME ": " fmt

#include <linux/sysrq.h>
#include <linux/slab.h>
#include <linux/circ_buf.h>
#include <drm/drmP.h>
#include <drm/i915_drm.h>
#include "i915_drv.h"
#include "i915_trace.h"
#include "intel_drv.h"

/**
 * DOC: interrupt handling
 *
 * These functions provide the basic support for enabling and disabling the
 * interrupt handling support. There's a lot more functionality in i915_irq.c
 * and related files, but that will be described in separate chapters.
 */

static const u32 hpd_ibx[HPD_NUM_PINS] = {
	[HPD_CRT] = SDE_CRT_HOTPLUG,
	[HPD_SDVO_B] = SDE_SDVOB_HOTPLUG,
	[HPD_PORT_B] = SDE_PORTB_HOTPLUG,
	[HPD_PORT_C] = SDE_PORTC_HOTPLUG,
	[HPD_PORT_D] = SDE_PORTD_HOTPLUG
};

static const u32 hpd_cpt[HPD_NUM_PINS] = {
	[HPD_CRT] = SDE_CRT_HOTPLUG_CPT,
	[HPD_SDVO_B] = SDE_SDVOB_HOTPLUG_CPT,
	[HPD_PORT_B] = SDE_PORTB_HOTPLUG_CPT,
	[HPD_PORT_C] = SDE_PORTC_HOTPLUG_CPT,
	[HPD_PORT_D] = SDE_PORTD_HOTPLUG_CPT
};

static const u32 hpd_spt[HPD_NUM_PINS] = {
	[HPD_PORT_B] = SDE_PORTB_HOTPLUG_CPT,
	[HPD_PORT_C] = SDE_PORTC_HOTPLUG_CPT,
	[HPD_PORT_D] = SDE_PORTD_HOTPLUG_CPT,
	[HPD_PORT_E] = SDE_PORTE_HOTPLUG_SPT
};

static const u32 hpd_mask_i915[HPD_NUM_PINS] = {
	[HPD_CRT] = CRT_HOTPLUG_INT_EN,
	[HPD_SDVO_B] = SDVOB_HOTPLUG_INT_EN,
	[HPD_SDVO_C] = SDVOC_HOTPLUG_INT_EN,
	[HPD_PORT_B] = PORTB_HOTPLUG_INT_EN,
	[HPD_PORT_C] = PORTC_HOTPLUG_INT_EN,
	[HPD_PORT_D] = PORTD_HOTPLUG_INT_EN
};

static const u32 hpd_status_g4x[HPD_NUM_PINS] = {
	[HPD_CRT] = CRT_HOTPLUG_INT_STATUS,
	[HPD_SDVO_B] = SDVOB_HOTPLUG_INT_STATUS_G4X,
	[HPD_SDVO_C] = SDVOC_HOTPLUG_INT_STATUS_G4X,
	[HPD_PORT_B] = PORTB_HOTPLUG_INT_STATUS,
	[HPD_PORT_C] = PORTC_HOTPLUG_INT_STATUS,
	[HPD_PORT_D] = PORTD_HOTPLUG_INT_STATUS
};

static const u32 hpd_status_i915[HPD_NUM_PINS] = {
	[HPD_CRT] = CRT_HOTPLUG_INT_STATUS,
	[HPD_SDVO_B] = SDVOB_HOTPLUG_INT_STATUS_I915,
	[HPD_SDVO_C] = SDVOC_HOTPLUG_INT_STATUS_I915,
	[HPD_PORT_B] = PORTB_HOTPLUG_INT_STATUS,
	[HPD_PORT_C] = PORTC_HOTPLUG_INT_STATUS,
	[HPD_PORT_D] = PORTD_HOTPLUG_INT_STATUS
};

/* BXT hpd list */
static const u32 hpd_bxt[HPD_NUM_PINS] = {
	[HPD_PORT_B] = BXT_DE_PORT_HP_DDIB,
	[HPD_PORT_C] = BXT_DE_PORT_HP_DDIC
};

/* IIR can theoretically queue up two events. Be paranoid. */
#define GEN8_IRQ_RESET_NDX(type, which) do { \
	I915_WRITE(GEN8_##type##_IMR(which), 0xffffffff); \
	POSTING_READ(GEN8_##type##_IMR(which)); \
	I915_WRITE(GEN8_##type##_IER(which), 0); \
	I915_WRITE(GEN8_##type##_IIR(which), 0xffffffff); \
	POSTING_READ(GEN8_##type##_IIR(which)); \
	I915_WRITE(GEN8_##type##_IIR(which), 0xffffffff); \
	POSTING_READ(GEN8_##type##_IIR(which)); \
} while (0)

#define GEN5_IRQ_RESET(type) do { \
	I915_WRITE(type##IMR, 0xffffffff); \
	POSTING_READ(type##IMR); \
	I915_WRITE(type##IER, 0); \
	I915_WRITE(type##IIR, 0xffffffff); \
	POSTING_READ(type##IIR); \
	I915_WRITE(type##IIR, 0xffffffff); \
	POSTING_READ(type##IIR); \
} while (0)

/*
 * We should clear IMR at preinstall/uninstall, and just check at postinstall.
 */
#define GEN5_ASSERT_IIR_IS_ZERO(reg) do { \
	u32 val = I915_READ(reg); \
	if (val) { \
		WARN(1, "Interrupt register 0x%x is not zero: 0x%08x\n", \
		     (reg), val); \
		I915_WRITE((reg), 0xffffffff); \
		POSTING_READ(reg); \
		I915_WRITE((reg), 0xffffffff); \
		POSTING_READ(reg); \
	} \
} while (0)

#define GEN8_IRQ_INIT_NDX(type, which, imr_val, ier_val) do { \
	GEN5_ASSERT_IIR_IS_ZERO(GEN8_##type##_IIR(which)); \
	I915_WRITE(GEN8_##type##_IER(which), (ier_val)); \
	I915_WRITE(GEN8_##type##_IMR(which), (imr_val)); \
	POSTING_READ(GEN8_##type##_IMR(which)); \
} while (0)

#define GEN5_IRQ_INIT(type, imr_val, ier_val) do { \
	GEN5_ASSERT_IIR_IS_ZERO(type##IIR); \
	I915_WRITE(type##IER, (ier_val)); \
	I915_WRITE(type##IMR, (imr_val)); \
	POSTING_READ(type##IMR); \
} while (0)

static void gen6_rps_irq_handler(struct drm_i915_private *dev_priv, u32 pm_iir);

/* For display hotplug interrupt */
void
ironlake_enable_display_irq(struct drm_i915_private *dev_priv, u32 mask)
{
	assert_spin_locked(&dev_priv->irq_lock);

	if (WARN_ON(!intel_irqs_enabled(dev_priv)))
		return;

	if ((dev_priv->irq_mask & mask) != 0) {
		dev_priv->irq_mask &= ~mask;
		I915_WRITE(DEIMR, dev_priv->irq_mask);
		POSTING_READ(DEIMR);
	}
}

void
ironlake_disable_display_irq(struct drm_i915_private *dev_priv, u32 mask)
{
	assert_spin_locked(&dev_priv->irq_lock);

	if (WARN_ON(!intel_irqs_enabled(dev_priv)))
		return;

	if ((dev_priv->irq_mask & mask) != mask) {
		dev_priv->irq_mask |= mask;
		I915_WRITE(DEIMR, dev_priv->irq_mask);
		POSTING_READ(DEIMR);
	}
}

/**
 * ilk_update_gt_irq - update GTIMR
 * @dev_priv: driver private
 * @interrupt_mask: mask of interrupt bits to update
 * @enabled_irq_mask: mask of interrupt bits to enable
 */
static void ilk_update_gt_irq(struct drm_i915_private *dev_priv,
			      uint32_t interrupt_mask,
			      uint32_t enabled_irq_mask)
{
	assert_spin_locked(&dev_priv->irq_lock);

	WARN_ON(enabled_irq_mask & ~interrupt_mask);

	if (WARN_ON(!intel_irqs_enabled(dev_priv)))
		return;

	dev_priv->gt_irq_mask &= ~interrupt_mask;
	dev_priv->gt_irq_mask |= (~enabled_irq_mask & interrupt_mask);
	I915_WRITE(GTIMR, dev_priv->gt_irq_mask);
	POSTING_READ(GTIMR);
}

void gen5_enable_gt_irq(struct drm_i915_private *dev_priv, uint32_t mask)
{
	ilk_update_gt_irq(dev_priv, mask, mask);
}

void gen5_disable_gt_irq(struct drm_i915_private *dev_priv, uint32_t mask)
{
	ilk_update_gt_irq(dev_priv, mask, 0);
}

static u32 gen6_pm_iir(struct drm_i915_private *dev_priv)
{
	return INTEL_INFO(dev_priv)->gen >= 8 ? GEN8_GT_IIR(2) : GEN6_PMIIR;
}

static u32 gen6_pm_imr(struct drm_i915_private *dev_priv)
{
	return INTEL_INFO(dev_priv)->gen >= 8 ? GEN8_GT_IMR(2) : GEN6_PMIMR;
}

static u32 gen6_pm_ier(struct drm_i915_private *dev_priv)
{
	return INTEL_INFO(dev_priv)->gen >= 8 ? GEN8_GT_IER(2) : GEN6_PMIER;
}

/**
  * snb_update_pm_irq - update GEN6_PMIMR
  * @dev_priv: driver private
  * @interrupt_mask: mask of interrupt bits to update
  * @enabled_irq_mask: mask of interrupt bits to enable
  */
static void snb_update_pm_irq(struct drm_i915_private *dev_priv,
			      uint32_t interrupt_mask,
			      uint32_t enabled_irq_mask)
{
	uint32_t new_val;

	WARN_ON(enabled_irq_mask & ~interrupt_mask);

	assert_spin_locked(&dev_priv->irq_lock);

	new_val = dev_priv->pm_irq_mask;
	new_val &= ~interrupt_mask;
	new_val |= (~enabled_irq_mask & interrupt_mask);

	if (new_val != dev_priv->pm_irq_mask) {
		dev_priv->pm_irq_mask = new_val;
		I915_WRITE(gen6_pm_imr(dev_priv), dev_priv->pm_irq_mask);
		POSTING_READ(gen6_pm_imr(dev_priv));
	}
}

void gen6_enable_pm_irq(struct drm_i915_private *dev_priv, uint32_t mask)
{
	if (WARN_ON(!intel_irqs_enabled(dev_priv)))
		return;

	snb_update_pm_irq(dev_priv, mask, mask);
}

static void __gen6_disable_pm_irq(struct drm_i915_private *dev_priv,
				  uint32_t mask)
{
	snb_update_pm_irq(dev_priv, mask, 0);
}

void gen6_disable_pm_irq(struct drm_i915_private *dev_priv, uint32_t mask)
{
	if (WARN_ON(!intel_irqs_enabled(dev_priv)))
		return;

	__gen6_disable_pm_irq(dev_priv, mask);
}

void gen6_reset_rps_interrupts(struct drm_device *dev)
{
	struct drm_i915_private *dev_priv = dev->dev_private;
	uint32_t reg = gen6_pm_iir(dev_priv);

	spin_lock_irq(&dev_priv->irq_lock);
	I915_WRITE(reg, dev_priv->pm_rps_events);
	I915_WRITE(reg, dev_priv->pm_rps_events);
	POSTING_READ(reg);
	dev_priv->rps.pm_iir = 0;
	spin_unlock_irq(&dev_priv->irq_lock);
}

void gen6_enable_rps_interrupts(struct drm_device *dev)
{
	struct drm_i915_private *dev_priv = dev->dev_private;

	spin_lock_irq(&dev_priv->irq_lock);

	WARN_ON(dev_priv->rps.pm_iir);
	WARN_ON(I915_READ(gen6_pm_iir(dev_priv)) & dev_priv->pm_rps_events);
	dev_priv->rps.interrupts_enabled = true;
	I915_WRITE(gen6_pm_ier(dev_priv), I915_READ(gen6_pm_ier(dev_priv)) |
				dev_priv->pm_rps_events);
	gen6_enable_pm_irq(dev_priv, dev_priv->pm_rps_events);

	spin_unlock_irq(&dev_priv->irq_lock);
}

u32 gen6_sanitize_rps_pm_mask(struct drm_i915_private *dev_priv, u32 mask)
{
	/*
	 * SNB,IVB can while VLV,CHV may hard hang on looping batchbuffer
	 * if GEN6_PM_UP_EI_EXPIRED is masked.
	 *
	 * TODO: verify if this can be reproduced on VLV,CHV.
	 */
	if (INTEL_INFO(dev_priv)->gen <= 7 && !IS_HASWELL(dev_priv))
		mask &= ~GEN6_PM_RP_UP_EI_EXPIRED;

	if (INTEL_INFO(dev_priv)->gen >= 8)
		mask &= ~GEN8_PMINTR_REDIRECT_TO_NON_DISP;

	return mask;
}

void gen6_disable_rps_interrupts(struct drm_device *dev)
{
	struct drm_i915_private *dev_priv = dev->dev_private;

	spin_lock_irq(&dev_priv->irq_lock);
	dev_priv->rps.interrupts_enabled = false;
	spin_unlock_irq(&dev_priv->irq_lock);

	cancel_work_sync(&dev_priv->rps.work);

	spin_lock_irq(&dev_priv->irq_lock);

	I915_WRITE(GEN6_PMINTRMSK, gen6_sanitize_rps_pm_mask(dev_priv, ~0));

	__gen6_disable_pm_irq(dev_priv, dev_priv->pm_rps_events);
	I915_WRITE(gen6_pm_ier(dev_priv), I915_READ(gen6_pm_ier(dev_priv)) &
				~dev_priv->pm_rps_events);

	spin_unlock_irq(&dev_priv->irq_lock);

	synchronize_irq(dev->irq);
}

/**
 * ibx_display_interrupt_update - update SDEIMR
 * @dev_priv: driver private
 * @interrupt_mask: mask of interrupt bits to update
 * @enabled_irq_mask: mask of interrupt bits to enable
 */
void ibx_display_interrupt_update(struct drm_i915_private *dev_priv,
				  uint32_t interrupt_mask,
				  uint32_t enabled_irq_mask)
{
	uint32_t sdeimr = I915_READ(SDEIMR);
	sdeimr &= ~interrupt_mask;
	sdeimr |= (~enabled_irq_mask & interrupt_mask);

	WARN_ON(enabled_irq_mask & ~interrupt_mask);

	assert_spin_locked(&dev_priv->irq_lock);

	if (WARN_ON(!intel_irqs_enabled(dev_priv)))
		return;

	I915_WRITE(SDEIMR, sdeimr);
	POSTING_READ(SDEIMR);
}

static void
__i915_enable_pipestat(struct drm_i915_private *dev_priv, enum pipe pipe,
		       u32 enable_mask, u32 status_mask)
{
	u32 reg = PIPESTAT(pipe);
	u32 pipestat = I915_READ(reg) & PIPESTAT_INT_ENABLE_MASK;

	assert_spin_locked(&dev_priv->irq_lock);
	WARN_ON(!intel_irqs_enabled(dev_priv));

	if (WARN_ONCE(enable_mask & ~PIPESTAT_INT_ENABLE_MASK ||
		      status_mask & ~PIPESTAT_INT_STATUS_MASK,
		      "pipe %c: enable_mask=0x%x, status_mask=0x%x\n",
		      pipe_name(pipe), enable_mask, status_mask))
		return;

	if ((pipestat & enable_mask) == enable_mask)
		return;

	dev_priv->pipestat_irq_mask[pipe] |= status_mask;

	/* Enable the interrupt, clear any pending status */
	pipestat |= enable_mask | status_mask;
	I915_WRITE(reg, pipestat);
	POSTING_READ(reg);
}

static void
__i915_disable_pipestat(struct drm_i915_private *dev_priv, enum pipe pipe,
		        u32 enable_mask, u32 status_mask)
{
	u32 reg = PIPESTAT(pipe);
	u32 pipestat = I915_READ(reg) & PIPESTAT_INT_ENABLE_MASK;

	assert_spin_locked(&dev_priv->irq_lock);
	WARN_ON(!intel_irqs_enabled(dev_priv));

	if (WARN_ONCE(enable_mask & ~PIPESTAT_INT_ENABLE_MASK ||
		      status_mask & ~PIPESTAT_INT_STATUS_MASK,
		      "pipe %c: enable_mask=0x%x, status_mask=0x%x\n",
		      pipe_name(pipe), enable_mask, status_mask))
		return;

	if ((pipestat & enable_mask) == 0)
		return;

	dev_priv->pipestat_irq_mask[pipe] &= ~status_mask;

	pipestat &= ~enable_mask;
	I915_WRITE(reg, pipestat);
	POSTING_READ(reg);
}

static u32 vlv_get_pipestat_enable_mask(struct drm_device *dev, u32 status_mask)
{
	u32 enable_mask = status_mask << 16;

	/*
	 * On pipe A we don't support the PSR interrupt yet,
	 * on pipe B and C the same bit MBZ.
	 */
	if (WARN_ON_ONCE(status_mask & PIPE_A_PSR_STATUS_VLV))
		return 0;
	/*
	 * On pipe B and C we don't support the PSR interrupt yet, on pipe
	 * A the same bit is for perf counters which we don't use either.
	 */
	if (WARN_ON_ONCE(status_mask & PIPE_B_PSR_STATUS_VLV))
		return 0;

	enable_mask &= ~(PIPE_FIFO_UNDERRUN_STATUS |
			 SPRITE0_FLIP_DONE_INT_EN_VLV |
			 SPRITE1_FLIP_DONE_INT_EN_VLV);
	if (status_mask & SPRITE0_FLIP_DONE_INT_STATUS_VLV)
		enable_mask |= SPRITE0_FLIP_DONE_INT_EN_VLV;
	if (status_mask & SPRITE1_FLIP_DONE_INT_STATUS_VLV)
		enable_mask |= SPRITE1_FLIP_DONE_INT_EN_VLV;

	return enable_mask;
}

void
i915_enable_pipestat(struct drm_i915_private *dev_priv, enum pipe pipe,
		     u32 status_mask)
{
	u32 enable_mask;

	if (IS_VALLEYVIEW(dev_priv->dev))
		enable_mask = vlv_get_pipestat_enable_mask(dev_priv->dev,
							   status_mask);
	else
		enable_mask = status_mask << 16;
	__i915_enable_pipestat(dev_priv, pipe, enable_mask, status_mask);
}

void
i915_disable_pipestat(struct drm_i915_private *dev_priv, enum pipe pipe,
		      u32 status_mask)
{
	u32 enable_mask;

	if (IS_VALLEYVIEW(dev_priv->dev))
		enable_mask = vlv_get_pipestat_enable_mask(dev_priv->dev,
							   status_mask);
	else
		enable_mask = status_mask << 16;
	__i915_disable_pipestat(dev_priv, pipe, enable_mask, status_mask);
}

/**
 * i915_enable_asle_pipestat - enable ASLE pipestat for OpRegion
 */
static void i915_enable_asle_pipestat(struct drm_device *dev)
{
	struct drm_i915_private *dev_priv = dev->dev_private;

	if (!dev_priv->opregion.asle || !IS_MOBILE(dev))
		return;

	spin_lock_irq(&dev_priv->irq_lock);

	i915_enable_pipestat(dev_priv, PIPE_B, PIPE_LEGACY_BLC_EVENT_STATUS);
	if (INTEL_INFO(dev)->gen >= 4)
		i915_enable_pipestat(dev_priv, PIPE_A,
				     PIPE_LEGACY_BLC_EVENT_STATUS);

	spin_unlock_irq(&dev_priv->irq_lock);
}

/*
 * This timing diagram depicts the video signal in and
 * around the vertical blanking period.
 *
 * Assumptions about the fictitious mode used in this example:
 *  vblank_start >= 3
 *  vsync_start = vblank_start + 1
 *  vsync_end = vblank_start + 2
 *  vtotal = vblank_start + 3
 *
 *           start of vblank:
 *           latch double buffered registers
 *           increment frame counter (ctg+)
 *           generate start of vblank interrupt (gen4+)
 *           |
 *           |          frame start:
 *           |          generate frame start interrupt (aka. vblank interrupt) (gmch)
 *           |          may be shifted forward 1-3 extra lines via PIPECONF
 *           |          |
 *           |          |  start of vsync:
 *           |          |  generate vsync interrupt
 *           |          |  |
 * ___xxxx___    ___xxxx___    ___xxxx___    ___xxxx___    ___xxxx___    ___xxxx
 *       .   \hs/   .      \hs/          \hs/          \hs/   .      \hs/
 * ----va---> <-----------------vb--------------------> <--------va-------------
 *       |          |       <----vs----->                     |
 * -vbs-----> <---vbs+1---> <---vbs+2---> <-----0-----> <-----1-----> <-----2--- (scanline counter gen2)
 * -vbs-2---> <---vbs-1---> <---vbs-----> <---vbs+1---> <---vbs+2---> <-----0--- (scanline counter gen3+)
 * -vbs-2---> <---vbs-2---> <---vbs-1---> <---vbs-----> <---vbs+1---> <---vbs+2- (scanline counter hsw+ hdmi)
 *       |          |                                         |
 *       last visible pixel                                   first visible pixel
 *                  |                                         increment frame counter (gen3/4)
 *                  pixel counter = vblank_start * htotal     pixel counter = 0 (gen3/4)
 *
 * x  = horizontal active
 * _  = horizontal blanking
 * hs = horizontal sync
 * va = vertical active
 * vb = vertical blanking
 * vs = vertical sync
 * vbs = vblank_start (number)
 *
 * Summary:
 * - most events happen at the start of horizontal sync
 * - frame start happens at the start of horizontal blank, 1-4 lines
 *   (depending on PIPECONF settings) after the start of vblank
 * - gen3/4 pixel and frame counter are synchronized with the start
 *   of horizontal active on the first line of vertical active
 */

static u32 i8xx_get_vblank_counter(struct drm_device *dev, int pipe)
{
	/* Gen2 doesn't have a hardware frame counter */
	return 0;
}

/* Called from drm generic code, passed a 'crtc', which
 * we use as a pipe index
 */
static u32 i915_get_vblank_counter(struct drm_device *dev, int pipe)
{
	struct drm_i915_private *dev_priv = dev->dev_private;
	unsigned long high_frame;
	unsigned long low_frame;
	u32 high1, high2, low, pixel, vbl_start, hsync_start, htotal;
	struct intel_crtc *intel_crtc =
		to_intel_crtc(dev_priv->pipe_to_crtc_mapping[pipe]);
	const struct drm_display_mode *mode = &intel_crtc->base.hwmode;

	htotal = mode->crtc_htotal;
	hsync_start = mode->crtc_hsync_start;
	vbl_start = mode->crtc_vblank_start;
	if (mode->flags & DRM_MODE_FLAG_INTERLACE)
		vbl_start = DIV_ROUND_UP(vbl_start, 2);

	/* Convert to pixel count */
	vbl_start *= htotal;

	/* Start of vblank event occurs at start of hsync */
	vbl_start -= htotal - hsync_start;

	high_frame = PIPEFRAME(pipe);
	low_frame = PIPEFRAMEPIXEL(pipe);

	/*
	 * High & low register fields aren't synchronized, so make sure
	 * we get a low value that's stable across two reads of the high
	 * register.
	 */
	do {
		high1 = I915_READ(high_frame) & PIPE_FRAME_HIGH_MASK;
		low   = I915_READ(low_frame);
		high2 = I915_READ(high_frame) & PIPE_FRAME_HIGH_MASK;
	} while (high1 != high2);

	high1 >>= PIPE_FRAME_HIGH_SHIFT;
	pixel = low & PIPE_PIXEL_MASK;
	low >>= PIPE_FRAME_LOW_SHIFT;

	/*
	 * The frame counter increments at beginning of active.
	 * Cook up a vblank counter by also checking the pixel
	 * counter against vblank start.
	 */
	return (((high1 << 8) | low) + (pixel >= vbl_start)) & 0xffffff;
}

static u32 gm45_get_vblank_counter(struct drm_device *dev, int pipe)
{
	struct drm_i915_private *dev_priv = dev->dev_private;
	int reg = PIPE_FRMCOUNT_GM45(pipe);

	return I915_READ(reg);
}

/* raw reads, only for fast reads of display block, no need for forcewake etc. */
#define __raw_i915_read32(dev_priv__, reg__) readl((dev_priv__)->regs + (reg__))

static int __intel_get_crtc_scanline(struct intel_crtc *crtc)
{
	struct drm_device *dev = crtc->base.dev;
	struct drm_i915_private *dev_priv = dev->dev_private;
	const struct drm_display_mode *mode = &crtc->base.hwmode;
	enum pipe pipe = crtc->pipe;
	int position, vtotal;

	vtotal = mode->crtc_vtotal;
	if (mode->flags & DRM_MODE_FLAG_INTERLACE)
		vtotal /= 2;

	if (IS_GEN2(dev))
		position = __raw_i915_read32(dev_priv, PIPEDSL(pipe)) & DSL_LINEMASK_GEN2;
	else
		position = __raw_i915_read32(dev_priv, PIPEDSL(pipe)) & DSL_LINEMASK_GEN3;

	/*
	 * On HSW, the DSL reg (0x70000) appears to return 0 if we
	 * read it just before the start of vblank.  So try it again
	 * so we don't accidentally end up spanning a vblank frame
	 * increment, causing the pipe_update_end() code to squak at us.
	 *
	 * The nature of this problem means we can't simply check the ISR
	 * bit and return the vblank start value; nor can we use the scanline
	 * debug register in the transcoder as it appears to have the same
	 * problem.  We may need to extend this to include other platforms,
	 * but so far testing only shows the problem on HSW.
	 */
	if (IS_HASWELL(dev) && !position) {
		int i, temp;

		for (i = 0; i < 100; i++) {
			udelay(1);
			temp = __raw_i915_read32(dev_priv, PIPEDSL(pipe)) &
				DSL_LINEMASK_GEN3;
			if (temp != position) {
				position = temp;
				break;
			}
		}
	}

	/*
	 * See update_scanline_offset() for the details on the
	 * scanline_offset adjustment.
	 */
	return (position + crtc->scanline_offset) % vtotal;
}

static int i915_get_crtc_scanoutpos(struct drm_device *dev, int pipe,
				    unsigned int flags, int *vpos, int *hpos,
				    ktime_t *stime, ktime_t *etime)
{
	struct drm_i915_private *dev_priv = dev->dev_private;
	struct drm_crtc *crtc = dev_priv->pipe_to_crtc_mapping[pipe];
	struct intel_crtc *intel_crtc = to_intel_crtc(crtc);
	const struct drm_display_mode *mode = &intel_crtc->base.hwmode;
	int position;
	int vbl_start, vbl_end, hsync_start, htotal, vtotal;
	bool in_vbl = true;
	int ret = 0;
	unsigned long irqflags;

	if (WARN_ON(!mode->crtc_clock)) {
		DRM_DEBUG_DRIVER("trying to get scanoutpos for disabled "
				 "pipe %c\n", pipe_name(pipe));
		return 0;
	}

	htotal = mode->crtc_htotal;
	hsync_start = mode->crtc_hsync_start;
	vtotal = mode->crtc_vtotal;
	vbl_start = mode->crtc_vblank_start;
	vbl_end = mode->crtc_vblank_end;

	if (mode->flags & DRM_MODE_FLAG_INTERLACE) {
		vbl_start = DIV_ROUND_UP(vbl_start, 2);
		vbl_end /= 2;
		vtotal /= 2;
	}

	ret |= DRM_SCANOUTPOS_VALID | DRM_SCANOUTPOS_ACCURATE;

	/*
	 * Lock uncore.lock, as we will do multiple timing critical raw
	 * register reads, potentially with preemption disabled, so the
	 * following code must not block on uncore.lock.
	 */
	spin_lock_irqsave(&dev_priv->uncore.lock, irqflags);

	/* preempt_disable_rt() should go right here in PREEMPT_RT patchset. */

	/* Get optional system timestamp before query. */
	if (stime)
		*stime = ktime_get();

	if (IS_GEN2(dev) || IS_G4X(dev) || INTEL_INFO(dev)->gen >= 5) {
		/* No obvious pixelcount register. Only query vertical
		 * scanout position from Display scan line register.
		 */
		position = __intel_get_crtc_scanline(intel_crtc);
	} else {
		/* Have access to pixelcount since start of frame.
		 * We can split this into vertical and horizontal
		 * scanout position.
		 */
		position = (__raw_i915_read32(dev_priv, PIPEFRAMEPIXEL(pipe)) & PIPE_PIXEL_MASK) >> PIPE_PIXEL_SHIFT;

		/* convert to pixel counts */
		vbl_start *= htotal;
		vbl_end *= htotal;
		vtotal *= htotal;

		/*
		 * In interlaced modes, the pixel counter counts all pixels,
		 * so one field will have htotal more pixels. In order to avoid
		 * the reported position from jumping backwards when the pixel
		 * counter is beyond the length of the shorter field, just
		 * clamp the position the length of the shorter field. This
		 * matches how the scanline counter based position works since
		 * the scanline counter doesn't count the two half lines.
		 */
		if (position >= vtotal)
			position = vtotal - 1;

		/*
		 * Start of vblank interrupt is triggered at start of hsync,
		 * just prior to the first active line of vblank. However we
		 * consider lines to start at the leading edge of horizontal
		 * active. So, should we get here before we've crossed into
		 * the horizontal active of the first line in vblank, we would
		 * not set the DRM_SCANOUTPOS_INVBL flag. In order to fix that,
		 * always add htotal-hsync_start to the current pixel position.
		 */
		position = (position + htotal - hsync_start) % vtotal;
	}

	/* Get optional system timestamp after query. */
	if (etime)
		*etime = ktime_get();

	/* preempt_enable_rt() should go right here in PREEMPT_RT patchset. */

	spin_unlock_irqrestore(&dev_priv->uncore.lock, irqflags);

	in_vbl = position >= vbl_start && position < vbl_end;

	/*
	 * While in vblank, position will be negative
	 * counting up towards 0 at vbl_end. And outside
	 * vblank, position will be positive counting
	 * up since vbl_end.
	 */
	if (position >= vbl_start)
		position -= vbl_end;
	else
		position += vtotal - vbl_end;

	if (IS_GEN2(dev) || IS_G4X(dev) || INTEL_INFO(dev)->gen >= 5) {
		*vpos = position;
		*hpos = 0;
	} else {
		*vpos = position / htotal;
		*hpos = position - (*vpos * htotal);
	}

	/* In vblank? */
	if (in_vbl)
		ret |= DRM_SCANOUTPOS_IN_VBLANK;

	return ret;
}

int intel_get_crtc_scanline(struct intel_crtc *crtc)
{
	struct drm_i915_private *dev_priv = crtc->base.dev->dev_private;
	unsigned long irqflags;
	int position;

	spin_lock_irqsave(&dev_priv->uncore.lock, irqflags);
	position = __intel_get_crtc_scanline(crtc);
	spin_unlock_irqrestore(&dev_priv->uncore.lock, irqflags);

	return position;
}

static int i915_get_vblank_timestamp(struct drm_device *dev, int pipe,
			      int *max_error,
			      struct timeval *vblank_time,
			      unsigned flags)
{
	struct drm_crtc *crtc;

	if (pipe < 0 || pipe >= INTEL_INFO(dev)->num_pipes) {
		DRM_ERROR("Invalid crtc %d\n", pipe);
		return -EINVAL;
	}

	/* Get drm_crtc to timestamp: */
	crtc = intel_get_crtc_for_pipe(dev, pipe);
	if (crtc == NULL) {
		DRM_ERROR("Invalid crtc %d\n", pipe);
		return -EINVAL;
	}

	if (!crtc->hwmode.crtc_clock) {
		DRM_DEBUG_KMS("crtc %d is disabled\n", pipe);
		return -EBUSY;
	}

	/* Helper routine in DRM core does all the work: */
	return drm_calc_vbltimestamp_from_scanoutpos(dev, pipe, max_error,
						     vblank_time, flags,
						     crtc,
						     &crtc->hwmode);
}

static void ironlake_rps_change_irq_handler(struct drm_device *dev)
{
	struct drm_i915_private *dev_priv = dev->dev_private;
	u32 busy_up, busy_down, max_avg, min_avg;
	u8 new_delay;

	spin_lock(&mchdev_lock);

	I915_WRITE16(MEMINTRSTS, I915_READ(MEMINTRSTS));

	new_delay = dev_priv->ips.cur_delay;

	I915_WRITE16(MEMINTRSTS, MEMINT_EVAL_CHG);
	busy_up = I915_READ(RCPREVBSYTUPAVG);
	busy_down = I915_READ(RCPREVBSYTDNAVG);
	max_avg = I915_READ(RCBMAXAVG);
	min_avg = I915_READ(RCBMINAVG);

	/* Handle RCS change request from hw */
	if (busy_up > max_avg) {
		if (dev_priv->ips.cur_delay != dev_priv->ips.max_delay)
			new_delay = dev_priv->ips.cur_delay - 1;
		if (new_delay < dev_priv->ips.max_delay)
			new_delay = dev_priv->ips.max_delay;
	} else if (busy_down < min_avg) {
		if (dev_priv->ips.cur_delay != dev_priv->ips.min_delay)
			new_delay = dev_priv->ips.cur_delay + 1;
		if (new_delay > dev_priv->ips.min_delay)
			new_delay = dev_priv->ips.min_delay;
	}

	if (ironlake_set_drps(dev, new_delay))
		dev_priv->ips.cur_delay = new_delay;

	spin_unlock(&mchdev_lock);

	return;
}

static void notify_ring(struct intel_engine_cs *ring)
{
	if (!intel_ring_initialized(ring))
		return;

	trace_i915_gem_request_notify(ring);

	wake_up_all(&ring->irq_queue);
}

static void vlv_c0_read(struct drm_i915_private *dev_priv,
			struct intel_rps_ei *ei)
{
	ei->cz_clock = vlv_punit_read(dev_priv, PUNIT_REG_CZ_TIMESTAMP);
	ei->render_c0 = I915_READ(VLV_RENDER_C0_COUNT);
	ei->media_c0 = I915_READ(VLV_MEDIA_C0_COUNT);
}

static bool vlv_c0_above(struct drm_i915_private *dev_priv,
			 const struct intel_rps_ei *old,
			 const struct intel_rps_ei *now,
			 int threshold)
{
	u64 time, c0;

	if (old->cz_clock == 0)
		return false;

	time = now->cz_clock - old->cz_clock;
	time *= threshold * dev_priv->mem_freq;

	/* Workload can be split between render + media, e.g. SwapBuffers
	 * being blitted in X after being rendered in mesa. To account for
	 * this we need to combine both engines into our activity counter.
	 */
	c0 = now->render_c0 - old->render_c0;
	c0 += now->media_c0 - old->media_c0;
	c0 *= 100 * VLV_CZ_CLOCK_TO_MILLI_SEC * 4 / 1000;

	return c0 >= time;
}

void gen6_rps_reset_ei(struct drm_i915_private *dev_priv)
{
	vlv_c0_read(dev_priv, &dev_priv->rps.down_ei);
	dev_priv->rps.up_ei = dev_priv->rps.down_ei;
}

static u32 vlv_wa_c0_ei(struct drm_i915_private *dev_priv, u32 pm_iir)
{
	struct intel_rps_ei now;
	u32 events = 0;

	if ((pm_iir & (GEN6_PM_RP_DOWN_EI_EXPIRED | GEN6_PM_RP_UP_EI_EXPIRED)) == 0)
		return 0;

	vlv_c0_read(dev_priv, &now);
	if (now.cz_clock == 0)
		return 0;

	if (pm_iir & GEN6_PM_RP_DOWN_EI_EXPIRED) {
		if (!vlv_c0_above(dev_priv,
				  &dev_priv->rps.down_ei, &now,
				  dev_priv->rps.down_threshold))
			events |= GEN6_PM_RP_DOWN_THRESHOLD;
		dev_priv->rps.down_ei = now;
	}

	if (pm_iir & GEN6_PM_RP_UP_EI_EXPIRED) {
		if (vlv_c0_above(dev_priv,
				 &dev_priv->rps.up_ei, &now,
				 dev_priv->rps.up_threshold))
			events |= GEN6_PM_RP_UP_THRESHOLD;
		dev_priv->rps.up_ei = now;
	}

	return events;
}

static bool any_waiters(struct drm_i915_private *dev_priv)
{
	struct intel_engine_cs *ring;
	int i;

	for_each_ring(ring, dev_priv, i)
		if (ring->irq_refcount)
			return true;

	return false;
}

static void gen6_pm_rps_work(struct work_struct *work)
{
	struct drm_i915_private *dev_priv =
		container_of(work, struct drm_i915_private, rps.work);
	bool client_boost;
	int new_delay, adj, min, max;
	u32 pm_iir;

	spin_lock_irq(&dev_priv->irq_lock);
	/* Speed up work cancelation during disabling rps interrupts. */
	if (!dev_priv->rps.interrupts_enabled) {
		spin_unlock_irq(&dev_priv->irq_lock);
		return;
	}
	pm_iir = dev_priv->rps.pm_iir;
	dev_priv->rps.pm_iir = 0;
	/* Make sure not to corrupt PMIMR state used by ringbuffer on GEN6 */
	gen6_enable_pm_irq(dev_priv, dev_priv->pm_rps_events);
	client_boost = dev_priv->rps.client_boost;
	dev_priv->rps.client_boost = false;
	spin_unlock_irq(&dev_priv->irq_lock);

	/* Make sure we didn't queue anything we're not going to process. */
	WARN_ON(pm_iir & ~dev_priv->pm_rps_events);

	if ((pm_iir & dev_priv->pm_rps_events) == 0 && !client_boost)
		return;

	mutex_lock(&dev_priv->rps.hw_lock);

	pm_iir |= vlv_wa_c0_ei(dev_priv, pm_iir);

	adj = dev_priv->rps.last_adj;
	new_delay = dev_priv->rps.cur_freq;
	min = dev_priv->rps.min_freq_softlimit;
	max = dev_priv->rps.max_freq_softlimit;

	if (client_boost) {
		new_delay = dev_priv->rps.max_freq_softlimit;
		adj = 0;
	} else if (pm_iir & GEN6_PM_RP_UP_THRESHOLD) {
		if (adj > 0)
			adj *= 2;
		else /* CHV needs even encode values */
			adj = IS_CHERRYVIEW(dev_priv) ? 2 : 1;
		/*
		 * For better performance, jump directly
		 * to RPe if we're below it.
		 */
		if (new_delay < dev_priv->rps.efficient_freq - adj) {
			new_delay = dev_priv->rps.efficient_freq;
			adj = 0;
		}
	} else if (any_waiters(dev_priv)) {
		adj = 0;
	} else if (pm_iir & GEN6_PM_RP_DOWN_TIMEOUT) {
		if (dev_priv->rps.cur_freq > dev_priv->rps.efficient_freq)
			new_delay = dev_priv->rps.efficient_freq;
		else
			new_delay = dev_priv->rps.min_freq_softlimit;
		adj = 0;
	} else if (pm_iir & GEN6_PM_RP_DOWN_THRESHOLD) {
		if (adj < 0)
			adj *= 2;
		else /* CHV needs even encode values */
			adj = IS_CHERRYVIEW(dev_priv) ? -2 : -1;
	} else { /* unknown event */
		adj = 0;
	}

	dev_priv->rps.last_adj = adj;

	/* sysfs frequency interfaces may have snuck in while servicing the
	 * interrupt
	 */
	new_delay += adj;
	new_delay = clamp_t(int, new_delay, min, max);

	intel_set_rps(dev_priv->dev, new_delay);

	mutex_unlock(&dev_priv->rps.hw_lock);
}


/**
 * ivybridge_parity_work - Workqueue called when a parity error interrupt
 * occurred.
 * @work: workqueue struct
 *
 * Doesn't actually do anything except notify userspace. As a consequence of
 * this event, userspace should try to remap the bad rows since statistically
 * it is likely the same row is more likely to go bad again.
 */
static void ivybridge_parity_work(struct work_struct *work)
{
	struct drm_i915_private *dev_priv =
		container_of(work, struct drm_i915_private, l3_parity.error_work);
	u32 error_status, row, bank, subbank;
	char *parity_event[6];
	uint32_t misccpctl;
	uint8_t slice = 0;

	/* We must turn off DOP level clock gating to access the L3 registers.
	 * In order to prevent a get/put style interface, acquire struct mutex
	 * any time we access those registers.
	 */
	mutex_lock(&dev_priv->dev->struct_mutex);

	/* If we've screwed up tracking, just let the interrupt fire again */
	if (WARN_ON(!dev_priv->l3_parity.which_slice))
		goto out;

	misccpctl = I915_READ(GEN7_MISCCPCTL);
	I915_WRITE(GEN7_MISCCPCTL, misccpctl & ~GEN7_DOP_CLOCK_GATE_ENABLE);
	POSTING_READ(GEN7_MISCCPCTL);

	while ((slice = ffs(dev_priv->l3_parity.which_slice)) != 0) {
		u32 reg;

		slice--;
		if (WARN_ON_ONCE(slice >= NUM_L3_SLICES(dev_priv->dev)))
			break;

		dev_priv->l3_parity.which_slice &= ~(1<<slice);

		reg = GEN7_L3CDERRST1 + (slice * 0x200);

		error_status = I915_READ(reg);
		row = GEN7_PARITY_ERROR_ROW(error_status);
		bank = GEN7_PARITY_ERROR_BANK(error_status);
		subbank = GEN7_PARITY_ERROR_SUBBANK(error_status);

		I915_WRITE(reg, GEN7_PARITY_ERROR_VALID | GEN7_L3CDERRST1_ENABLE);
		POSTING_READ(reg);

		parity_event[0] = I915_L3_PARITY_UEVENT "=1";
		parity_event[1] = kasprintf(GFP_KERNEL, "ROW=%d", row);
		parity_event[2] = kasprintf(GFP_KERNEL, "BANK=%d", bank);
		parity_event[3] = kasprintf(GFP_KERNEL, "SUBBANK=%d", subbank);
		parity_event[4] = kasprintf(GFP_KERNEL, "SLICE=%d", slice);
		parity_event[5] = NULL;

		kobject_uevent_env(&dev_priv->dev->primary->kdev->kobj,
				   KOBJ_CHANGE, parity_event);

		DRM_DEBUG("Parity error: Slice = %d, Row = %d, Bank = %d, Sub bank = %d.\n",
			  slice, row, bank, subbank);

		kfree(parity_event[4]);
		kfree(parity_event[3]);
		kfree(parity_event[2]);
		kfree(parity_event[1]);
	}

	I915_WRITE(GEN7_MISCCPCTL, misccpctl);

out:
	WARN_ON(dev_priv->l3_parity.which_slice);
	spin_lock_irq(&dev_priv->irq_lock);
	gen5_enable_gt_irq(dev_priv, GT_PARITY_ERROR(dev_priv->dev));
	spin_unlock_irq(&dev_priv->irq_lock);

	mutex_unlock(&dev_priv->dev->struct_mutex);
}

static void ivybridge_parity_error_irq_handler(struct drm_device *dev, u32 iir)
{
	struct drm_i915_private *dev_priv = dev->dev_private;

	if (!HAS_L3_DPF(dev))
		return;

	spin_lock(&dev_priv->irq_lock);
	gen5_disable_gt_irq(dev_priv, GT_PARITY_ERROR(dev));
	spin_unlock(&dev_priv->irq_lock);

	iir &= GT_PARITY_ERROR(dev);
	if (iir & GT_RENDER_L3_PARITY_ERROR_INTERRUPT_S1)
		dev_priv->l3_parity.which_slice |= 1 << 1;

	if (iir & GT_RENDER_L3_PARITY_ERROR_INTERRUPT)
		dev_priv->l3_parity.which_slice |= 1 << 0;

	queue_work(dev_priv->wq, &dev_priv->l3_parity.error_work);
}

static void ilk_gt_irq_handler(struct drm_device *dev,
			       struct drm_i915_private *dev_priv,
			       u32 gt_iir)
{
	if (gt_iir &
	    (GT_RENDER_USER_INTERRUPT | GT_RENDER_PIPECTL_NOTIFY_INTERRUPT))
		notify_ring(&dev_priv->ring[RCS]);
	if (gt_iir & ILK_BSD_USER_INTERRUPT)
		notify_ring(&dev_priv->ring[VCS]);
}

static void snb_gt_irq_handler(struct drm_device *dev,
			       struct drm_i915_private *dev_priv,
			       u32 gt_iir)
{

	if (gt_iir &
	    (GT_RENDER_USER_INTERRUPT | GT_RENDER_PIPECTL_NOTIFY_INTERRUPT))
		notify_ring(&dev_priv->ring[RCS]);
	if (gt_iir & GT_BSD_USER_INTERRUPT)
		notify_ring(&dev_priv->ring[VCS]);
	if (gt_iir & GT_BLT_USER_INTERRUPT)
		notify_ring(&dev_priv->ring[BCS]);

	if (gt_iir & (GT_BLT_CS_ERROR_INTERRUPT |
		      GT_BSD_CS_ERROR_INTERRUPT |
		      GT_RENDER_CS_MASTER_ERROR_INTERRUPT))
		DRM_DEBUG("Command parser error, gt_iir 0x%08x\n", gt_iir);

	if (gt_iir & GT_PARITY_ERROR(dev))
		ivybridge_parity_error_irq_handler(dev, gt_iir);
}

static irqreturn_t gen8_gt_irq_handler(struct drm_i915_private *dev_priv,
				       u32 master_ctl)
{
	irqreturn_t ret = IRQ_NONE;

	if (master_ctl & (GEN8_GT_RCS_IRQ | GEN8_GT_BCS_IRQ)) {
		u32 tmp = I915_READ_FW(GEN8_GT_IIR(0));
		if (tmp) {
			I915_WRITE_FW(GEN8_GT_IIR(0), tmp);
			ret = IRQ_HANDLED;

			if (tmp & (GT_CONTEXT_SWITCH_INTERRUPT << GEN8_RCS_IRQ_SHIFT))
				intel_lrc_irq_handler(&dev_priv->ring[RCS]);
			if (tmp & (GT_RENDER_USER_INTERRUPT << GEN8_RCS_IRQ_SHIFT))
				notify_ring(&dev_priv->ring[RCS]);

			if (tmp & (GT_CONTEXT_SWITCH_INTERRUPT << GEN8_BCS_IRQ_SHIFT))
				intel_lrc_irq_handler(&dev_priv->ring[BCS]);
			if (tmp & (GT_RENDER_USER_INTERRUPT << GEN8_BCS_IRQ_SHIFT))
				notify_ring(&dev_priv->ring[BCS]);
		} else
			DRM_ERROR("The master control interrupt lied (GT0)!\n");
	}

	if (master_ctl & (GEN8_GT_VCS1_IRQ | GEN8_GT_VCS2_IRQ)) {
		u32 tmp = I915_READ_FW(GEN8_GT_IIR(1));
		if (tmp) {
			I915_WRITE_FW(GEN8_GT_IIR(1), tmp);
			ret = IRQ_HANDLED;

			if (tmp & (GT_CONTEXT_SWITCH_INTERRUPT << GEN8_VCS1_IRQ_SHIFT))
				intel_lrc_irq_handler(&dev_priv->ring[VCS]);
			if (tmp & (GT_RENDER_USER_INTERRUPT << GEN8_VCS1_IRQ_SHIFT))
				notify_ring(&dev_priv->ring[VCS]);

			if (tmp & (GT_CONTEXT_SWITCH_INTERRUPT << GEN8_VCS2_IRQ_SHIFT))
				intel_lrc_irq_handler(&dev_priv->ring[VCS2]);
			if (tmp & (GT_RENDER_USER_INTERRUPT << GEN8_VCS2_IRQ_SHIFT))
				notify_ring(&dev_priv->ring[VCS2]);
		} else
			DRM_ERROR("The master control interrupt lied (GT1)!\n");
	}

	if (master_ctl & GEN8_GT_VECS_IRQ) {
		u32 tmp = I915_READ_FW(GEN8_GT_IIR(3));
		if (tmp) {
			I915_WRITE_FW(GEN8_GT_IIR(3), tmp);
			ret = IRQ_HANDLED;

			if (tmp & (GT_CONTEXT_SWITCH_INTERRUPT << GEN8_VECS_IRQ_SHIFT))
				intel_lrc_irq_handler(&dev_priv->ring[VECS]);
			if (tmp & (GT_RENDER_USER_INTERRUPT << GEN8_VECS_IRQ_SHIFT))
				notify_ring(&dev_priv->ring[VECS]);
		} else
			DRM_ERROR("The master control interrupt lied (GT3)!\n");
	}

	if (master_ctl & GEN8_GT_PM_IRQ) {
		u32 tmp = I915_READ_FW(GEN8_GT_IIR(2));
		if (tmp & dev_priv->pm_rps_events) {
			I915_WRITE_FW(GEN8_GT_IIR(2),
				      tmp & dev_priv->pm_rps_events);
			ret = IRQ_HANDLED;
			gen6_rps_irq_handler(dev_priv, tmp);
		} else
			DRM_ERROR("The master control interrupt lied (PM)!\n");
	}

	return ret;
}

static bool bxt_port_hotplug_long_detect(enum port port, u32 val)
{
	switch (port) {
	case PORT_A:
		return val & BXT_PORTA_HOTPLUG_LONG_DETECT;
	case PORT_B:
		return val & PORTB_HOTPLUG_LONG_DETECT;
	case PORT_C:
		return val & PORTC_HOTPLUG_LONG_DETECT;
	case PORT_D:
		return val & PORTD_HOTPLUG_LONG_DETECT;
	default:
		return false;
	}
}

static bool pch_port_hotplug_long_detect(enum port port, u32 val)
{
	switch (port) {
	case PORT_B:
		return val & PORTB_HOTPLUG_LONG_DETECT;
	case PORT_C:
		return val & PORTC_HOTPLUG_LONG_DETECT;
	case PORT_D:
		return val & PORTD_HOTPLUG_LONG_DETECT;
	case PORT_E:
		return val & PORTE_HOTPLUG_LONG_DETECT;
	default:
		return false;
	}
}

static bool i9xx_port_hotplug_long_detect(enum port port, u32 val)
{
	switch (port) {
	case PORT_B:
		return val & PORTB_HOTPLUG_INT_LONG_PULSE;
	case PORT_C:
		return val & PORTC_HOTPLUG_INT_LONG_PULSE;
	case PORT_D:
		return val & PORTD_HOTPLUG_INT_LONG_PULSE;
	default:
		return false;
	}
}

/* Get a bit mask of pins that have triggered, and which ones may be long. */
static void intel_get_hpd_pins(u32 *pin_mask, u32 *long_mask,
			     u32 hotplug_trigger, u32 dig_hotplug_reg,
			     const u32 hpd[HPD_NUM_PINS],
			     bool long_pulse_detect(enum port port, u32 val))
{
	enum port port;
	int i;

	*pin_mask = 0;
	*long_mask = 0;

	for_each_hpd_pin(i) {
		if ((hpd[i] & hotplug_trigger) == 0)
			continue;

		*pin_mask |= BIT(i);
<<<<<<< HEAD

		if (!intel_hpd_pin_to_port(i, &port))
			continue;

=======

		if (!intel_hpd_pin_to_port(i, &port))
			continue;

>>>>>>> 9f30a04d
		if (long_pulse_detect(port, dig_hotplug_reg))
			*long_mask |= BIT(i);
	}

	DRM_DEBUG_DRIVER("hotplug event received, stat 0x%08x, dig 0x%08x, pins 0x%08x\n",
			 hotplug_trigger, dig_hotplug_reg, *pin_mask);

}

static void gmbus_irq_handler(struct drm_device *dev)
{
	struct drm_i915_private *dev_priv = dev->dev_private;

	wake_up_all(&dev_priv->gmbus_wait_queue);
}

static void dp_aux_irq_handler(struct drm_device *dev)
{
	struct drm_i915_private *dev_priv = dev->dev_private;

	wake_up_all(&dev_priv->gmbus_wait_queue);
}

#if defined(CONFIG_DEBUG_FS)
static void display_pipe_crc_irq_handler(struct drm_device *dev, enum pipe pipe,
					 uint32_t crc0, uint32_t crc1,
					 uint32_t crc2, uint32_t crc3,
					 uint32_t crc4)
{
	struct drm_i915_private *dev_priv = dev->dev_private;
	struct intel_pipe_crc *pipe_crc = &dev_priv->pipe_crc[pipe];
	struct intel_pipe_crc_entry *entry;
	int head, tail;

	spin_lock(&pipe_crc->lock);

	if (!pipe_crc->entries) {
		spin_unlock(&pipe_crc->lock);
		DRM_DEBUG_KMS("spurious interrupt\n");
		return;
	}

	head = pipe_crc->head;
	tail = pipe_crc->tail;

	if (CIRC_SPACE(head, tail, INTEL_PIPE_CRC_ENTRIES_NR) < 1) {
		spin_unlock(&pipe_crc->lock);
		DRM_ERROR("CRC buffer overflowing\n");
		return;
	}

	entry = &pipe_crc->entries[head];

	entry->frame = dev->driver->get_vblank_counter(dev, pipe);
	entry->crc[0] = crc0;
	entry->crc[1] = crc1;
	entry->crc[2] = crc2;
	entry->crc[3] = crc3;
	entry->crc[4] = crc4;

	head = (head + 1) & (INTEL_PIPE_CRC_ENTRIES_NR - 1);
	pipe_crc->head = head;

	spin_unlock(&pipe_crc->lock);

	wake_up_interruptible(&pipe_crc->wq);
}
#else
static inline void
display_pipe_crc_irq_handler(struct drm_device *dev, enum pipe pipe,
			     uint32_t crc0, uint32_t crc1,
			     uint32_t crc2, uint32_t crc3,
			     uint32_t crc4) {}
#endif


static void hsw_pipe_crc_irq_handler(struct drm_device *dev, enum pipe pipe)
{
	struct drm_i915_private *dev_priv = dev->dev_private;

	display_pipe_crc_irq_handler(dev, pipe,
				     I915_READ(PIPE_CRC_RES_1_IVB(pipe)),
				     0, 0, 0, 0);
}

static void ivb_pipe_crc_irq_handler(struct drm_device *dev, enum pipe pipe)
{
	struct drm_i915_private *dev_priv = dev->dev_private;

	display_pipe_crc_irq_handler(dev, pipe,
				     I915_READ(PIPE_CRC_RES_1_IVB(pipe)),
				     I915_READ(PIPE_CRC_RES_2_IVB(pipe)),
				     I915_READ(PIPE_CRC_RES_3_IVB(pipe)),
				     I915_READ(PIPE_CRC_RES_4_IVB(pipe)),
				     I915_READ(PIPE_CRC_RES_5_IVB(pipe)));
}

static void i9xx_pipe_crc_irq_handler(struct drm_device *dev, enum pipe pipe)
{
	struct drm_i915_private *dev_priv = dev->dev_private;
	uint32_t res1, res2;

	if (INTEL_INFO(dev)->gen >= 3)
		res1 = I915_READ(PIPE_CRC_RES_RES1_I915(pipe));
	else
		res1 = 0;

	if (INTEL_INFO(dev)->gen >= 5 || IS_G4X(dev))
		res2 = I915_READ(PIPE_CRC_RES_RES2_G4X(pipe));
	else
		res2 = 0;

	display_pipe_crc_irq_handler(dev, pipe,
				     I915_READ(PIPE_CRC_RES_RED(pipe)),
				     I915_READ(PIPE_CRC_RES_GREEN(pipe)),
				     I915_READ(PIPE_CRC_RES_BLUE(pipe)),
				     res1, res2);
}

/* The RPS events need forcewake, so we add them to a work queue and mask their
 * IMR bits until the work is done. Other interrupts can be processed without
 * the work queue. */
static void gen6_rps_irq_handler(struct drm_i915_private *dev_priv, u32 pm_iir)
{
	if (pm_iir & dev_priv->pm_rps_events) {
		spin_lock(&dev_priv->irq_lock);
		gen6_disable_pm_irq(dev_priv, pm_iir & dev_priv->pm_rps_events);
		if (dev_priv->rps.interrupts_enabled) {
			dev_priv->rps.pm_iir |= pm_iir & dev_priv->pm_rps_events;
			queue_work(dev_priv->wq, &dev_priv->rps.work);
		}
		spin_unlock(&dev_priv->irq_lock);
	}

	if (INTEL_INFO(dev_priv)->gen >= 8)
		return;

	if (HAS_VEBOX(dev_priv->dev)) {
		if (pm_iir & PM_VEBOX_USER_INTERRUPT)
			notify_ring(&dev_priv->ring[VECS]);

		if (pm_iir & PM_VEBOX_CS_ERROR_INTERRUPT)
			DRM_DEBUG("Command parser error, pm_iir 0x%08x\n", pm_iir);
	}
}

static bool intel_pipe_handle_vblank(struct drm_device *dev, enum pipe pipe)
{
	if (!drm_handle_vblank(dev, pipe))
		return false;

	return true;
}

static void valleyview_pipestat_irq_handler(struct drm_device *dev, u32 iir)
{
	struct drm_i915_private *dev_priv = dev->dev_private;
	u32 pipe_stats[I915_MAX_PIPES] = { };
	int pipe;

	spin_lock(&dev_priv->irq_lock);
	for_each_pipe(dev_priv, pipe) {
		int reg;
		u32 mask, iir_bit = 0;

		/*
		 * PIPESTAT bits get signalled even when the interrupt is
		 * disabled with the mask bits, and some of the status bits do
		 * not generate interrupts at all (like the underrun bit). Hence
		 * we need to be careful that we only handle what we want to
		 * handle.
		 */

		/* fifo underruns are filterered in the underrun handler. */
		mask = PIPE_FIFO_UNDERRUN_STATUS;

		switch (pipe) {
		case PIPE_A:
			iir_bit = I915_DISPLAY_PIPE_A_EVENT_INTERRUPT;
			break;
		case PIPE_B:
			iir_bit = I915_DISPLAY_PIPE_B_EVENT_INTERRUPT;
			break;
		case PIPE_C:
			iir_bit = I915_DISPLAY_PIPE_C_EVENT_INTERRUPT;
			break;
		}
		if (iir & iir_bit)
			mask |= dev_priv->pipestat_irq_mask[pipe];

		if (!mask)
			continue;

		reg = PIPESTAT(pipe);
		mask |= PIPESTAT_INT_ENABLE_MASK;
		pipe_stats[pipe] = I915_READ(reg) & mask;

		/*
		 * Clear the PIPE*STAT regs before the IIR
		 */
		if (pipe_stats[pipe] & (PIPE_FIFO_UNDERRUN_STATUS |
					PIPESTAT_INT_STATUS_MASK))
			I915_WRITE(reg, pipe_stats[pipe]);
	}
	spin_unlock(&dev_priv->irq_lock);

	for_each_pipe(dev_priv, pipe) {
		if (pipe_stats[pipe] & PIPE_START_VBLANK_INTERRUPT_STATUS &&
		    intel_pipe_handle_vblank(dev, pipe))
			intel_check_page_flip(dev, pipe);

		if (pipe_stats[pipe] & PLANE_FLIP_DONE_INT_STATUS_VLV) {
			intel_prepare_page_flip(dev, pipe);
			intel_finish_page_flip(dev, pipe);
		}

		if (pipe_stats[pipe] & PIPE_CRC_DONE_INTERRUPT_STATUS)
			i9xx_pipe_crc_irq_handler(dev, pipe);

		if (pipe_stats[pipe] & PIPE_FIFO_UNDERRUN_STATUS)
			intel_cpu_fifo_underrun_irq_handler(dev_priv, pipe);
	}

	if (pipe_stats[0] & PIPE_GMBUS_INTERRUPT_STATUS)
		gmbus_irq_handler(dev);
}

static void i9xx_hpd_irq_handler(struct drm_device *dev)
{
	struct drm_i915_private *dev_priv = dev->dev_private;
	u32 hotplug_status = I915_READ(PORT_HOTPLUG_STAT);
	u32 pin_mask, long_mask;

	if (!hotplug_status)
		return;

	I915_WRITE(PORT_HOTPLUG_STAT, hotplug_status);
	/*
	 * Make sure hotplug status is cleared before we clear IIR, or else we
	 * may miss hotplug events.
	 */
	POSTING_READ(PORT_HOTPLUG_STAT);

	if (IS_G4X(dev) || IS_VALLEYVIEW(dev)) {
		u32 hotplug_trigger = hotplug_status & HOTPLUG_INT_STATUS_G4X;

		intel_get_hpd_pins(&pin_mask, &long_mask, hotplug_trigger,
				   hotplug_trigger, hpd_status_g4x,
				   i9xx_port_hotplug_long_detect);
		intel_hpd_irq_handler(dev, pin_mask, long_mask);

		if (hotplug_status & DP_AUX_CHANNEL_MASK_INT_STATUS_G4X)
			dp_aux_irq_handler(dev);
	} else {
		u32 hotplug_trigger = hotplug_status & HOTPLUG_INT_STATUS_I915;

		intel_get_hpd_pins(&pin_mask, &long_mask, hotplug_trigger,
				   hotplug_trigger, hpd_status_i915,
				   i9xx_port_hotplug_long_detect);
		intel_hpd_irq_handler(dev, pin_mask, long_mask);
	}
}

static irqreturn_t valleyview_irq_handler(int irq, void *arg)
{
	struct drm_device *dev = arg;
	struct drm_i915_private *dev_priv = dev->dev_private;
	u32 iir, gt_iir, pm_iir;
	irqreturn_t ret = IRQ_NONE;

	if (!intel_irqs_enabled(dev_priv))
		return IRQ_NONE;

	while (true) {
		/* Find, clear, then process each source of interrupt */

		gt_iir = I915_READ(GTIIR);
		if (gt_iir)
			I915_WRITE(GTIIR, gt_iir);

		pm_iir = I915_READ(GEN6_PMIIR);
		if (pm_iir)
			I915_WRITE(GEN6_PMIIR, pm_iir);

		iir = I915_READ(VLV_IIR);
		if (iir) {
			/* Consume port before clearing IIR or we'll miss events */
			if (iir & I915_DISPLAY_PORT_INTERRUPT)
				i9xx_hpd_irq_handler(dev);
			I915_WRITE(VLV_IIR, iir);
		}

		if (gt_iir == 0 && pm_iir == 0 && iir == 0)
			goto out;

		ret = IRQ_HANDLED;

		if (gt_iir)
			snb_gt_irq_handler(dev, dev_priv, gt_iir);
		if (pm_iir)
			gen6_rps_irq_handler(dev_priv, pm_iir);
		/* Call regardless, as some status bits might not be
		 * signalled in iir */
		valleyview_pipestat_irq_handler(dev, iir);
	}

out:
	return ret;
}

static irqreturn_t cherryview_irq_handler(int irq, void *arg)
{
	struct drm_device *dev = arg;
	struct drm_i915_private *dev_priv = dev->dev_private;
	u32 master_ctl, iir;
	irqreturn_t ret = IRQ_NONE;

	if (!intel_irqs_enabled(dev_priv))
		return IRQ_NONE;

	for (;;) {
		master_ctl = I915_READ(GEN8_MASTER_IRQ) & ~GEN8_MASTER_IRQ_CONTROL;
		iir = I915_READ(VLV_IIR);

		if (master_ctl == 0 && iir == 0)
			break;

		ret = IRQ_HANDLED;

		I915_WRITE(GEN8_MASTER_IRQ, 0);

		/* Find, clear, then process each source of interrupt */

		if (iir) {
			/* Consume port before clearing IIR or we'll miss events */
			if (iir & I915_DISPLAY_PORT_INTERRUPT)
				i9xx_hpd_irq_handler(dev);
			I915_WRITE(VLV_IIR, iir);
		}

		gen8_gt_irq_handler(dev_priv, master_ctl);

		/* Call regardless, as some status bits might not be
		 * signalled in iir */
		valleyview_pipestat_irq_handler(dev, iir);

		I915_WRITE(GEN8_MASTER_IRQ, DE_MASTER_IRQ_CONTROL);
		POSTING_READ(GEN8_MASTER_IRQ);
	}

	return ret;
}

static void ibx_irq_handler(struct drm_device *dev, u32 pch_iir)
{
	struct drm_i915_private *dev_priv = dev->dev_private;
	int pipe;
	u32 hotplug_trigger = pch_iir & SDE_HOTPLUG_MASK;

	if (hotplug_trigger) {
		u32 dig_hotplug_reg, pin_mask, long_mask;
<<<<<<< HEAD

		dig_hotplug_reg = I915_READ(PCH_PORT_HOTPLUG);
		I915_WRITE(PCH_PORT_HOTPLUG, dig_hotplug_reg);

=======

		dig_hotplug_reg = I915_READ(PCH_PORT_HOTPLUG);
		I915_WRITE(PCH_PORT_HOTPLUG, dig_hotplug_reg);

>>>>>>> 9f30a04d
		intel_get_hpd_pins(&pin_mask, &long_mask, hotplug_trigger,
				   dig_hotplug_reg, hpd_ibx,
				   pch_port_hotplug_long_detect);
		intel_hpd_irq_handler(dev, pin_mask, long_mask);
	}

	if (pch_iir & SDE_AUDIO_POWER_MASK) {
		int port = ffs((pch_iir & SDE_AUDIO_POWER_MASK) >>
			       SDE_AUDIO_POWER_SHIFT);
		DRM_DEBUG_DRIVER("PCH audio power change on port %d\n",
				 port_name(port));
	}

	if (pch_iir & SDE_AUX_MASK)
		dp_aux_irq_handler(dev);

	if (pch_iir & SDE_GMBUS)
		gmbus_irq_handler(dev);

	if (pch_iir & SDE_AUDIO_HDCP_MASK)
		DRM_DEBUG_DRIVER("PCH HDCP audio interrupt\n");

	if (pch_iir & SDE_AUDIO_TRANS_MASK)
		DRM_DEBUG_DRIVER("PCH transcoder audio interrupt\n");

	if (pch_iir & SDE_POISON)
		DRM_ERROR("PCH poison interrupt\n");

	if (pch_iir & SDE_FDI_MASK)
		for_each_pipe(dev_priv, pipe)
			DRM_DEBUG_DRIVER("  pipe %c FDI IIR: 0x%08x\n",
					 pipe_name(pipe),
					 I915_READ(FDI_RX_IIR(pipe)));

	if (pch_iir & (SDE_TRANSB_CRC_DONE | SDE_TRANSA_CRC_DONE))
		DRM_DEBUG_DRIVER("PCH transcoder CRC done interrupt\n");

	if (pch_iir & (SDE_TRANSB_CRC_ERR | SDE_TRANSA_CRC_ERR))
		DRM_DEBUG_DRIVER("PCH transcoder CRC error interrupt\n");

	if (pch_iir & SDE_TRANSA_FIFO_UNDER)
		intel_pch_fifo_underrun_irq_handler(dev_priv, TRANSCODER_A);

	if (pch_iir & SDE_TRANSB_FIFO_UNDER)
		intel_pch_fifo_underrun_irq_handler(dev_priv, TRANSCODER_B);
}

static void ivb_err_int_handler(struct drm_device *dev)
{
	struct drm_i915_private *dev_priv = dev->dev_private;
	u32 err_int = I915_READ(GEN7_ERR_INT);
	enum pipe pipe;

	if (err_int & ERR_INT_POISON)
		DRM_ERROR("Poison interrupt\n");

	for_each_pipe(dev_priv, pipe) {
		if (err_int & ERR_INT_FIFO_UNDERRUN(pipe))
			intel_cpu_fifo_underrun_irq_handler(dev_priv, pipe);

		if (err_int & ERR_INT_PIPE_CRC_DONE(pipe)) {
			if (IS_IVYBRIDGE(dev))
				ivb_pipe_crc_irq_handler(dev, pipe);
			else
				hsw_pipe_crc_irq_handler(dev, pipe);
		}
	}

	I915_WRITE(GEN7_ERR_INT, err_int);
}

static void cpt_serr_int_handler(struct drm_device *dev)
{
	struct drm_i915_private *dev_priv = dev->dev_private;
	u32 serr_int = I915_READ(SERR_INT);

	if (serr_int & SERR_INT_POISON)
		DRM_ERROR("PCH poison interrupt\n");

	if (serr_int & SERR_INT_TRANS_A_FIFO_UNDERRUN)
		intel_pch_fifo_underrun_irq_handler(dev_priv, TRANSCODER_A);

	if (serr_int & SERR_INT_TRANS_B_FIFO_UNDERRUN)
		intel_pch_fifo_underrun_irq_handler(dev_priv, TRANSCODER_B);

	if (serr_int & SERR_INT_TRANS_C_FIFO_UNDERRUN)
		intel_pch_fifo_underrun_irq_handler(dev_priv, TRANSCODER_C);

	I915_WRITE(SERR_INT, serr_int);
}

static void cpt_irq_handler(struct drm_device *dev, u32 pch_iir)
{
	struct drm_i915_private *dev_priv = dev->dev_private;
	int pipe;
	u32 hotplug_trigger;

	if (HAS_PCH_SPT(dev))
		hotplug_trigger = pch_iir & SDE_HOTPLUG_MASK_SPT;
	else
		hotplug_trigger = pch_iir & SDE_HOTPLUG_MASK_CPT;

	if (hotplug_trigger) {
		u32 dig_hotplug_reg, pin_mask, long_mask;

		dig_hotplug_reg = I915_READ(PCH_PORT_HOTPLUG);
		I915_WRITE(PCH_PORT_HOTPLUG, dig_hotplug_reg);

		if (HAS_PCH_SPT(dev)) {
			intel_get_hpd_pins(&pin_mask, &long_mask,
					   hotplug_trigger,
					   dig_hotplug_reg, hpd_spt,
					   pch_port_hotplug_long_detect);

			/* detect PORTE HP event */
			dig_hotplug_reg = I915_READ(PCH_PORT_HOTPLUG2);
			if (pch_port_hotplug_long_detect(PORT_E,
							 dig_hotplug_reg))
				long_mask |= 1 << HPD_PORT_E;
		} else
			intel_get_hpd_pins(&pin_mask, &long_mask,
					   hotplug_trigger,
					   dig_hotplug_reg, hpd_cpt,
					   pch_port_hotplug_long_detect);

		intel_hpd_irq_handler(dev, pin_mask, long_mask);
	}

	if (pch_iir & SDE_AUDIO_POWER_MASK_CPT) {
		int port = ffs((pch_iir & SDE_AUDIO_POWER_MASK_CPT) >>
			       SDE_AUDIO_POWER_SHIFT_CPT);
		DRM_DEBUG_DRIVER("PCH audio power change on port %c\n",
				 port_name(port));
	}

	if (pch_iir & SDE_AUX_MASK_CPT)
		dp_aux_irq_handler(dev);

	if (pch_iir & SDE_GMBUS_CPT)
		gmbus_irq_handler(dev);

	if (pch_iir & SDE_AUDIO_CP_REQ_CPT)
		DRM_DEBUG_DRIVER("Audio CP request interrupt\n");

	if (pch_iir & SDE_AUDIO_CP_CHG_CPT)
		DRM_DEBUG_DRIVER("Audio CP change interrupt\n");

	if (pch_iir & SDE_FDI_MASK_CPT)
		for_each_pipe(dev_priv, pipe)
			DRM_DEBUG_DRIVER("  pipe %c FDI IIR: 0x%08x\n",
					 pipe_name(pipe),
					 I915_READ(FDI_RX_IIR(pipe)));

	if (pch_iir & SDE_ERROR_CPT)
		cpt_serr_int_handler(dev);
}

static void ilk_display_irq_handler(struct drm_device *dev, u32 de_iir)
{
	struct drm_i915_private *dev_priv = dev->dev_private;
	enum pipe pipe;

	if (de_iir & DE_AUX_CHANNEL_A)
		dp_aux_irq_handler(dev);

	if (de_iir & DE_GSE)
		intel_opregion_asle_intr(dev);

	if (de_iir & DE_POISON)
		DRM_ERROR("Poison interrupt\n");

	for_each_pipe(dev_priv, pipe) {
		if (de_iir & DE_PIPE_VBLANK(pipe) &&
		    intel_pipe_handle_vblank(dev, pipe))
			intel_check_page_flip(dev, pipe);

		if (de_iir & DE_PIPE_FIFO_UNDERRUN(pipe))
			intel_cpu_fifo_underrun_irq_handler(dev_priv, pipe);

		if (de_iir & DE_PIPE_CRC_DONE(pipe))
			i9xx_pipe_crc_irq_handler(dev, pipe);

		/* plane/pipes map 1:1 on ilk+ */
		if (de_iir & DE_PLANE_FLIP_DONE(pipe)) {
			intel_prepare_page_flip(dev, pipe);
			intel_finish_page_flip_plane(dev, pipe);
		}
	}

	/* check event from PCH */
	if (de_iir & DE_PCH_EVENT) {
		u32 pch_iir = I915_READ(SDEIIR);

		if (HAS_PCH_CPT(dev))
			cpt_irq_handler(dev, pch_iir);
		else
			ibx_irq_handler(dev, pch_iir);

		/* should clear PCH hotplug event before clear CPU irq */
		I915_WRITE(SDEIIR, pch_iir);
	}

	if (IS_GEN5(dev) && de_iir & DE_PCU_EVENT)
		ironlake_rps_change_irq_handler(dev);
}

static void ivb_display_irq_handler(struct drm_device *dev, u32 de_iir)
{
	struct drm_i915_private *dev_priv = dev->dev_private;
	enum pipe pipe;

	if (de_iir & DE_ERR_INT_IVB)
		ivb_err_int_handler(dev);

	if (de_iir & DE_AUX_CHANNEL_A_IVB)
		dp_aux_irq_handler(dev);

	if (de_iir & DE_GSE_IVB)
		intel_opregion_asle_intr(dev);

	for_each_pipe(dev_priv, pipe) {
		if (de_iir & (DE_PIPE_VBLANK_IVB(pipe)) &&
		    intel_pipe_handle_vblank(dev, pipe))
			intel_check_page_flip(dev, pipe);

		/* plane/pipes map 1:1 on ilk+ */
		if (de_iir & DE_PLANE_FLIP_DONE_IVB(pipe)) {
			intel_prepare_page_flip(dev, pipe);
			intel_finish_page_flip_plane(dev, pipe);
		}
	}

	/* check event from PCH */
	if (!HAS_PCH_NOP(dev) && (de_iir & DE_PCH_EVENT_IVB)) {
		u32 pch_iir = I915_READ(SDEIIR);

		cpt_irq_handler(dev, pch_iir);

		/* clear PCH hotplug event before clear CPU irq */
		I915_WRITE(SDEIIR, pch_iir);
	}
}

/*
 * To handle irqs with the minimum potential races with fresh interrupts, we:
 * 1 - Disable Master Interrupt Control.
 * 2 - Find the source(s) of the interrupt.
 * 3 - Clear the Interrupt Identity bits (IIR).
 * 4 - Process the interrupt(s) that had bits set in the IIRs.
 * 5 - Re-enable Master Interrupt Control.
 */
static irqreturn_t ironlake_irq_handler(int irq, void *arg)
{
	struct drm_device *dev = arg;
	struct drm_i915_private *dev_priv = dev->dev_private;
	u32 de_iir, gt_iir, de_ier, sde_ier = 0;
	irqreturn_t ret = IRQ_NONE;

	if (!intel_irqs_enabled(dev_priv))
		return IRQ_NONE;

	/* We get interrupts on unclaimed registers, so check for this before we
	 * do any I915_{READ,WRITE}. */
	intel_uncore_check_errors(dev);

	/* disable master interrupt before clearing iir  */
	de_ier = I915_READ(DEIER);
	I915_WRITE(DEIER, de_ier & ~DE_MASTER_IRQ_CONTROL);
	POSTING_READ(DEIER);

	/* Disable south interrupts. We'll only write to SDEIIR once, so further
	 * interrupts will will be stored on its back queue, and then we'll be
	 * able to process them after we restore SDEIER (as soon as we restore
	 * it, we'll get an interrupt if SDEIIR still has something to process
	 * due to its back queue). */
	if (!HAS_PCH_NOP(dev)) {
		sde_ier = I915_READ(SDEIER);
		I915_WRITE(SDEIER, 0);
		POSTING_READ(SDEIER);
	}

	/* Find, clear, then process each source of interrupt */

	gt_iir = I915_READ(GTIIR);
	if (gt_iir) {
		I915_WRITE(GTIIR, gt_iir);
		ret = IRQ_HANDLED;
		if (INTEL_INFO(dev)->gen >= 6)
			snb_gt_irq_handler(dev, dev_priv, gt_iir);
		else
			ilk_gt_irq_handler(dev, dev_priv, gt_iir);
	}

	de_iir = I915_READ(DEIIR);
	if (de_iir) {
		I915_WRITE(DEIIR, de_iir);
		ret = IRQ_HANDLED;
		if (INTEL_INFO(dev)->gen >= 7)
			ivb_display_irq_handler(dev, de_iir);
		else
			ilk_display_irq_handler(dev, de_iir);
	}

	if (INTEL_INFO(dev)->gen >= 6) {
		u32 pm_iir = I915_READ(GEN6_PMIIR);
		if (pm_iir) {
			I915_WRITE(GEN6_PMIIR, pm_iir);
			ret = IRQ_HANDLED;
			gen6_rps_irq_handler(dev_priv, pm_iir);
		}
	}

	I915_WRITE(DEIER, de_ier);
	POSTING_READ(DEIER);
	if (!HAS_PCH_NOP(dev)) {
		I915_WRITE(SDEIER, sde_ier);
		POSTING_READ(SDEIER);
	}

	return ret;
}

static void bxt_hpd_handler(struct drm_device *dev, uint32_t iir_status)
{
	struct drm_i915_private *dev_priv = dev->dev_private;
	u32 hp_control, hp_trigger;
	u32 pin_mask, long_mask;

	/* Get the status */
	hp_trigger = iir_status & BXT_DE_PORT_HOTPLUG_MASK;
	hp_control = I915_READ(BXT_HOTPLUG_CTL);

	/* Hotplug not enabled ? */
	if (!(hp_control & BXT_HOTPLUG_CTL_MASK)) {
		DRM_ERROR("Interrupt when HPD disabled\n");
		return;
	}

	/* Clear sticky bits in hpd status */
	I915_WRITE(BXT_HOTPLUG_CTL, hp_control);

	intel_get_hpd_pins(&pin_mask, &long_mask, hp_trigger, hp_control,
			   hpd_bxt, bxt_port_hotplug_long_detect);
	intel_hpd_irq_handler(dev, pin_mask, long_mask);
}

static irqreturn_t gen8_irq_handler(int irq, void *arg)
{
	struct drm_device *dev = arg;
	struct drm_i915_private *dev_priv = dev->dev_private;
	u32 master_ctl;
	irqreturn_t ret = IRQ_NONE;
	uint32_t tmp = 0;
	enum pipe pipe;
	u32 aux_mask = GEN8_AUX_CHANNEL_A;

	if (!intel_irqs_enabled(dev_priv))
		return IRQ_NONE;

	if (IS_GEN9(dev))
		aux_mask |=  GEN9_AUX_CHANNEL_B | GEN9_AUX_CHANNEL_C |
			GEN9_AUX_CHANNEL_D;

	master_ctl = I915_READ_FW(GEN8_MASTER_IRQ);
	master_ctl &= ~GEN8_MASTER_IRQ_CONTROL;
	if (!master_ctl)
		return IRQ_NONE;

	I915_WRITE_FW(GEN8_MASTER_IRQ, 0);

	/* Find, clear, then process each source of interrupt */

	ret = gen8_gt_irq_handler(dev_priv, master_ctl);

	if (master_ctl & GEN8_DE_MISC_IRQ) {
		tmp = I915_READ(GEN8_DE_MISC_IIR);
		if (tmp) {
			I915_WRITE(GEN8_DE_MISC_IIR, tmp);
			ret = IRQ_HANDLED;
			if (tmp & GEN8_DE_MISC_GSE)
				intel_opregion_asle_intr(dev);
			else
				DRM_ERROR("Unexpected DE Misc interrupt\n");
		}
		else
			DRM_ERROR("The master control interrupt lied (DE MISC)!\n");
	}

	if (master_ctl & GEN8_DE_PORT_IRQ) {
		tmp = I915_READ(GEN8_DE_PORT_IIR);
		if (tmp) {
			bool found = false;

			I915_WRITE(GEN8_DE_PORT_IIR, tmp);
			ret = IRQ_HANDLED;

			if (tmp & aux_mask) {
				dp_aux_irq_handler(dev);
				found = true;
			}

			if (IS_BROXTON(dev) && tmp & BXT_DE_PORT_HOTPLUG_MASK) {
				bxt_hpd_handler(dev, tmp);
				found = true;
			}

			if (IS_BROXTON(dev) && (tmp & BXT_DE_PORT_GMBUS)) {
				gmbus_irq_handler(dev);
				found = true;
			}

			if (!found)
				DRM_ERROR("Unexpected DE Port interrupt\n");
		}
		else
			DRM_ERROR("The master control interrupt lied (DE PORT)!\n");
	}

	for_each_pipe(dev_priv, pipe) {
		uint32_t pipe_iir, flip_done = 0, fault_errors = 0;

		if (!(master_ctl & GEN8_DE_PIPE_IRQ(pipe)))
			continue;

		pipe_iir = I915_READ(GEN8_DE_PIPE_IIR(pipe));
		if (pipe_iir) {
			ret = IRQ_HANDLED;
			I915_WRITE(GEN8_DE_PIPE_IIR(pipe), pipe_iir);

			if (pipe_iir & GEN8_PIPE_VBLANK &&
			    intel_pipe_handle_vblank(dev, pipe))
				intel_check_page_flip(dev, pipe);

			if (IS_GEN9(dev))
				flip_done = pipe_iir & GEN9_PIPE_PLANE1_FLIP_DONE;
			else
				flip_done = pipe_iir & GEN8_PIPE_PRIMARY_FLIP_DONE;

			if (flip_done) {
				intel_prepare_page_flip(dev, pipe);
				intel_finish_page_flip_plane(dev, pipe);
			}

			if (pipe_iir & GEN8_PIPE_CDCLK_CRC_DONE)
				hsw_pipe_crc_irq_handler(dev, pipe);

			if (pipe_iir & GEN8_PIPE_FIFO_UNDERRUN)
				intel_cpu_fifo_underrun_irq_handler(dev_priv,
								    pipe);


			if (IS_GEN9(dev))
				fault_errors = pipe_iir & GEN9_DE_PIPE_IRQ_FAULT_ERRORS;
			else
				fault_errors = pipe_iir & GEN8_DE_PIPE_IRQ_FAULT_ERRORS;

			if (fault_errors)
				DRM_ERROR("Fault errors on pipe %c\n: 0x%08x",
					  pipe_name(pipe),
					  pipe_iir & GEN8_DE_PIPE_IRQ_FAULT_ERRORS);
		} else
			DRM_ERROR("The master control interrupt lied (DE PIPE)!\n");
	}

	if (HAS_PCH_SPLIT(dev) && !HAS_PCH_NOP(dev) &&
	    master_ctl & GEN8_DE_PCH_IRQ) {
		/*
		 * FIXME(BDW): Assume for now that the new interrupt handling
		 * scheme also closed the SDE interrupt handling race we've seen
		 * on older pch-split platforms. But this needs testing.
		 */
		u32 pch_iir = I915_READ(SDEIIR);
		if (pch_iir) {
			I915_WRITE(SDEIIR, pch_iir);
			ret = IRQ_HANDLED;
			cpt_irq_handler(dev, pch_iir);
		} else
			DRM_ERROR("The master control interrupt lied (SDE)!\n");

	}

	I915_WRITE_FW(GEN8_MASTER_IRQ, GEN8_MASTER_IRQ_CONTROL);
	POSTING_READ_FW(GEN8_MASTER_IRQ);

	return ret;
}

static void i915_error_wake_up(struct drm_i915_private *dev_priv,
			       bool reset_completed)
{
	struct intel_engine_cs *ring;
	int i;

	/*
	 * Notify all waiters for GPU completion events that reset state has
	 * been changed, and that they need to restart their wait after
	 * checking for potential errors (and bail out to drop locks if there is
	 * a gpu reset pending so that i915_error_work_func can acquire them).
	 */

	/* Wake up __wait_seqno, potentially holding dev->struct_mutex. */
	for_each_ring(ring, dev_priv, i)
		wake_up_all(&ring->irq_queue);

	/* Wake up intel_crtc_wait_for_pending_flips, holding crtc->mutex. */
	wake_up_all(&dev_priv->pending_flip_queue);

	/*
	 * Signal tasks blocked in i915_gem_wait_for_error that the pending
	 * reset state is cleared.
	 */
	if (reset_completed)
		wake_up_all(&dev_priv->gpu_error.reset_queue);
}

/**
 * i915_reset_and_wakeup - do process context error handling work
 *
 * Fire an error uevent so userspace can see that a hang or error
 * was detected.
 */
static void i915_reset_and_wakeup(struct drm_device *dev)
{
	struct drm_i915_private *dev_priv = to_i915(dev);
	struct i915_gpu_error *error = &dev_priv->gpu_error;
	char *error_event[] = { I915_ERROR_UEVENT "=1", NULL };
	char *reset_event[] = { I915_RESET_UEVENT "=1", NULL };
	char *reset_done_event[] = { I915_ERROR_UEVENT "=0", NULL };
	int ret;

	kobject_uevent_env(&dev->primary->kdev->kobj, KOBJ_CHANGE, error_event);

	/*
	 * Note that there's only one work item which does gpu resets, so we
	 * need not worry about concurrent gpu resets potentially incrementing
	 * error->reset_counter twice. We only need to take care of another
	 * racing irq/hangcheck declaring the gpu dead for a second time. A
	 * quick check for that is good enough: schedule_work ensures the
	 * correct ordering between hang detection and this work item, and since
	 * the reset in-progress bit is only ever set by code outside of this
	 * work we don't need to worry about any other races.
	 */
	if (i915_reset_in_progress(error) && !i915_terminally_wedged(error)) {
		DRM_DEBUG_DRIVER("resetting chip\n");
		kobject_uevent_env(&dev->primary->kdev->kobj, KOBJ_CHANGE,
				   reset_event);

		/*
		 * In most cases it's guaranteed that we get here with an RPM
		 * reference held, for example because there is a pending GPU
		 * request that won't finish until the reset is done. This
		 * isn't the case at least when we get here by doing a
		 * simulated reset via debugs, so get an RPM reference.
		 */
		intel_runtime_pm_get(dev_priv);

		intel_prepare_reset(dev);

		/*
		 * All state reset _must_ be completed before we update the
		 * reset counter, for otherwise waiters might miss the reset
		 * pending state and not properly drop locks, resulting in
		 * deadlocks with the reset work.
		 */
		ret = i915_reset(dev);

		intel_finish_reset(dev);

		intel_runtime_pm_put(dev_priv);

		if (ret == 0) {
			/*
			 * After all the gem state is reset, increment the reset
			 * counter and wake up everyone waiting for the reset to
			 * complete.
			 *
			 * Since unlock operations are a one-sided barrier only,
			 * we need to insert a barrier here to order any seqno
			 * updates before
			 * the counter increment.
			 */
			smp_mb__before_atomic();
			atomic_inc(&dev_priv->gpu_error.reset_counter);

			kobject_uevent_env(&dev->primary->kdev->kobj,
					   KOBJ_CHANGE, reset_done_event);
		} else {
			atomic_or(I915_WEDGED, &error->reset_counter);
		}

		/*
		 * Note: The wake_up also serves as a memory barrier so that
		 * waiters see the update value of the reset counter atomic_t.
		 */
		i915_error_wake_up(dev_priv, true);
	}
}

static void i915_report_and_clear_eir(struct drm_device *dev)
{
	struct drm_i915_private *dev_priv = dev->dev_private;
	uint32_t instdone[I915_NUM_INSTDONE_REG];
	u32 eir = I915_READ(EIR);
	int pipe, i;

	if (!eir)
		return;

	pr_err("render error detected, EIR: 0x%08x\n", eir);

	i915_get_extra_instdone(dev, instdone);

	if (IS_G4X(dev)) {
		if (eir & (GM45_ERROR_MEM_PRIV | GM45_ERROR_CP_PRIV)) {
			u32 ipeir = I915_READ(IPEIR_I965);

			pr_err("  IPEIR: 0x%08x\n", I915_READ(IPEIR_I965));
			pr_err("  IPEHR: 0x%08x\n", I915_READ(IPEHR_I965));
			for (i = 0; i < ARRAY_SIZE(instdone); i++)
				pr_err("  INSTDONE_%d: 0x%08x\n", i, instdone[i]);
			pr_err("  INSTPS: 0x%08x\n", I915_READ(INSTPS));
			pr_err("  ACTHD: 0x%08x\n", I915_READ(ACTHD_I965));
			I915_WRITE(IPEIR_I965, ipeir);
			POSTING_READ(IPEIR_I965);
		}
		if (eir & GM45_ERROR_PAGE_TABLE) {
			u32 pgtbl_err = I915_READ(PGTBL_ER);
			pr_err("page table error\n");
			pr_err("  PGTBL_ER: 0x%08x\n", pgtbl_err);
			I915_WRITE(PGTBL_ER, pgtbl_err);
			POSTING_READ(PGTBL_ER);
		}
	}

	if (!IS_GEN2(dev)) {
		if (eir & I915_ERROR_PAGE_TABLE) {
			u32 pgtbl_err = I915_READ(PGTBL_ER);
			pr_err("page table error\n");
			pr_err("  PGTBL_ER: 0x%08x\n", pgtbl_err);
			I915_WRITE(PGTBL_ER, pgtbl_err);
			POSTING_READ(PGTBL_ER);
		}
	}

	if (eir & I915_ERROR_MEMORY_REFRESH) {
		pr_err("memory refresh error:\n");
		for_each_pipe(dev_priv, pipe)
			pr_err("pipe %c stat: 0x%08x\n",
			       pipe_name(pipe), I915_READ(PIPESTAT(pipe)));
		/* pipestat has already been acked */
	}
	if (eir & I915_ERROR_INSTRUCTION) {
		pr_err("instruction error\n");
		pr_err("  INSTPM: 0x%08x\n", I915_READ(INSTPM));
		for (i = 0; i < ARRAY_SIZE(instdone); i++)
			pr_err("  INSTDONE_%d: 0x%08x\n", i, instdone[i]);
		if (INTEL_INFO(dev)->gen < 4) {
			u32 ipeir = I915_READ(IPEIR);

			pr_err("  IPEIR: 0x%08x\n", I915_READ(IPEIR));
			pr_err("  IPEHR: 0x%08x\n", I915_READ(IPEHR));
			pr_err("  ACTHD: 0x%08x\n", I915_READ(ACTHD));
			I915_WRITE(IPEIR, ipeir);
			POSTING_READ(IPEIR);
		} else {
			u32 ipeir = I915_READ(IPEIR_I965);

			pr_err("  IPEIR: 0x%08x\n", I915_READ(IPEIR_I965));
			pr_err("  IPEHR: 0x%08x\n", I915_READ(IPEHR_I965));
			pr_err("  INSTPS: 0x%08x\n", I915_READ(INSTPS));
			pr_err("  ACTHD: 0x%08x\n", I915_READ(ACTHD_I965));
			I915_WRITE(IPEIR_I965, ipeir);
			POSTING_READ(IPEIR_I965);
		}
	}

	I915_WRITE(EIR, eir);
	POSTING_READ(EIR);
	eir = I915_READ(EIR);
	if (eir) {
		/*
		 * some errors might have become stuck,
		 * mask them.
		 */
		DRM_ERROR("EIR stuck: 0x%08x, masking\n", eir);
		I915_WRITE(EMR, I915_READ(EMR) | eir);
		I915_WRITE(IIR, I915_RENDER_COMMAND_PARSER_ERROR_INTERRUPT);
	}
}

/**
 * i915_handle_error - handle a gpu error
 * @dev: drm device
 *
 * Do some basic checking of regsiter state at error time and
 * dump it to the syslog.  Also call i915_capture_error_state() to make
 * sure we get a record and make it available in debugfs.  Fire a uevent
 * so userspace knows something bad happened (should trigger collection
 * of a ring dump etc.).
 */
void i915_handle_error(struct drm_device *dev, bool wedged,
		       const char *fmt, ...)
{
	struct drm_i915_private *dev_priv = dev->dev_private;
	va_list args;
	char error_msg[80];

	va_start(args, fmt);
	vscnprintf(error_msg, sizeof(error_msg), fmt, args);
	va_end(args);

	i915_capture_error_state(dev, wedged, error_msg);
	i915_report_and_clear_eir(dev);

	if (wedged) {
		atomic_or(I915_RESET_IN_PROGRESS_FLAG,
				&dev_priv->gpu_error.reset_counter);

		/*
		 * Wakeup waiting processes so that the reset function
		 * i915_reset_and_wakeup doesn't deadlock trying to grab
		 * various locks. By bumping the reset counter first, the woken
		 * processes will see a reset in progress and back off,
		 * releasing their locks and then wait for the reset completion.
		 * We must do this for _all_ gpu waiters that might hold locks
		 * that the reset work needs to acquire.
		 *
		 * Note: The wake_up serves as the required memory barrier to
		 * ensure that the waiters see the updated value of the reset
		 * counter atomic_t.
		 */
		i915_error_wake_up(dev_priv, false);
	}

	i915_reset_and_wakeup(dev);
}

/* Called from drm generic code, passed 'crtc' which
 * we use as a pipe index
 */
static int i915_enable_vblank(struct drm_device *dev, int pipe)
{
	struct drm_i915_private *dev_priv = dev->dev_private;
	unsigned long irqflags;

	spin_lock_irqsave(&dev_priv->irq_lock, irqflags);
	if (INTEL_INFO(dev)->gen >= 4)
		i915_enable_pipestat(dev_priv, pipe,
				     PIPE_START_VBLANK_INTERRUPT_STATUS);
	else
		i915_enable_pipestat(dev_priv, pipe,
				     PIPE_VBLANK_INTERRUPT_STATUS);
	spin_unlock_irqrestore(&dev_priv->irq_lock, irqflags);

	return 0;
}

static int ironlake_enable_vblank(struct drm_device *dev, int pipe)
{
	struct drm_i915_private *dev_priv = dev->dev_private;
	unsigned long irqflags;
	uint32_t bit = (INTEL_INFO(dev)->gen >= 7) ? DE_PIPE_VBLANK_IVB(pipe) :
						     DE_PIPE_VBLANK(pipe);

	spin_lock_irqsave(&dev_priv->irq_lock, irqflags);
	ironlake_enable_display_irq(dev_priv, bit);
	spin_unlock_irqrestore(&dev_priv->irq_lock, irqflags);

	return 0;
}

static int valleyview_enable_vblank(struct drm_device *dev, int pipe)
{
	struct drm_i915_private *dev_priv = dev->dev_private;
	unsigned long irqflags;

	spin_lock_irqsave(&dev_priv->irq_lock, irqflags);
	i915_enable_pipestat(dev_priv, pipe,
			     PIPE_START_VBLANK_INTERRUPT_STATUS);
	spin_unlock_irqrestore(&dev_priv->irq_lock, irqflags);

	return 0;
}

static int gen8_enable_vblank(struct drm_device *dev, int pipe)
{
	struct drm_i915_private *dev_priv = dev->dev_private;
	unsigned long irqflags;

	spin_lock_irqsave(&dev_priv->irq_lock, irqflags);
	dev_priv->de_irq_mask[pipe] &= ~GEN8_PIPE_VBLANK;
	I915_WRITE(GEN8_DE_PIPE_IMR(pipe), dev_priv->de_irq_mask[pipe]);
	POSTING_READ(GEN8_DE_PIPE_IMR(pipe));
	spin_unlock_irqrestore(&dev_priv->irq_lock, irqflags);
	return 0;
}

/* Called from drm generic code, passed 'crtc' which
 * we use as a pipe index
 */
static void i915_disable_vblank(struct drm_device *dev, int pipe)
{
	struct drm_i915_private *dev_priv = dev->dev_private;
	unsigned long irqflags;

	spin_lock_irqsave(&dev_priv->irq_lock, irqflags);
	i915_disable_pipestat(dev_priv, pipe,
			      PIPE_VBLANK_INTERRUPT_STATUS |
			      PIPE_START_VBLANK_INTERRUPT_STATUS);
	spin_unlock_irqrestore(&dev_priv->irq_lock, irqflags);
}

static void ironlake_disable_vblank(struct drm_device *dev, int pipe)
{
	struct drm_i915_private *dev_priv = dev->dev_private;
	unsigned long irqflags;
	uint32_t bit = (INTEL_INFO(dev)->gen >= 7) ? DE_PIPE_VBLANK_IVB(pipe) :
						     DE_PIPE_VBLANK(pipe);

	spin_lock_irqsave(&dev_priv->irq_lock, irqflags);
	ironlake_disable_display_irq(dev_priv, bit);
	spin_unlock_irqrestore(&dev_priv->irq_lock, irqflags);
}

static void valleyview_disable_vblank(struct drm_device *dev, int pipe)
{
	struct drm_i915_private *dev_priv = dev->dev_private;
	unsigned long irqflags;

	spin_lock_irqsave(&dev_priv->irq_lock, irqflags);
	i915_disable_pipestat(dev_priv, pipe,
			      PIPE_START_VBLANK_INTERRUPT_STATUS);
	spin_unlock_irqrestore(&dev_priv->irq_lock, irqflags);
}

static void gen8_disable_vblank(struct drm_device *dev, int pipe)
{
	struct drm_i915_private *dev_priv = dev->dev_private;
	unsigned long irqflags;

	spin_lock_irqsave(&dev_priv->irq_lock, irqflags);
	dev_priv->de_irq_mask[pipe] |= GEN8_PIPE_VBLANK;
	I915_WRITE(GEN8_DE_PIPE_IMR(pipe), dev_priv->de_irq_mask[pipe]);
	POSTING_READ(GEN8_DE_PIPE_IMR(pipe));
	spin_unlock_irqrestore(&dev_priv->irq_lock, irqflags);
}

static bool
ring_idle(struct intel_engine_cs *ring, u32 seqno)
{
	return (list_empty(&ring->request_list) ||
		i915_seqno_passed(seqno, ring->last_submitted_seqno));
}

static bool
ipehr_is_semaphore_wait(struct drm_device *dev, u32 ipehr)
{
	if (INTEL_INFO(dev)->gen >= 8) {
		return (ipehr >> 23) == 0x1c;
	} else {
		ipehr &= ~MI_SEMAPHORE_SYNC_MASK;
		return ipehr == (MI_SEMAPHORE_MBOX | MI_SEMAPHORE_COMPARE |
				 MI_SEMAPHORE_REGISTER);
	}
}

static struct intel_engine_cs *
semaphore_wait_to_signaller_ring(struct intel_engine_cs *ring, u32 ipehr, u64 offset)
{
	struct drm_i915_private *dev_priv = ring->dev->dev_private;
	struct intel_engine_cs *signaller;
	int i;

	if (INTEL_INFO(dev_priv->dev)->gen >= 8) {
		for_each_ring(signaller, dev_priv, i) {
			if (ring == signaller)
				continue;

			if (offset == signaller->semaphore.signal_ggtt[ring->id])
				return signaller;
		}
	} else {
		u32 sync_bits = ipehr & MI_SEMAPHORE_SYNC_MASK;

		for_each_ring(signaller, dev_priv, i) {
			if(ring == signaller)
				continue;

			if (sync_bits == signaller->semaphore.mbox.wait[ring->id])
				return signaller;
		}
	}

	DRM_ERROR("No signaller ring found for ring %i, ipehr 0x%08x, offset 0x%016llx\n",
		  ring->id, ipehr, offset);

	return NULL;
}

static struct intel_engine_cs *
semaphore_waits_for(struct intel_engine_cs *ring, u32 *seqno)
{
	struct drm_i915_private *dev_priv = ring->dev->dev_private;
	u32 cmd, ipehr, head;
	u64 offset = 0;
	int i, backwards;

	ipehr = I915_READ(RING_IPEHR(ring->mmio_base));
	if (!ipehr_is_semaphore_wait(ring->dev, ipehr))
		return NULL;

	/*
	 * HEAD is likely pointing to the dword after the actual command,
	 * so scan backwards until we find the MBOX. But limit it to just 3
	 * or 4 dwords depending on the semaphore wait command size.
	 * Note that we don't care about ACTHD here since that might
	 * point at at batch, and semaphores are always emitted into the
	 * ringbuffer itself.
	 */
	head = I915_READ_HEAD(ring) & HEAD_ADDR;
	backwards = (INTEL_INFO(ring->dev)->gen >= 8) ? 5 : 4;

	for (i = backwards; i; --i) {
		/*
		 * Be paranoid and presume the hw has gone off into the wild -
		 * our ring is smaller than what the hardware (and hence
		 * HEAD_ADDR) allows. Also handles wrap-around.
		 */
		head &= ring->buffer->size - 1;

		/* This here seems to blow up */
		cmd = ioread32(ring->buffer->virtual_start + head);
		if (cmd == ipehr)
			break;

		head -= 4;
	}

	if (!i)
		return NULL;

	*seqno = ioread32(ring->buffer->virtual_start + head + 4) + 1;
	if (INTEL_INFO(ring->dev)->gen >= 8) {
		offset = ioread32(ring->buffer->virtual_start + head + 12);
		offset <<= 32;
		offset = ioread32(ring->buffer->virtual_start + head + 8);
	}
	return semaphore_wait_to_signaller_ring(ring, ipehr, offset);
}

static int semaphore_passed(struct intel_engine_cs *ring)
{
	struct drm_i915_private *dev_priv = ring->dev->dev_private;
	struct intel_engine_cs *signaller;
	u32 seqno;

	ring->hangcheck.deadlock++;

	signaller = semaphore_waits_for(ring, &seqno);
	if (signaller == NULL)
		return -1;

	/* Prevent pathological recursion due to driver bugs */
	if (signaller->hangcheck.deadlock >= I915_NUM_RINGS)
		return -1;

	if (i915_seqno_passed(signaller->get_seqno(signaller, false), seqno))
		return 1;

	/* cursory check for an unkickable deadlock */
	if (I915_READ_CTL(signaller) & RING_WAIT_SEMAPHORE &&
	    semaphore_passed(signaller) < 0)
		return -1;

	return 0;
}

static void semaphore_clear_deadlocks(struct drm_i915_private *dev_priv)
{
	struct intel_engine_cs *ring;
	int i;

	for_each_ring(ring, dev_priv, i)
		ring->hangcheck.deadlock = 0;
}

static enum intel_ring_hangcheck_action
ring_stuck(struct intel_engine_cs *ring, u64 acthd)
{
	struct drm_device *dev = ring->dev;
	struct drm_i915_private *dev_priv = dev->dev_private;
	u32 tmp;

	if (acthd != ring->hangcheck.acthd) {
		if (acthd > ring->hangcheck.max_acthd) {
			ring->hangcheck.max_acthd = acthd;
			return HANGCHECK_ACTIVE;
		}

		return HANGCHECK_ACTIVE_LOOP;
	}

	if (IS_GEN2(dev))
		return HANGCHECK_HUNG;

	/* Is the chip hanging on a WAIT_FOR_EVENT?
	 * If so we can simply poke the RB_WAIT bit
	 * and break the hang. This should work on
	 * all but the second generation chipsets.
	 */
	tmp = I915_READ_CTL(ring);
	if (tmp & RING_WAIT) {
		i915_handle_error(dev, false,
				  "Kicking stuck wait on %s",
				  ring->name);
		I915_WRITE_CTL(ring, tmp);
		return HANGCHECK_KICK;
	}

	if (INTEL_INFO(dev)->gen >= 6 && tmp & RING_WAIT_SEMAPHORE) {
		switch (semaphore_passed(ring)) {
		default:
			return HANGCHECK_HUNG;
		case 1:
			i915_handle_error(dev, false,
					  "Kicking stuck semaphore on %s",
					  ring->name);
			I915_WRITE_CTL(ring, tmp);
			return HANGCHECK_KICK;
		case 0:
			return HANGCHECK_WAIT;
		}
	}

	return HANGCHECK_HUNG;
}

/*
 * This is called when the chip hasn't reported back with completed
 * batchbuffers in a long time. We keep track per ring seqno progress and
 * if there are no progress, hangcheck score for that ring is increased.
 * Further, acthd is inspected to see if the ring is stuck. On stuck case
 * we kick the ring. If we see no progress on three subsequent calls
 * we assume chip is wedged and try to fix it by resetting the chip.
 */
static void i915_hangcheck_elapsed(struct work_struct *work)
{
	struct drm_i915_private *dev_priv =
		container_of(work, typeof(*dev_priv),
			     gpu_error.hangcheck_work.work);
	struct drm_device *dev = dev_priv->dev;
	struct intel_engine_cs *ring;
	int i;
	int busy_count = 0, rings_hung = 0;
	bool stuck[I915_NUM_RINGS] = { 0 };
#define BUSY 1
#define KICK 5
#define HUNG 20

	if (!i915.enable_hangcheck)
		return;

	for_each_ring(ring, dev_priv, i) {
		u64 acthd;
		u32 seqno;
		bool busy = true;

		semaphore_clear_deadlocks(dev_priv);

		seqno = ring->get_seqno(ring, false);
		acthd = intel_ring_get_active_head(ring);

		if (ring->hangcheck.seqno == seqno) {
			if (ring_idle(ring, seqno)) {
				ring->hangcheck.action = HANGCHECK_IDLE;

				if (waitqueue_active(&ring->irq_queue)) {
					/* Issue a wake-up to catch stuck h/w. */
					if (!test_and_set_bit(ring->id, &dev_priv->gpu_error.missed_irq_rings)) {
						if (!(dev_priv->gpu_error.test_irq_rings & intel_ring_flag(ring)))
							DRM_ERROR("Hangcheck timer elapsed... %s idle\n",
								  ring->name);
						else
							DRM_INFO("Fake missed irq on %s\n",
								 ring->name);
						wake_up_all(&ring->irq_queue);
					}
					/* Safeguard against driver failure */
					ring->hangcheck.score += BUSY;
				} else
					busy = false;
			} else {
				/* We always increment the hangcheck score
				 * if the ring is busy and still processing
				 * the same request, so that no single request
				 * can run indefinitely (such as a chain of
				 * batches). The only time we do not increment
				 * the hangcheck score on this ring, if this
				 * ring is in a legitimate wait for another
				 * ring. In that case the waiting ring is a
				 * victim and we want to be sure we catch the
				 * right culprit. Then every time we do kick
				 * the ring, add a small increment to the
				 * score so that we can catch a batch that is
				 * being repeatedly kicked and so responsible
				 * for stalling the machine.
				 */
				ring->hangcheck.action = ring_stuck(ring,
								    acthd);

				switch (ring->hangcheck.action) {
				case HANGCHECK_IDLE:
				case HANGCHECK_WAIT:
				case HANGCHECK_ACTIVE:
					break;
				case HANGCHECK_ACTIVE_LOOP:
					ring->hangcheck.score += BUSY;
					break;
				case HANGCHECK_KICK:
					ring->hangcheck.score += KICK;
					break;
				case HANGCHECK_HUNG:
					ring->hangcheck.score += HUNG;
					stuck[i] = true;
					break;
				}
			}
		} else {
			ring->hangcheck.action = HANGCHECK_ACTIVE;

			/* Gradually reduce the count so that we catch DoS
			 * attempts across multiple batches.
			 */
			if (ring->hangcheck.score > 0)
				ring->hangcheck.score--;

			ring->hangcheck.acthd = ring->hangcheck.max_acthd = 0;
		}

		ring->hangcheck.seqno = seqno;
		ring->hangcheck.acthd = acthd;
		busy_count += busy;
	}

	for_each_ring(ring, dev_priv, i) {
		if (ring->hangcheck.score >= HANGCHECK_SCORE_RING_HUNG) {
			DRM_INFO("%s on %s\n",
				 stuck[i] ? "stuck" : "no progress",
				 ring->name);
			rings_hung++;
		}
	}

	if (rings_hung)
		return i915_handle_error(dev, true, "Ring hung");

	if (busy_count)
		/* Reset timer case chip hangs without another request
		 * being added */
		i915_queue_hangcheck(dev);
}

void i915_queue_hangcheck(struct drm_device *dev)
{
	struct i915_gpu_error *e = &to_i915(dev)->gpu_error;

	if (!i915.enable_hangcheck)
		return;

	/* Don't continually defer the hangcheck so that it is always run at
	 * least once after work has been scheduled on any ring. Otherwise,
	 * we will ignore a hung ring if a second ring is kept busy.
	 */

	queue_delayed_work(e->hangcheck_wq, &e->hangcheck_work,
			   round_jiffies_up_relative(DRM_I915_HANGCHECK_JIFFIES));
}

static void ibx_irq_reset(struct drm_device *dev)
{
	struct drm_i915_private *dev_priv = dev->dev_private;

	if (HAS_PCH_NOP(dev))
		return;

	GEN5_IRQ_RESET(SDE);

	if (HAS_PCH_CPT(dev) || HAS_PCH_LPT(dev))
		I915_WRITE(SERR_INT, 0xffffffff);
}

/*
 * SDEIER is also touched by the interrupt handler to work around missed PCH
 * interrupts. Hence we can't update it after the interrupt handler is enabled -
 * instead we unconditionally enable all PCH interrupt sources here, but then
 * only unmask them as needed with SDEIMR.
 *
 * This function needs to be called before interrupts are enabled.
 */
static void ibx_irq_pre_postinstall(struct drm_device *dev)
{
	struct drm_i915_private *dev_priv = dev->dev_private;

	if (HAS_PCH_NOP(dev))
		return;

	WARN_ON(I915_READ(SDEIER) != 0);
	I915_WRITE(SDEIER, 0xffffffff);
	POSTING_READ(SDEIER);
}

static void gen5_gt_irq_reset(struct drm_device *dev)
{
	struct drm_i915_private *dev_priv = dev->dev_private;

	GEN5_IRQ_RESET(GT);
	if (INTEL_INFO(dev)->gen >= 6)
		GEN5_IRQ_RESET(GEN6_PM);
}

/* drm_dma.h hooks
*/
static void ironlake_irq_reset(struct drm_device *dev)
{
	struct drm_i915_private *dev_priv = dev->dev_private;

	I915_WRITE(HWSTAM, 0xffffffff);

	GEN5_IRQ_RESET(DE);
	if (IS_GEN7(dev))
		I915_WRITE(GEN7_ERR_INT, 0xffffffff);

	gen5_gt_irq_reset(dev);

	ibx_irq_reset(dev);
}

static void vlv_display_irq_reset(struct drm_i915_private *dev_priv)
{
	enum pipe pipe;

	I915_WRITE(PORT_HOTPLUG_EN, 0);
	I915_WRITE(PORT_HOTPLUG_STAT, I915_READ(PORT_HOTPLUG_STAT));

	for_each_pipe(dev_priv, pipe)
		I915_WRITE(PIPESTAT(pipe), 0xffff);

	GEN5_IRQ_RESET(VLV_);
}

static void valleyview_irq_preinstall(struct drm_device *dev)
{
	struct drm_i915_private *dev_priv = dev->dev_private;

	/* VLV magic */
	I915_WRITE(VLV_IMR, 0);
	I915_WRITE(RING_IMR(RENDER_RING_BASE), 0);
	I915_WRITE(RING_IMR(GEN6_BSD_RING_BASE), 0);
	I915_WRITE(RING_IMR(BLT_RING_BASE), 0);

	gen5_gt_irq_reset(dev);

	I915_WRITE(DPINVGTT, DPINVGTT_STATUS_MASK);

	vlv_display_irq_reset(dev_priv);
}

static void gen8_gt_irq_reset(struct drm_i915_private *dev_priv)
{
	GEN8_IRQ_RESET_NDX(GT, 0);
	GEN8_IRQ_RESET_NDX(GT, 1);
	GEN8_IRQ_RESET_NDX(GT, 2);
	GEN8_IRQ_RESET_NDX(GT, 3);
}

static void gen8_irq_reset(struct drm_device *dev)
{
	struct drm_i915_private *dev_priv = dev->dev_private;
	int pipe;

	I915_WRITE(GEN8_MASTER_IRQ, 0);
	POSTING_READ(GEN8_MASTER_IRQ);

	gen8_gt_irq_reset(dev_priv);

	for_each_pipe(dev_priv, pipe)
		if (intel_display_power_is_enabled(dev_priv,
						   POWER_DOMAIN_PIPE(pipe)))
			GEN8_IRQ_RESET_NDX(DE_PIPE, pipe);

	GEN5_IRQ_RESET(GEN8_DE_PORT_);
	GEN5_IRQ_RESET(GEN8_DE_MISC_);
	GEN5_IRQ_RESET(GEN8_PCU_);

	if (HAS_PCH_SPLIT(dev))
		ibx_irq_reset(dev);
}

void gen8_irq_power_well_post_enable(struct drm_i915_private *dev_priv,
				     unsigned int pipe_mask)
{
	uint32_t extra_ier = GEN8_PIPE_VBLANK | GEN8_PIPE_FIFO_UNDERRUN;

	spin_lock_irq(&dev_priv->irq_lock);
	if (pipe_mask & 1 << PIPE_A)
		GEN8_IRQ_INIT_NDX(DE_PIPE, PIPE_A,
				  dev_priv->de_irq_mask[PIPE_A],
				  ~dev_priv->de_irq_mask[PIPE_A] | extra_ier);
	if (pipe_mask & 1 << PIPE_B)
		GEN8_IRQ_INIT_NDX(DE_PIPE, PIPE_B,
				  dev_priv->de_irq_mask[PIPE_B],
				  ~dev_priv->de_irq_mask[PIPE_B] | extra_ier);
	if (pipe_mask & 1 << PIPE_C)
		GEN8_IRQ_INIT_NDX(DE_PIPE, PIPE_C,
				  dev_priv->de_irq_mask[PIPE_C],
				  ~dev_priv->de_irq_mask[PIPE_C] | extra_ier);
	spin_unlock_irq(&dev_priv->irq_lock);
}

static void cherryview_irq_preinstall(struct drm_device *dev)
{
	struct drm_i915_private *dev_priv = dev->dev_private;

	I915_WRITE(GEN8_MASTER_IRQ, 0);
	POSTING_READ(GEN8_MASTER_IRQ);

	gen8_gt_irq_reset(dev_priv);

	GEN5_IRQ_RESET(GEN8_PCU_);

	I915_WRITE(DPINVGTT, DPINVGTT_STATUS_MASK_CHV);

	vlv_display_irq_reset(dev_priv);
}

static void ibx_hpd_irq_setup(struct drm_device *dev)
{
	struct drm_i915_private *dev_priv = dev->dev_private;
	struct intel_encoder *intel_encoder;
	u32 hotplug_irqs, hotplug, enabled_irqs = 0;

	if (HAS_PCH_IBX(dev)) {
		hotplug_irqs = SDE_HOTPLUG_MASK;
		for_each_intel_encoder(dev, intel_encoder)
			if (dev_priv->hotplug.stats[intel_encoder->hpd_pin].state == HPD_ENABLED)
				enabled_irqs |= hpd_ibx[intel_encoder->hpd_pin];
	} else if (HAS_PCH_SPT(dev)) {
		hotplug_irqs = SDE_HOTPLUG_MASK_SPT;
		for_each_intel_encoder(dev, intel_encoder)
			if (dev_priv->hotplug.stats[intel_encoder->hpd_pin].state == HPD_ENABLED)
				enabled_irqs |= hpd_spt[intel_encoder->hpd_pin];
	} else {
		hotplug_irqs = SDE_HOTPLUG_MASK_CPT;
		for_each_intel_encoder(dev, intel_encoder)
			if (dev_priv->hotplug.stats[intel_encoder->hpd_pin].state == HPD_ENABLED)
				enabled_irqs |= hpd_cpt[intel_encoder->hpd_pin];
	}

	ibx_display_interrupt_update(dev_priv, hotplug_irqs, enabled_irqs);

	/*
	 * Enable digital hotplug on the PCH, and configure the DP short pulse
	 * duration to 2ms (which is the minimum in the Display Port spec)
	 *
	 * This register is the same on all known PCH chips.
	 */
	hotplug = I915_READ(PCH_PORT_HOTPLUG);
	hotplug &= ~(PORTD_PULSE_DURATION_MASK|PORTC_PULSE_DURATION_MASK|PORTB_PULSE_DURATION_MASK);
	hotplug |= PORTD_HOTPLUG_ENABLE | PORTD_PULSE_DURATION_2ms;
	hotplug |= PORTC_HOTPLUG_ENABLE | PORTC_PULSE_DURATION_2ms;
	hotplug |= PORTB_HOTPLUG_ENABLE | PORTB_PULSE_DURATION_2ms;
	I915_WRITE(PCH_PORT_HOTPLUG, hotplug);

	/* enable SPT PORTE hot plug */
	if (HAS_PCH_SPT(dev)) {
		hotplug = I915_READ(PCH_PORT_HOTPLUG2);
		hotplug |= PORTE_HOTPLUG_ENABLE;
		I915_WRITE(PCH_PORT_HOTPLUG2, hotplug);
	}
}

static void bxt_hpd_irq_setup(struct drm_device *dev)
{
	struct drm_i915_private *dev_priv = dev->dev_private;
	struct intel_encoder *intel_encoder;
	u32 hotplug_port = 0;
	u32 hotplug_ctrl;

	/* Now, enable HPD */
	for_each_intel_encoder(dev, intel_encoder) {
		if (dev_priv->hotplug.stats[intel_encoder->hpd_pin].state
				== HPD_ENABLED)
			hotplug_port |= hpd_bxt[intel_encoder->hpd_pin];
	}

	/* Mask all HPD control bits */
	hotplug_ctrl = I915_READ(BXT_HOTPLUG_CTL) & ~BXT_HOTPLUG_CTL_MASK;

	/* Enable requested port in hotplug control */
	/* TODO: implement (short) HPD support on port A */
	WARN_ON_ONCE(hotplug_port & BXT_DE_PORT_HP_DDIA);
	if (hotplug_port & BXT_DE_PORT_HP_DDIB)
		hotplug_ctrl |= BXT_DDIB_HPD_ENABLE;
	if (hotplug_port & BXT_DE_PORT_HP_DDIC)
		hotplug_ctrl |= BXT_DDIC_HPD_ENABLE;
	I915_WRITE(BXT_HOTPLUG_CTL, hotplug_ctrl);

	/* Unmask DDI hotplug in IMR */
	hotplug_ctrl = I915_READ(GEN8_DE_PORT_IMR) & ~hotplug_port;
	I915_WRITE(GEN8_DE_PORT_IMR, hotplug_ctrl);

	/* Enable DDI hotplug in IER */
	hotplug_ctrl = I915_READ(GEN8_DE_PORT_IER) | hotplug_port;
	I915_WRITE(GEN8_DE_PORT_IER, hotplug_ctrl);
	POSTING_READ(GEN8_DE_PORT_IER);
}

static void ibx_irq_postinstall(struct drm_device *dev)
{
	struct drm_i915_private *dev_priv = dev->dev_private;
	u32 mask;

	if (HAS_PCH_NOP(dev))
		return;

	if (HAS_PCH_IBX(dev))
		mask = SDE_GMBUS | SDE_AUX_MASK | SDE_POISON;
	else
		mask = SDE_GMBUS_CPT | SDE_AUX_MASK_CPT;

	GEN5_ASSERT_IIR_IS_ZERO(SDEIIR);
	I915_WRITE(SDEIMR, ~mask);
}

static void gen5_gt_irq_postinstall(struct drm_device *dev)
{
	struct drm_i915_private *dev_priv = dev->dev_private;
	u32 pm_irqs, gt_irqs;

	pm_irqs = gt_irqs = 0;

	dev_priv->gt_irq_mask = ~0;
	if (HAS_L3_DPF(dev)) {
		/* L3 parity interrupt is always unmasked. */
		dev_priv->gt_irq_mask = ~GT_PARITY_ERROR(dev);
		gt_irqs |= GT_PARITY_ERROR(dev);
	}

	gt_irqs |= GT_RENDER_USER_INTERRUPT;
	if (IS_GEN5(dev)) {
		gt_irqs |= GT_RENDER_PIPECTL_NOTIFY_INTERRUPT |
			   ILK_BSD_USER_INTERRUPT;
	} else {
		gt_irqs |= GT_BLT_USER_INTERRUPT | GT_BSD_USER_INTERRUPT;
	}

	GEN5_IRQ_INIT(GT, dev_priv->gt_irq_mask, gt_irqs);

	if (INTEL_INFO(dev)->gen >= 6) {
		/*
		 * RPS interrupts will get enabled/disabled on demand when RPS
		 * itself is enabled/disabled.
		 */
		if (HAS_VEBOX(dev))
			pm_irqs |= PM_VEBOX_USER_INTERRUPT;

		dev_priv->pm_irq_mask = 0xffffffff;
		GEN5_IRQ_INIT(GEN6_PM, dev_priv->pm_irq_mask, pm_irqs);
	}
}

static int ironlake_irq_postinstall(struct drm_device *dev)
{
	struct drm_i915_private *dev_priv = dev->dev_private;
	u32 display_mask, extra_mask;

	if (INTEL_INFO(dev)->gen >= 7) {
		display_mask = (DE_MASTER_IRQ_CONTROL | DE_GSE_IVB |
				DE_PCH_EVENT_IVB | DE_PLANEC_FLIP_DONE_IVB |
				DE_PLANEB_FLIP_DONE_IVB |
				DE_PLANEA_FLIP_DONE_IVB | DE_AUX_CHANNEL_A_IVB);
		extra_mask = (DE_PIPEC_VBLANK_IVB | DE_PIPEB_VBLANK_IVB |
			      DE_PIPEA_VBLANK_IVB | DE_ERR_INT_IVB);
	} else {
		display_mask = (DE_MASTER_IRQ_CONTROL | DE_GSE | DE_PCH_EVENT |
				DE_PLANEA_FLIP_DONE | DE_PLANEB_FLIP_DONE |
				DE_AUX_CHANNEL_A |
				DE_PIPEB_CRC_DONE | DE_PIPEA_CRC_DONE |
				DE_POISON);
		extra_mask = DE_PIPEA_VBLANK | DE_PIPEB_VBLANK | DE_PCU_EVENT |
				DE_PIPEB_FIFO_UNDERRUN | DE_PIPEA_FIFO_UNDERRUN;
	}

	dev_priv->irq_mask = ~display_mask;

	I915_WRITE(HWSTAM, 0xeffe);

	ibx_irq_pre_postinstall(dev);

	GEN5_IRQ_INIT(DE, dev_priv->irq_mask, display_mask | extra_mask);

	gen5_gt_irq_postinstall(dev);

	ibx_irq_postinstall(dev);

	if (IS_IRONLAKE_M(dev)) {
		/* Enable PCU event interrupts
		 *
		 * spinlocking not required here for correctness since interrupt
		 * setup is guaranteed to run in single-threaded context. But we
		 * need it to make the assert_spin_locked happy. */
		spin_lock_irq(&dev_priv->irq_lock);
		ironlake_enable_display_irq(dev_priv, DE_PCU_EVENT);
		spin_unlock_irq(&dev_priv->irq_lock);
	}

	return 0;
}

static void valleyview_display_irqs_install(struct drm_i915_private *dev_priv)
{
	u32 pipestat_mask;
	u32 iir_mask;
	enum pipe pipe;

	pipestat_mask = PIPESTAT_INT_STATUS_MASK |
			PIPE_FIFO_UNDERRUN_STATUS;

	for_each_pipe(dev_priv, pipe)
		I915_WRITE(PIPESTAT(pipe), pipestat_mask);
	POSTING_READ(PIPESTAT(PIPE_A));

	pipestat_mask = PLANE_FLIP_DONE_INT_STATUS_VLV |
			PIPE_CRC_DONE_INTERRUPT_STATUS;

	i915_enable_pipestat(dev_priv, PIPE_A, PIPE_GMBUS_INTERRUPT_STATUS);
	for_each_pipe(dev_priv, pipe)
		      i915_enable_pipestat(dev_priv, pipe, pipestat_mask);

	iir_mask = I915_DISPLAY_PORT_INTERRUPT |
		   I915_DISPLAY_PIPE_A_EVENT_INTERRUPT |
		   I915_DISPLAY_PIPE_B_EVENT_INTERRUPT;
	if (IS_CHERRYVIEW(dev_priv))
		iir_mask |= I915_DISPLAY_PIPE_C_EVENT_INTERRUPT;
	dev_priv->irq_mask &= ~iir_mask;

	I915_WRITE(VLV_IIR, iir_mask);
	I915_WRITE(VLV_IIR, iir_mask);
	I915_WRITE(VLV_IER, ~dev_priv->irq_mask);
	I915_WRITE(VLV_IMR, dev_priv->irq_mask);
	POSTING_READ(VLV_IMR);
}

static void valleyview_display_irqs_uninstall(struct drm_i915_private *dev_priv)
{
	u32 pipestat_mask;
	u32 iir_mask;
	enum pipe pipe;

	iir_mask = I915_DISPLAY_PORT_INTERRUPT |
		   I915_DISPLAY_PIPE_A_EVENT_INTERRUPT |
		   I915_DISPLAY_PIPE_B_EVENT_INTERRUPT;
	if (IS_CHERRYVIEW(dev_priv))
		iir_mask |= I915_DISPLAY_PIPE_C_EVENT_INTERRUPT;

	dev_priv->irq_mask |= iir_mask;
	I915_WRITE(VLV_IMR, dev_priv->irq_mask);
	I915_WRITE(VLV_IER, ~dev_priv->irq_mask);
	I915_WRITE(VLV_IIR, iir_mask);
	I915_WRITE(VLV_IIR, iir_mask);
	POSTING_READ(VLV_IIR);

	pipestat_mask = PLANE_FLIP_DONE_INT_STATUS_VLV |
			PIPE_CRC_DONE_INTERRUPT_STATUS;

	i915_disable_pipestat(dev_priv, PIPE_A, PIPE_GMBUS_INTERRUPT_STATUS);
	for_each_pipe(dev_priv, pipe)
		i915_disable_pipestat(dev_priv, pipe, pipestat_mask);

	pipestat_mask = PIPESTAT_INT_STATUS_MASK |
			PIPE_FIFO_UNDERRUN_STATUS;

	for_each_pipe(dev_priv, pipe)
		I915_WRITE(PIPESTAT(pipe), pipestat_mask);
	POSTING_READ(PIPESTAT(PIPE_A));
}

void valleyview_enable_display_irqs(struct drm_i915_private *dev_priv)
{
	assert_spin_locked(&dev_priv->irq_lock);

	if (dev_priv->display_irqs_enabled)
		return;

	dev_priv->display_irqs_enabled = true;

	if (intel_irqs_enabled(dev_priv))
		valleyview_display_irqs_install(dev_priv);
}

void valleyview_disable_display_irqs(struct drm_i915_private *dev_priv)
{
	assert_spin_locked(&dev_priv->irq_lock);

	if (!dev_priv->display_irqs_enabled)
		return;

	dev_priv->display_irqs_enabled = false;

	if (intel_irqs_enabled(dev_priv))
		valleyview_display_irqs_uninstall(dev_priv);
}

static void vlv_display_irq_postinstall(struct drm_i915_private *dev_priv)
{
	dev_priv->irq_mask = ~0;

	I915_WRITE(PORT_HOTPLUG_EN, 0);
	POSTING_READ(PORT_HOTPLUG_EN);

	I915_WRITE(VLV_IIR, 0xffffffff);
	I915_WRITE(VLV_IIR, 0xffffffff);
	I915_WRITE(VLV_IER, ~dev_priv->irq_mask);
	I915_WRITE(VLV_IMR, dev_priv->irq_mask);
	POSTING_READ(VLV_IMR);

	/* Interrupt setup is already guaranteed to be single-threaded, this is
	 * just to make the assert_spin_locked check happy. */
	spin_lock_irq(&dev_priv->irq_lock);
	if (dev_priv->display_irqs_enabled)
		valleyview_display_irqs_install(dev_priv);
	spin_unlock_irq(&dev_priv->irq_lock);
}

static int valleyview_irq_postinstall(struct drm_device *dev)
{
	struct drm_i915_private *dev_priv = dev->dev_private;

	vlv_display_irq_postinstall(dev_priv);

	gen5_gt_irq_postinstall(dev);

	/* ack & enable invalid PTE error interrupts */
#if 0 /* FIXME: add support to irq handler for checking these bits */
	I915_WRITE(DPINVGTT, DPINVGTT_STATUS_MASK);
	I915_WRITE(DPINVGTT, DPINVGTT_EN_MASK);
#endif

	I915_WRITE(VLV_MASTER_IER, MASTER_INTERRUPT_ENABLE);

	return 0;
}

static void gen8_gt_irq_postinstall(struct drm_i915_private *dev_priv)
{
	/* These are interrupts we'll toggle with the ring mask register */
	uint32_t gt_interrupts[] = {
		GT_RENDER_USER_INTERRUPT << GEN8_RCS_IRQ_SHIFT |
			GT_CONTEXT_SWITCH_INTERRUPT << GEN8_RCS_IRQ_SHIFT |
			GT_RENDER_L3_PARITY_ERROR_INTERRUPT |
			GT_RENDER_USER_INTERRUPT << GEN8_BCS_IRQ_SHIFT |
			GT_CONTEXT_SWITCH_INTERRUPT << GEN8_BCS_IRQ_SHIFT,
		GT_RENDER_USER_INTERRUPT << GEN8_VCS1_IRQ_SHIFT |
			GT_CONTEXT_SWITCH_INTERRUPT << GEN8_VCS1_IRQ_SHIFT |
			GT_RENDER_USER_INTERRUPT << GEN8_VCS2_IRQ_SHIFT |
			GT_CONTEXT_SWITCH_INTERRUPT << GEN8_VCS2_IRQ_SHIFT,
		0,
		GT_RENDER_USER_INTERRUPT << GEN8_VECS_IRQ_SHIFT |
			GT_CONTEXT_SWITCH_INTERRUPT << GEN8_VECS_IRQ_SHIFT
		};

	dev_priv->pm_irq_mask = 0xffffffff;
	GEN8_IRQ_INIT_NDX(GT, 0, ~gt_interrupts[0], gt_interrupts[0]);
	GEN8_IRQ_INIT_NDX(GT, 1, ~gt_interrupts[1], gt_interrupts[1]);
	/*
	 * RPS interrupts will get enabled/disabled on demand when RPS itself
	 * is enabled/disabled.
	 */
	GEN8_IRQ_INIT_NDX(GT, 2, dev_priv->pm_irq_mask, 0);
	GEN8_IRQ_INIT_NDX(GT, 3, ~gt_interrupts[3], gt_interrupts[3]);
}

static void gen8_de_irq_postinstall(struct drm_i915_private *dev_priv)
{
	uint32_t de_pipe_masked = GEN8_PIPE_CDCLK_CRC_DONE;
	uint32_t de_pipe_enables;
	int pipe;
	u32 de_port_en = GEN8_AUX_CHANNEL_A;

	if (IS_GEN9(dev_priv)) {
		de_pipe_masked |= GEN9_PIPE_PLANE1_FLIP_DONE |
				  GEN9_DE_PIPE_IRQ_FAULT_ERRORS;
		de_port_en |= GEN9_AUX_CHANNEL_B | GEN9_AUX_CHANNEL_C |
			GEN9_AUX_CHANNEL_D;

		if (IS_BROXTON(dev_priv))
			de_port_en |= BXT_DE_PORT_GMBUS;
	} else
		de_pipe_masked |= GEN8_PIPE_PRIMARY_FLIP_DONE |
				  GEN8_DE_PIPE_IRQ_FAULT_ERRORS;

	de_pipe_enables = de_pipe_masked | GEN8_PIPE_VBLANK |
					   GEN8_PIPE_FIFO_UNDERRUN;

	dev_priv->de_irq_mask[PIPE_A] = ~de_pipe_masked;
	dev_priv->de_irq_mask[PIPE_B] = ~de_pipe_masked;
	dev_priv->de_irq_mask[PIPE_C] = ~de_pipe_masked;

	for_each_pipe(dev_priv, pipe)
		if (intel_display_power_is_enabled(dev_priv,
				POWER_DOMAIN_PIPE(pipe)))
			GEN8_IRQ_INIT_NDX(DE_PIPE, pipe,
					  dev_priv->de_irq_mask[pipe],
					  de_pipe_enables);

	GEN5_IRQ_INIT(GEN8_DE_PORT_, ~de_port_en, de_port_en);
}

static int gen8_irq_postinstall(struct drm_device *dev)
{
	struct drm_i915_private *dev_priv = dev->dev_private;

	if (HAS_PCH_SPLIT(dev))
		ibx_irq_pre_postinstall(dev);

	gen8_gt_irq_postinstall(dev_priv);
	gen8_de_irq_postinstall(dev_priv);

	if (HAS_PCH_SPLIT(dev))
		ibx_irq_postinstall(dev);

	I915_WRITE(GEN8_MASTER_IRQ, DE_MASTER_IRQ_CONTROL);
	POSTING_READ(GEN8_MASTER_IRQ);

	return 0;
}

static int cherryview_irq_postinstall(struct drm_device *dev)
{
	struct drm_i915_private *dev_priv = dev->dev_private;

	vlv_display_irq_postinstall(dev_priv);

	gen8_gt_irq_postinstall(dev_priv);

	I915_WRITE(GEN8_MASTER_IRQ, MASTER_INTERRUPT_ENABLE);
	POSTING_READ(GEN8_MASTER_IRQ);

	return 0;
}

static void gen8_irq_uninstall(struct drm_device *dev)
{
	struct drm_i915_private *dev_priv = dev->dev_private;

	if (!dev_priv)
		return;

	gen8_irq_reset(dev);
}

static void vlv_display_irq_uninstall(struct drm_i915_private *dev_priv)
{
	/* Interrupt setup is already guaranteed to be single-threaded, this is
	 * just to make the assert_spin_locked check happy. */
	spin_lock_irq(&dev_priv->irq_lock);
	if (dev_priv->display_irqs_enabled)
		valleyview_display_irqs_uninstall(dev_priv);
	spin_unlock_irq(&dev_priv->irq_lock);

	vlv_display_irq_reset(dev_priv);

	dev_priv->irq_mask = ~0;
}

static void valleyview_irq_uninstall(struct drm_device *dev)
{
	struct drm_i915_private *dev_priv = dev->dev_private;

	if (!dev_priv)
		return;

	I915_WRITE(VLV_MASTER_IER, 0);

	gen5_gt_irq_reset(dev);

	I915_WRITE(HWSTAM, 0xffffffff);

	vlv_display_irq_uninstall(dev_priv);
}

static void cherryview_irq_uninstall(struct drm_device *dev)
{
	struct drm_i915_private *dev_priv = dev->dev_private;

	if (!dev_priv)
		return;

	I915_WRITE(GEN8_MASTER_IRQ, 0);
	POSTING_READ(GEN8_MASTER_IRQ);

	gen8_gt_irq_reset(dev_priv);

	GEN5_IRQ_RESET(GEN8_PCU_);

	vlv_display_irq_uninstall(dev_priv);
}

static void ironlake_irq_uninstall(struct drm_device *dev)
{
	struct drm_i915_private *dev_priv = dev->dev_private;

	if (!dev_priv)
		return;

	ironlake_irq_reset(dev);
}

static void i8xx_irq_preinstall(struct drm_device * dev)
{
	struct drm_i915_private *dev_priv = dev->dev_private;
	int pipe;

	for_each_pipe(dev_priv, pipe)
		I915_WRITE(PIPESTAT(pipe), 0);
	I915_WRITE16(IMR, 0xffff);
	I915_WRITE16(IER, 0x0);
	POSTING_READ16(IER);
}

static int i8xx_irq_postinstall(struct drm_device *dev)
{
	struct drm_i915_private *dev_priv = dev->dev_private;

	I915_WRITE16(EMR,
		     ~(I915_ERROR_PAGE_TABLE | I915_ERROR_MEMORY_REFRESH));

	/* Unmask the interrupts that we always want on. */
	dev_priv->irq_mask =
		~(I915_DISPLAY_PIPE_A_EVENT_INTERRUPT |
		  I915_DISPLAY_PIPE_B_EVENT_INTERRUPT |
		  I915_DISPLAY_PLANE_A_FLIP_PENDING_INTERRUPT |
		  I915_DISPLAY_PLANE_B_FLIP_PENDING_INTERRUPT);
	I915_WRITE16(IMR, dev_priv->irq_mask);

	I915_WRITE16(IER,
		     I915_DISPLAY_PIPE_A_EVENT_INTERRUPT |
		     I915_DISPLAY_PIPE_B_EVENT_INTERRUPT |
		     I915_USER_INTERRUPT);
	POSTING_READ16(IER);

	/* Interrupt setup is already guaranteed to be single-threaded, this is
	 * just to make the assert_spin_locked check happy. */
	spin_lock_irq(&dev_priv->irq_lock);
	i915_enable_pipestat(dev_priv, PIPE_A, PIPE_CRC_DONE_INTERRUPT_STATUS);
	i915_enable_pipestat(dev_priv, PIPE_B, PIPE_CRC_DONE_INTERRUPT_STATUS);
	spin_unlock_irq(&dev_priv->irq_lock);

	return 0;
}

/*
 * Returns true when a page flip has completed.
 */
static bool i8xx_handle_vblank(struct drm_device *dev,
			       int plane, int pipe, u32 iir)
{
	struct drm_i915_private *dev_priv = dev->dev_private;
	u16 flip_pending = DISPLAY_PLANE_FLIP_PENDING(plane);

	if (!intel_pipe_handle_vblank(dev, pipe))
		return false;

	if ((iir & flip_pending) == 0)
		goto check_page_flip;

	/* We detect FlipDone by looking for the change in PendingFlip from '1'
	 * to '0' on the following vblank, i.e. IIR has the Pendingflip
	 * asserted following the MI_DISPLAY_FLIP, but ISR is deasserted, hence
	 * the flip is completed (no longer pending). Since this doesn't raise
	 * an interrupt per se, we watch for the change at vblank.
	 */
	if (I915_READ16(ISR) & flip_pending)
		goto check_page_flip;

	intel_prepare_page_flip(dev, plane);
	intel_finish_page_flip(dev, pipe);
	return true;

check_page_flip:
	intel_check_page_flip(dev, pipe);
	return false;
}

static irqreturn_t i8xx_irq_handler(int irq, void *arg)
{
	struct drm_device *dev = arg;
	struct drm_i915_private *dev_priv = dev->dev_private;
	u16 iir, new_iir;
	u32 pipe_stats[2];
	int pipe;
	u16 flip_mask =
		I915_DISPLAY_PLANE_A_FLIP_PENDING_INTERRUPT |
		I915_DISPLAY_PLANE_B_FLIP_PENDING_INTERRUPT;

	if (!intel_irqs_enabled(dev_priv))
		return IRQ_NONE;

	iir = I915_READ16(IIR);
	if (iir == 0)
		return IRQ_NONE;

	while (iir & ~flip_mask) {
		/* Can't rely on pipestat interrupt bit in iir as it might
		 * have been cleared after the pipestat interrupt was received.
		 * It doesn't set the bit in iir again, but it still produces
		 * interrupts (for non-MSI).
		 */
		spin_lock(&dev_priv->irq_lock);
		if (iir & I915_RENDER_COMMAND_PARSER_ERROR_INTERRUPT)
			DRM_DEBUG("Command parser error, iir 0x%08x\n", iir);

		for_each_pipe(dev_priv, pipe) {
			int reg = PIPESTAT(pipe);
			pipe_stats[pipe] = I915_READ(reg);

			/*
			 * Clear the PIPE*STAT regs before the IIR
			 */
			if (pipe_stats[pipe] & 0x8000ffff)
				I915_WRITE(reg, pipe_stats[pipe]);
		}
		spin_unlock(&dev_priv->irq_lock);

		I915_WRITE16(IIR, iir & ~flip_mask);
		new_iir = I915_READ16(IIR); /* Flush posted writes */

		if (iir & I915_USER_INTERRUPT)
			notify_ring(&dev_priv->ring[RCS]);

		for_each_pipe(dev_priv, pipe) {
			int plane = pipe;
			if (HAS_FBC(dev))
				plane = !plane;

			if (pipe_stats[pipe] & PIPE_VBLANK_INTERRUPT_STATUS &&
			    i8xx_handle_vblank(dev, plane, pipe, iir))
				flip_mask &= ~DISPLAY_PLANE_FLIP_PENDING(plane);

			if (pipe_stats[pipe] & PIPE_CRC_DONE_INTERRUPT_STATUS)
				i9xx_pipe_crc_irq_handler(dev, pipe);

			if (pipe_stats[pipe] & PIPE_FIFO_UNDERRUN_STATUS)
				intel_cpu_fifo_underrun_irq_handler(dev_priv,
								    pipe);
		}

		iir = new_iir;
	}

	return IRQ_HANDLED;
}

static void i8xx_irq_uninstall(struct drm_device * dev)
{
	struct drm_i915_private *dev_priv = dev->dev_private;
	int pipe;

	for_each_pipe(dev_priv, pipe) {
		/* Clear enable bits; then clear status bits */
		I915_WRITE(PIPESTAT(pipe), 0);
		I915_WRITE(PIPESTAT(pipe), I915_READ(PIPESTAT(pipe)));
	}
	I915_WRITE16(IMR, 0xffff);
	I915_WRITE16(IER, 0x0);
	I915_WRITE16(IIR, I915_READ16(IIR));
}

static void i915_irq_preinstall(struct drm_device * dev)
{
	struct drm_i915_private *dev_priv = dev->dev_private;
	int pipe;

	if (I915_HAS_HOTPLUG(dev)) {
		I915_WRITE(PORT_HOTPLUG_EN, 0);
		I915_WRITE(PORT_HOTPLUG_STAT, I915_READ(PORT_HOTPLUG_STAT));
	}

	I915_WRITE16(HWSTAM, 0xeffe);
	for_each_pipe(dev_priv, pipe)
		I915_WRITE(PIPESTAT(pipe), 0);
	I915_WRITE(IMR, 0xffffffff);
	I915_WRITE(IER, 0x0);
	POSTING_READ(IER);
}

static int i915_irq_postinstall(struct drm_device *dev)
{
	struct drm_i915_private *dev_priv = dev->dev_private;
	u32 enable_mask;

	I915_WRITE(EMR, ~(I915_ERROR_PAGE_TABLE | I915_ERROR_MEMORY_REFRESH));

	/* Unmask the interrupts that we always want on. */
	dev_priv->irq_mask =
		~(I915_ASLE_INTERRUPT |
		  I915_DISPLAY_PIPE_A_EVENT_INTERRUPT |
		  I915_DISPLAY_PIPE_B_EVENT_INTERRUPT |
		  I915_DISPLAY_PLANE_A_FLIP_PENDING_INTERRUPT |
		  I915_DISPLAY_PLANE_B_FLIP_PENDING_INTERRUPT);

	enable_mask =
		I915_ASLE_INTERRUPT |
		I915_DISPLAY_PIPE_A_EVENT_INTERRUPT |
		I915_DISPLAY_PIPE_B_EVENT_INTERRUPT |
		I915_USER_INTERRUPT;

	if (I915_HAS_HOTPLUG(dev)) {
		I915_WRITE(PORT_HOTPLUG_EN, 0);
		POSTING_READ(PORT_HOTPLUG_EN);

		/* Enable in IER... */
		enable_mask |= I915_DISPLAY_PORT_INTERRUPT;
		/* and unmask in IMR */
		dev_priv->irq_mask &= ~I915_DISPLAY_PORT_INTERRUPT;
	}

	I915_WRITE(IMR, dev_priv->irq_mask);
	I915_WRITE(IER, enable_mask);
	POSTING_READ(IER);

	i915_enable_asle_pipestat(dev);

	/* Interrupt setup is already guaranteed to be single-threaded, this is
	 * just to make the assert_spin_locked check happy. */
	spin_lock_irq(&dev_priv->irq_lock);
	i915_enable_pipestat(dev_priv, PIPE_A, PIPE_CRC_DONE_INTERRUPT_STATUS);
	i915_enable_pipestat(dev_priv, PIPE_B, PIPE_CRC_DONE_INTERRUPT_STATUS);
	spin_unlock_irq(&dev_priv->irq_lock);

	return 0;
}

/*
 * Returns true when a page flip has completed.
 */
static bool i915_handle_vblank(struct drm_device *dev,
			       int plane, int pipe, u32 iir)
{
	struct drm_i915_private *dev_priv = dev->dev_private;
	u32 flip_pending = DISPLAY_PLANE_FLIP_PENDING(plane);

	if (!intel_pipe_handle_vblank(dev, pipe))
		return false;

	if ((iir & flip_pending) == 0)
		goto check_page_flip;

	/* We detect FlipDone by looking for the change in PendingFlip from '1'
	 * to '0' on the following vblank, i.e. IIR has the Pendingflip
	 * asserted following the MI_DISPLAY_FLIP, but ISR is deasserted, hence
	 * the flip is completed (no longer pending). Since this doesn't raise
	 * an interrupt per se, we watch for the change at vblank.
	 */
	if (I915_READ(ISR) & flip_pending)
		goto check_page_flip;

	intel_prepare_page_flip(dev, plane);
	intel_finish_page_flip(dev, pipe);
	return true;

check_page_flip:
	intel_check_page_flip(dev, pipe);
	return false;
}

static irqreturn_t i915_irq_handler(int irq, void *arg)
{
	struct drm_device *dev = arg;
	struct drm_i915_private *dev_priv = dev->dev_private;
	u32 iir, new_iir, pipe_stats[I915_MAX_PIPES];
	u32 flip_mask =
		I915_DISPLAY_PLANE_A_FLIP_PENDING_INTERRUPT |
		I915_DISPLAY_PLANE_B_FLIP_PENDING_INTERRUPT;
	int pipe, ret = IRQ_NONE;

	if (!intel_irqs_enabled(dev_priv))
		return IRQ_NONE;

	iir = I915_READ(IIR);
	do {
		bool irq_received = (iir & ~flip_mask) != 0;
		bool blc_event = false;

		/* Can't rely on pipestat interrupt bit in iir as it might
		 * have been cleared after the pipestat interrupt was received.
		 * It doesn't set the bit in iir again, but it still produces
		 * interrupts (for non-MSI).
		 */
		spin_lock(&dev_priv->irq_lock);
		if (iir & I915_RENDER_COMMAND_PARSER_ERROR_INTERRUPT)
			DRM_DEBUG("Command parser error, iir 0x%08x\n", iir);

		for_each_pipe(dev_priv, pipe) {
			int reg = PIPESTAT(pipe);
			pipe_stats[pipe] = I915_READ(reg);

			/* Clear the PIPE*STAT regs before the IIR */
			if (pipe_stats[pipe] & 0x8000ffff) {
				I915_WRITE(reg, pipe_stats[pipe]);
				irq_received = true;
			}
		}
		spin_unlock(&dev_priv->irq_lock);

		if (!irq_received)
			break;

		/* Consume port.  Then clear IIR or we'll miss events */
		if (I915_HAS_HOTPLUG(dev) &&
		    iir & I915_DISPLAY_PORT_INTERRUPT)
			i9xx_hpd_irq_handler(dev);

		I915_WRITE(IIR, iir & ~flip_mask);
		new_iir = I915_READ(IIR); /* Flush posted writes */

		if (iir & I915_USER_INTERRUPT)
			notify_ring(&dev_priv->ring[RCS]);

		for_each_pipe(dev_priv, pipe) {
			int plane = pipe;
			if (HAS_FBC(dev))
				plane = !plane;

			if (pipe_stats[pipe] & PIPE_VBLANK_INTERRUPT_STATUS &&
			    i915_handle_vblank(dev, plane, pipe, iir))
				flip_mask &= ~DISPLAY_PLANE_FLIP_PENDING(plane);

			if (pipe_stats[pipe] & PIPE_LEGACY_BLC_EVENT_STATUS)
				blc_event = true;

			if (pipe_stats[pipe] & PIPE_CRC_DONE_INTERRUPT_STATUS)
				i9xx_pipe_crc_irq_handler(dev, pipe);

			if (pipe_stats[pipe] & PIPE_FIFO_UNDERRUN_STATUS)
				intel_cpu_fifo_underrun_irq_handler(dev_priv,
								    pipe);
		}

		if (blc_event || (iir & I915_ASLE_INTERRUPT))
			intel_opregion_asle_intr(dev);

		/* With MSI, interrupts are only generated when iir
		 * transitions from zero to nonzero.  If another bit got
		 * set while we were handling the existing iir bits, then
		 * we would never get another interrupt.
		 *
		 * This is fine on non-MSI as well, as if we hit this path
		 * we avoid exiting the interrupt handler only to generate
		 * another one.
		 *
		 * Note that for MSI this could cause a stray interrupt report
		 * if an interrupt landed in the time between writing IIR and
		 * the posting read.  This should be rare enough to never
		 * trigger the 99% of 100,000 interrupts test for disabling
		 * stray interrupts.
		 */
		ret = IRQ_HANDLED;
		iir = new_iir;
	} while (iir & ~flip_mask);

	return ret;
}

static void i915_irq_uninstall(struct drm_device * dev)
{
	struct drm_i915_private *dev_priv = dev->dev_private;
	int pipe;

	if (I915_HAS_HOTPLUG(dev)) {
		I915_WRITE(PORT_HOTPLUG_EN, 0);
		I915_WRITE(PORT_HOTPLUG_STAT, I915_READ(PORT_HOTPLUG_STAT));
	}

	I915_WRITE16(HWSTAM, 0xffff);
	for_each_pipe(dev_priv, pipe) {
		/* Clear enable bits; then clear status bits */
		I915_WRITE(PIPESTAT(pipe), 0);
		I915_WRITE(PIPESTAT(pipe), I915_READ(PIPESTAT(pipe)));
	}
	I915_WRITE(IMR, 0xffffffff);
	I915_WRITE(IER, 0x0);

	I915_WRITE(IIR, I915_READ(IIR));
}

static void i965_irq_preinstall(struct drm_device * dev)
{
	struct drm_i915_private *dev_priv = dev->dev_private;
	int pipe;

	I915_WRITE(PORT_HOTPLUG_EN, 0);
	I915_WRITE(PORT_HOTPLUG_STAT, I915_READ(PORT_HOTPLUG_STAT));

	I915_WRITE(HWSTAM, 0xeffe);
	for_each_pipe(dev_priv, pipe)
		I915_WRITE(PIPESTAT(pipe), 0);
	I915_WRITE(IMR, 0xffffffff);
	I915_WRITE(IER, 0x0);
	POSTING_READ(IER);
}

static int i965_irq_postinstall(struct drm_device *dev)
{
	struct drm_i915_private *dev_priv = dev->dev_private;
	u32 enable_mask;
	u32 error_mask;

	/* Unmask the interrupts that we always want on. */
	dev_priv->irq_mask = ~(I915_ASLE_INTERRUPT |
			       I915_DISPLAY_PORT_INTERRUPT |
			       I915_DISPLAY_PIPE_A_EVENT_INTERRUPT |
			       I915_DISPLAY_PIPE_B_EVENT_INTERRUPT |
			       I915_DISPLAY_PLANE_A_FLIP_PENDING_INTERRUPT |
			       I915_DISPLAY_PLANE_B_FLIP_PENDING_INTERRUPT |
			       I915_RENDER_COMMAND_PARSER_ERROR_INTERRUPT);

	enable_mask = ~dev_priv->irq_mask;
	enable_mask &= ~(I915_DISPLAY_PLANE_A_FLIP_PENDING_INTERRUPT |
			 I915_DISPLAY_PLANE_B_FLIP_PENDING_INTERRUPT);
	enable_mask |= I915_USER_INTERRUPT;

	if (IS_G4X(dev))
		enable_mask |= I915_BSD_USER_INTERRUPT;

	/* Interrupt setup is already guaranteed to be single-threaded, this is
	 * just to make the assert_spin_locked check happy. */
	spin_lock_irq(&dev_priv->irq_lock);
	i915_enable_pipestat(dev_priv, PIPE_A, PIPE_GMBUS_INTERRUPT_STATUS);
	i915_enable_pipestat(dev_priv, PIPE_A, PIPE_CRC_DONE_INTERRUPT_STATUS);
	i915_enable_pipestat(dev_priv, PIPE_B, PIPE_CRC_DONE_INTERRUPT_STATUS);
	spin_unlock_irq(&dev_priv->irq_lock);

	/*
	 * Enable some error detection, note the instruction error mask
	 * bit is reserved, so we leave it masked.
	 */
	if (IS_G4X(dev)) {
		error_mask = ~(GM45_ERROR_PAGE_TABLE |
			       GM45_ERROR_MEM_PRIV |
			       GM45_ERROR_CP_PRIV |
			       I915_ERROR_MEMORY_REFRESH);
	} else {
		error_mask = ~(I915_ERROR_PAGE_TABLE |
			       I915_ERROR_MEMORY_REFRESH);
	}
	I915_WRITE(EMR, error_mask);

	I915_WRITE(IMR, dev_priv->irq_mask);
	I915_WRITE(IER, enable_mask);
	POSTING_READ(IER);

	I915_WRITE(PORT_HOTPLUG_EN, 0);
	POSTING_READ(PORT_HOTPLUG_EN);

	i915_enable_asle_pipestat(dev);

	return 0;
}

static void i915_hpd_irq_setup(struct drm_device *dev)
{
	struct drm_i915_private *dev_priv = dev->dev_private;
	struct intel_encoder *intel_encoder;
	u32 hotplug_en;

	assert_spin_locked(&dev_priv->irq_lock);

	hotplug_en = I915_READ(PORT_HOTPLUG_EN);
	hotplug_en &= ~HOTPLUG_INT_EN_MASK;
	/* Note HDMI and DP share hotplug bits */
	/* enable bits are the same for all generations */
	for_each_intel_encoder(dev, intel_encoder)
		if (dev_priv->hotplug.stats[intel_encoder->hpd_pin].state == HPD_ENABLED)
			hotplug_en |= hpd_mask_i915[intel_encoder->hpd_pin];
	/* Programming the CRT detection parameters tends
	   to generate a spurious hotplug event about three
	   seconds later.  So just do it once.
	*/
	if (IS_G4X(dev))
		hotplug_en |= CRT_HOTPLUG_ACTIVATION_PERIOD_64;
	hotplug_en &= ~CRT_HOTPLUG_VOLTAGE_COMPARE_MASK;
	hotplug_en |= CRT_HOTPLUG_VOLTAGE_COMPARE_50;

	/* Ignore TV since it's buggy */
	I915_WRITE(PORT_HOTPLUG_EN, hotplug_en);
}

static irqreturn_t i965_irq_handler(int irq, void *arg)
{
	struct drm_device *dev = arg;
	struct drm_i915_private *dev_priv = dev->dev_private;
	u32 iir, new_iir;
	u32 pipe_stats[I915_MAX_PIPES];
	int ret = IRQ_NONE, pipe;
	u32 flip_mask =
		I915_DISPLAY_PLANE_A_FLIP_PENDING_INTERRUPT |
		I915_DISPLAY_PLANE_B_FLIP_PENDING_INTERRUPT;

	if (!intel_irqs_enabled(dev_priv))
		return IRQ_NONE;

	iir = I915_READ(IIR);

	for (;;) {
		bool irq_received = (iir & ~flip_mask) != 0;
		bool blc_event = false;

		/* Can't rely on pipestat interrupt bit in iir as it might
		 * have been cleared after the pipestat interrupt was received.
		 * It doesn't set the bit in iir again, but it still produces
		 * interrupts (for non-MSI).
		 */
		spin_lock(&dev_priv->irq_lock);
		if (iir & I915_RENDER_COMMAND_PARSER_ERROR_INTERRUPT)
			DRM_DEBUG("Command parser error, iir 0x%08x\n", iir);

		for_each_pipe(dev_priv, pipe) {
			int reg = PIPESTAT(pipe);
			pipe_stats[pipe] = I915_READ(reg);

			/*
			 * Clear the PIPE*STAT regs before the IIR
			 */
			if (pipe_stats[pipe] & 0x8000ffff) {
				I915_WRITE(reg, pipe_stats[pipe]);
				irq_received = true;
			}
		}
		spin_unlock(&dev_priv->irq_lock);

		if (!irq_received)
			break;

		ret = IRQ_HANDLED;

		/* Consume port.  Then clear IIR or we'll miss events */
		if (iir & I915_DISPLAY_PORT_INTERRUPT)
			i9xx_hpd_irq_handler(dev);

		I915_WRITE(IIR, iir & ~flip_mask);
		new_iir = I915_READ(IIR); /* Flush posted writes */

		if (iir & I915_USER_INTERRUPT)
			notify_ring(&dev_priv->ring[RCS]);
		if (iir & I915_BSD_USER_INTERRUPT)
			notify_ring(&dev_priv->ring[VCS]);

		for_each_pipe(dev_priv, pipe) {
			if (pipe_stats[pipe] & PIPE_START_VBLANK_INTERRUPT_STATUS &&
			    i915_handle_vblank(dev, pipe, pipe, iir))
				flip_mask &= ~DISPLAY_PLANE_FLIP_PENDING(pipe);

			if (pipe_stats[pipe] & PIPE_LEGACY_BLC_EVENT_STATUS)
				blc_event = true;

			if (pipe_stats[pipe] & PIPE_CRC_DONE_INTERRUPT_STATUS)
				i9xx_pipe_crc_irq_handler(dev, pipe);

			if (pipe_stats[pipe] & PIPE_FIFO_UNDERRUN_STATUS)
				intel_cpu_fifo_underrun_irq_handler(dev_priv, pipe);
		}

		if (blc_event || (iir & I915_ASLE_INTERRUPT))
			intel_opregion_asle_intr(dev);

		if (pipe_stats[0] & PIPE_GMBUS_INTERRUPT_STATUS)
			gmbus_irq_handler(dev);

		/* With MSI, interrupts are only generated when iir
		 * transitions from zero to nonzero.  If another bit got
		 * set while we were handling the existing iir bits, then
		 * we would never get another interrupt.
		 *
		 * This is fine on non-MSI as well, as if we hit this path
		 * we avoid exiting the interrupt handler only to generate
		 * another one.
		 *
		 * Note that for MSI this could cause a stray interrupt report
		 * if an interrupt landed in the time between writing IIR and
		 * the posting read.  This should be rare enough to never
		 * trigger the 99% of 100,000 interrupts test for disabling
		 * stray interrupts.
		 */
		iir = new_iir;
	}

	return ret;
}

static void i965_irq_uninstall(struct drm_device * dev)
{
	struct drm_i915_private *dev_priv = dev->dev_private;
	int pipe;

	if (!dev_priv)
		return;

	I915_WRITE(PORT_HOTPLUG_EN, 0);
	I915_WRITE(PORT_HOTPLUG_STAT, I915_READ(PORT_HOTPLUG_STAT));

	I915_WRITE(HWSTAM, 0xffffffff);
	for_each_pipe(dev_priv, pipe)
		I915_WRITE(PIPESTAT(pipe), 0);
	I915_WRITE(IMR, 0xffffffff);
	I915_WRITE(IER, 0x0);

	for_each_pipe(dev_priv, pipe)
		I915_WRITE(PIPESTAT(pipe),
			   I915_READ(PIPESTAT(pipe)) & 0x8000ffff);
	I915_WRITE(IIR, I915_READ(IIR));
}

/**
 * intel_irq_init - initializes irq support
 * @dev_priv: i915 device instance
 *
 * This function initializes all the irq support including work items, timers
 * and all the vtables. It does not setup the interrupt itself though.
 */
void intel_irq_init(struct drm_i915_private *dev_priv)
{
	struct drm_device *dev = dev_priv->dev;

	intel_hpd_init_work(dev_priv);

	INIT_WORK(&dev_priv->rps.work, gen6_pm_rps_work);
	INIT_WORK(&dev_priv->l3_parity.error_work, ivybridge_parity_work);

	/* Let's track the enabled rps events */
	if (IS_VALLEYVIEW(dev_priv) && !IS_CHERRYVIEW(dev_priv))
		/* WaGsvRC0ResidencyMethod:vlv */
		dev_priv->pm_rps_events = GEN6_PM_RP_DOWN_EI_EXPIRED | GEN6_PM_RP_UP_EI_EXPIRED;
	else
		dev_priv->pm_rps_events = GEN6_PM_RPS_EVENTS;

	INIT_DELAYED_WORK(&dev_priv->gpu_error.hangcheck_work,
			  i915_hangcheck_elapsed);

	pm_qos_add_request(&dev_priv->pm_qos, PM_QOS_CPU_DMA_LATENCY, PM_QOS_DEFAULT_VALUE);

	if (IS_GEN2(dev_priv)) {
		dev->max_vblank_count = 0;
		dev->driver->get_vblank_counter = i8xx_get_vblank_counter;
	} else if (IS_G4X(dev_priv) || INTEL_INFO(dev_priv)->gen >= 5) {
		dev->max_vblank_count = 0xffffffff; /* full 32 bit counter */
		dev->driver->get_vblank_counter = gm45_get_vblank_counter;
	} else {
		dev->driver->get_vblank_counter = i915_get_vblank_counter;
		dev->max_vblank_count = 0xffffff; /* only 24 bits of frame count */
	}

	/*
	 * Opt out of the vblank disable timer on everything except gen2.
	 * Gen2 doesn't have a hardware frame counter and so depends on
	 * vblank interrupts to produce sane vblank seuquence numbers.
	 */
	if (!IS_GEN2(dev_priv))
		dev->vblank_disable_immediate = true;

	dev->driver->get_vblank_timestamp = i915_get_vblank_timestamp;
	dev->driver->get_scanout_position = i915_get_crtc_scanoutpos;

	if (IS_CHERRYVIEW(dev_priv)) {
		dev->driver->irq_handler = cherryview_irq_handler;
		dev->driver->irq_preinstall = cherryview_irq_preinstall;
		dev->driver->irq_postinstall = cherryview_irq_postinstall;
		dev->driver->irq_uninstall = cherryview_irq_uninstall;
		dev->driver->enable_vblank = valleyview_enable_vblank;
		dev->driver->disable_vblank = valleyview_disable_vblank;
		dev_priv->display.hpd_irq_setup = i915_hpd_irq_setup;
	} else if (IS_VALLEYVIEW(dev_priv)) {
		dev->driver->irq_handler = valleyview_irq_handler;
		dev->driver->irq_preinstall = valleyview_irq_preinstall;
		dev->driver->irq_postinstall = valleyview_irq_postinstall;
		dev->driver->irq_uninstall = valleyview_irq_uninstall;
		dev->driver->enable_vblank = valleyview_enable_vblank;
		dev->driver->disable_vblank = valleyview_disable_vblank;
		dev_priv->display.hpd_irq_setup = i915_hpd_irq_setup;
	} else if (INTEL_INFO(dev_priv)->gen >= 8) {
		dev->driver->irq_handler = gen8_irq_handler;
		dev->driver->irq_preinstall = gen8_irq_reset;
		dev->driver->irq_postinstall = gen8_irq_postinstall;
		dev->driver->irq_uninstall = gen8_irq_uninstall;
		dev->driver->enable_vblank = gen8_enable_vblank;
		dev->driver->disable_vblank = gen8_disable_vblank;
		if (HAS_PCH_SPLIT(dev))
			dev_priv->display.hpd_irq_setup = ibx_hpd_irq_setup;
		else
			dev_priv->display.hpd_irq_setup = bxt_hpd_irq_setup;
	} else if (HAS_PCH_SPLIT(dev)) {
		dev->driver->irq_handler = ironlake_irq_handler;
		dev->driver->irq_preinstall = ironlake_irq_reset;
		dev->driver->irq_postinstall = ironlake_irq_postinstall;
		dev->driver->irq_uninstall = ironlake_irq_uninstall;
		dev->driver->enable_vblank = ironlake_enable_vblank;
		dev->driver->disable_vblank = ironlake_disable_vblank;
		dev_priv->display.hpd_irq_setup = ibx_hpd_irq_setup;
	} else {
		if (INTEL_INFO(dev_priv)->gen == 2) {
			dev->driver->irq_preinstall = i8xx_irq_preinstall;
			dev->driver->irq_postinstall = i8xx_irq_postinstall;
			dev->driver->irq_handler = i8xx_irq_handler;
			dev->driver->irq_uninstall = i8xx_irq_uninstall;
		} else if (INTEL_INFO(dev_priv)->gen == 3) {
			dev->driver->irq_preinstall = i915_irq_preinstall;
			dev->driver->irq_postinstall = i915_irq_postinstall;
			dev->driver->irq_uninstall = i915_irq_uninstall;
			dev->driver->irq_handler = i915_irq_handler;
		} else {
			dev->driver->irq_preinstall = i965_irq_preinstall;
			dev->driver->irq_postinstall = i965_irq_postinstall;
			dev->driver->irq_uninstall = i965_irq_uninstall;
			dev->driver->irq_handler = i965_irq_handler;
		}
		if (I915_HAS_HOTPLUG(dev_priv))
			dev_priv->display.hpd_irq_setup = i915_hpd_irq_setup;
		dev->driver->enable_vblank = i915_enable_vblank;
		dev->driver->disable_vblank = i915_disable_vblank;
	}
}

/**
 * intel_irq_install - enables the hardware interrupt
 * @dev_priv: i915 device instance
 *
 * This function enables the hardware interrupt handling, but leaves the hotplug
 * handling still disabled. It is called after intel_irq_init().
 *
 * In the driver load and resume code we need working interrupts in a few places
 * but don't want to deal with the hassle of concurrent probe and hotplug
 * workers. Hence the split into this two-stage approach.
 */
int intel_irq_install(struct drm_i915_private *dev_priv)
{
	/*
	 * We enable some interrupt sources in our postinstall hooks, so mark
	 * interrupts as enabled _before_ actually enabling them to avoid
	 * special cases in our ordering checks.
	 */
	dev_priv->pm.irqs_enabled = true;

	return drm_irq_install(dev_priv->dev, dev_priv->dev->pdev->irq);
}

/**
 * intel_irq_uninstall - finilizes all irq handling
 * @dev_priv: i915 device instance
 *
 * This stops interrupt and hotplug handling and unregisters and frees all
 * resources acquired in the init functions.
 */
void intel_irq_uninstall(struct drm_i915_private *dev_priv)
{
	drm_irq_uninstall(dev_priv->dev);
	intel_hpd_cancel_work(dev_priv);
	dev_priv->pm.irqs_enabled = false;
}

/**
 * intel_runtime_pm_disable_interrupts - runtime interrupt disabling
 * @dev_priv: i915 device instance
 *
 * This function is used to disable interrupts at runtime, both in the runtime
 * pm and the system suspend/resume code.
 */
void intel_runtime_pm_disable_interrupts(struct drm_i915_private *dev_priv)
{
	dev_priv->dev->driver->irq_uninstall(dev_priv->dev);
	dev_priv->pm.irqs_enabled = false;
	synchronize_irq(dev_priv->dev->irq);
}

/**
 * intel_runtime_pm_enable_interrupts - runtime interrupt enabling
 * @dev_priv: i915 device instance
 *
 * This function is used to enable interrupts at runtime, both in the runtime
 * pm and the system suspend/resume code.
 */
void intel_runtime_pm_enable_interrupts(struct drm_i915_private *dev_priv)
{
	dev_priv->pm.irqs_enabled = true;
	dev_priv->dev->driver->irq_preinstall(dev_priv->dev);
	dev_priv->dev->driver->irq_postinstall(dev_priv->dev);
}<|MERGE_RESOLUTION|>--- conflicted
+++ resolved
@@ -1323,17 +1323,10 @@
 			continue;
 
 		*pin_mask |= BIT(i);
-<<<<<<< HEAD
 
 		if (!intel_hpd_pin_to_port(i, &port))
 			continue;
 
-=======
-
-		if (!intel_hpd_pin_to_port(i, &port))
-			continue;
-
->>>>>>> 9f30a04d
 		if (long_pulse_detect(port, dig_hotplug_reg))
 			*long_mask |= BIT(i);
 	}
@@ -1695,17 +1688,10 @@
 
 	if (hotplug_trigger) {
 		u32 dig_hotplug_reg, pin_mask, long_mask;
-<<<<<<< HEAD
 
 		dig_hotplug_reg = I915_READ(PCH_PORT_HOTPLUG);
 		I915_WRITE(PCH_PORT_HOTPLUG, dig_hotplug_reg);
 
-=======
-
-		dig_hotplug_reg = I915_READ(PCH_PORT_HOTPLUG);
-		I915_WRITE(PCH_PORT_HOTPLUG, dig_hotplug_reg);
-
->>>>>>> 9f30a04d
 		intel_get_hpd_pins(&pin_mask, &long_mask, hotplug_trigger,
 				   dig_hotplug_reg, hpd_ibx,
 				   pch_port_hotplug_long_detect);
