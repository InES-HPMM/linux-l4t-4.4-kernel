/****************************************************************************
 * Driver for Solarflare network controllers and boards
 * Copyright 2007-2010 Solarflare Communications Inc.
 *
 * This program is free software; you can redistribute it and/or modify it
 * under the terms of the GNU General Public License version 2 as published
 * by the Free Software Foundation, incorporated herein by reference.
 */

#ifndef EFX_PHY_H
#define EFX_PHY_H

/****************************************************************************
 * 10Xpress (SFX7101) PHY
 */
extern const struct efx_phy_operations falcon_sfx7101_phy_ops;

void tenxpress_set_id_led(struct efx_nic *efx, enum efx_led_mode mode);

/****************************************************************************
 * AMCC/Quake QT202x PHYs
 */
extern const struct efx_phy_operations falcon_qt202x_phy_ops;

/* These PHYs provide various H/W control states for LEDs */
#define QUAKE_LED_LINK_INVAL	(0)
#define QUAKE_LED_LINK_STAT	(1)
#define QUAKE_LED_LINK_ACT	(2)
#define QUAKE_LED_LINK_ACTSTAT	(3)
#define QUAKE_LED_OFF		(4)
#define QUAKE_LED_ON		(5)
#define QUAKE_LED_LINK_INPUT	(6)	/* Pin is an input. */
/* What link the LED tracks */
#define QUAKE_LED_TXLINK	(0)
#define QUAKE_LED_RXLINK	(8)

void falcon_qt202x_set_led(struct efx_nic *p, int led, int state);

/****************************************************************************
* Transwitch CX4 retimer
*/
extern const struct efx_phy_operations falcon_txc_phy_ops;

#define TXC_GPIO_DIR_INPUT	0
#define TXC_GPIO_DIR_OUTPUT	1

<<<<<<< HEAD
extern void falcon_txc_set_gpio_dir(struct efx_nic *efx, int pin, int dir);
extern void falcon_txc_set_gpio_val(struct efx_nic *efx, int pin, int val);
=======
void falcon_txc_set_gpio_dir(struct efx_nic *efx, int pin, int dir);
void falcon_txc_set_gpio_val(struct efx_nic *efx, int pin, int val);
>>>>>>> d8ec26d7

#endif<|MERGE_RESOLUTION|>--- conflicted
+++ resolved
@@ -44,12 +44,7 @@
 #define TXC_GPIO_DIR_INPUT	0
 #define TXC_GPIO_DIR_OUTPUT	1
 
-<<<<<<< HEAD
-extern void falcon_txc_set_gpio_dir(struct efx_nic *efx, int pin, int dir);
-extern void falcon_txc_set_gpio_val(struct efx_nic *efx, int pin, int val);
-=======
 void falcon_txc_set_gpio_dir(struct efx_nic *efx, int pin, int dir);
 void falcon_txc_set_gpio_val(struct efx_nic *efx, int pin, int val);
->>>>>>> d8ec26d7
 
 #endif