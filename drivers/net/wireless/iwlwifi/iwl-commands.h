--- conflicted
+++ resolved
@@ -387,8 +387,6 @@
 
 #define UCODE_VALID_OK	cpu_to_le32(0x1)
 
-<<<<<<< HEAD
-=======
 enum iwlagn_ucode_subtype {
 	UCODE_SUBTYPE_REGULAR	= 0,
 	UCODE_SUBTYPE_REGULAR_NEW = 1,
@@ -401,7 +399,6 @@
 	UCODE_SUBTYPE_NONE_LOADED = 0x100,
 };
 
->>>>>>> eaef6a93
 /**
  * REPLY_ALIVE = 0x1 (response only, not a command)
  *
@@ -664,11 +661,7 @@
 /*
  * REPLY_RXON_ASSOC = 0x11 (command, has simple generic response)
  */
-<<<<<<< HEAD
-struct iwl5000_rxon_assoc_cmd {
-=======
 struct iwl_rxon_assoc_cmd {
->>>>>>> eaef6a93
 	__le32 flags;
 	__le32 filter_flags;
 	u8 ofdm_basic_rates;
