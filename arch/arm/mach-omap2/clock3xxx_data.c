/*
 * OMAP3 clock data
 *
 * Copyright (C) 2007-2010 Texas Instruments, Inc.
 * Copyright (C) 2007-2011 Nokia Corporation
 *
 * Written by Paul Walmsley
 * With many device clock fixes by Kevin Hilman and Jouni Högander
 * DPLL bypass clock support added by Roman Tereshonkov
 *
 */

/*
 * Virtual clocks are introduced as convenient tools.
 * They are sources for other clocks and not supposed
 * to be requested from drivers directly.
 */

#include <linux/kernel.h>
#include <linux/clk.h>
#include <linux/list.h>

#include <plat/clkdev_omap.h>

#include "clock.h"
#include "clock3xxx.h"
#include "clock34xx.h"
#include "clock36xx.h"
#include "clock3517.h"

#include "cm2xxx_3xxx.h"
#include "cm-regbits-34xx.h"
#include "prm2xxx_3xxx.h"
#include "prm-regbits-34xx.h"
#include "control.h"

/*
 * clocks
 */

#define OMAP_CM_REGADDR		OMAP34XX_CM_REGADDR

/* Maximum DPLL multiplier, divider values for OMAP3 */
#define OMAP3_MAX_DPLL_MULT		2047
#define OMAP3630_MAX_JTYPE_DPLL_MULT	4095
#define OMAP3_MAX_DPLL_DIV		128

/*
 * DPLL1 supplies clock to the MPU.
 * DPLL2 supplies clock to the IVA2.
 * DPLL3 supplies CORE domain clocks.
 * DPLL4 supplies peripheral clocks.
 * DPLL5 supplies other peripheral clocks (USBHOST, USIM).
 */

/* Forward declarations for DPLL bypass clocks */
static struct clk dpll1_fck;
static struct clk dpll2_fck;

/* PRM CLOCKS */

/* According to timer32k.c, this is a 32768Hz clock, not a 32000Hz clock. */
static struct clk omap_32k_fck = {
	.name		= "omap_32k_fck",
	.ops		= &clkops_null,
	.rate		= 32768,
};

static struct clk secure_32k_fck = {
	.name		= "secure_32k_fck",
	.ops		= &clkops_null,
	.rate		= 32768,
};

/* Virtual source clocks for osc_sys_ck */
static struct clk virt_12m_ck = {
	.name		= "virt_12m_ck",
	.ops		= &clkops_null,
	.rate		= 12000000,
};

static struct clk virt_13m_ck = {
	.name		= "virt_13m_ck",
	.ops		= &clkops_null,
	.rate		= 13000000,
};

static struct clk virt_16_8m_ck = {
	.name		= "virt_16_8m_ck",
	.ops		= &clkops_null,
	.rate		= 16800000,
};

static struct clk virt_19_2m_ck = {
	.name		= "virt_19_2m_ck",
	.ops		= &clkops_null,
	.rate		= 19200000,
};

static struct clk virt_26m_ck = {
	.name		= "virt_26m_ck",
	.ops		= &clkops_null,
	.rate		= 26000000,
};

static struct clk virt_38_4m_ck = {
	.name		= "virt_38_4m_ck",
	.ops		= &clkops_null,
	.rate		= 38400000,
};

static const struct clksel_rate osc_sys_12m_rates[] = {
	{ .div = 1, .val = 0, .flags = RATE_IN_3XXX },
	{ .div = 0 }
};

static const struct clksel_rate osc_sys_13m_rates[] = {
	{ .div = 1, .val = 1, .flags = RATE_IN_3XXX },
	{ .div = 0 }
};

static const struct clksel_rate osc_sys_16_8m_rates[] = {
	{ .div = 1, .val = 5, .flags = RATE_IN_3430ES2PLUS_36XX },
	{ .div = 0 }
};

static const struct clksel_rate osc_sys_19_2m_rates[] = {
	{ .div = 1, .val = 2, .flags = RATE_IN_3XXX },
	{ .div = 0 }
};

static const struct clksel_rate osc_sys_26m_rates[] = {
	{ .div = 1, .val = 3, .flags = RATE_IN_3XXX },
	{ .div = 0 }
};

static const struct clksel_rate osc_sys_38_4m_rates[] = {
	{ .div = 1, .val = 4, .flags = RATE_IN_3XXX },
	{ .div = 0 }
};

static const struct clksel osc_sys_clksel[] = {
	{ .parent = &virt_12m_ck,   .rates = osc_sys_12m_rates },
	{ .parent = &virt_13m_ck,   .rates = osc_sys_13m_rates },
	{ .parent = &virt_16_8m_ck, .rates = osc_sys_16_8m_rates },
	{ .parent = &virt_19_2m_ck, .rates = osc_sys_19_2m_rates },
	{ .parent = &virt_26m_ck,   .rates = osc_sys_26m_rates },
	{ .parent = &virt_38_4m_ck, .rates = osc_sys_38_4m_rates },
	{ .parent = NULL },
};

/* Oscillator clock */
/* 12, 13, 16.8, 19.2, 26, or 38.4 MHz */
static struct clk osc_sys_ck = {
	.name		= "osc_sys_ck",
	.ops		= &clkops_null,
	.init		= &omap2_init_clksel_parent,
	.clksel_reg	= OMAP3430_PRM_CLKSEL,
	.clksel_mask	= OMAP3430_SYS_CLKIN_SEL_MASK,
	.clksel		= osc_sys_clksel,
	/* REVISIT: deal with autoextclkmode? */
	.recalc		= &omap2_clksel_recalc,
};

static const struct clksel_rate div2_rates[] = {
	{ .div = 1, .val = 1, .flags = RATE_IN_3XXX },
	{ .div = 2, .val = 2, .flags = RATE_IN_3XXX },
	{ .div = 0 }
};

static const struct clksel sys_clksel[] = {
	{ .parent = &osc_sys_ck, .rates = div2_rates },
	{ .parent = NULL }
};

/* Latency: this clock is only enabled after PRM_CLKSETUP.SETUP_TIME */
/* Feeds DPLLs - divided first by PRM_CLKSRC_CTRL.SYSCLKDIV? */
static struct clk sys_ck = {
	.name		= "sys_ck",
	.ops		= &clkops_null,
	.parent		= &osc_sys_ck,
	.init		= &omap2_init_clksel_parent,
	.clksel_reg	= OMAP3430_PRM_CLKSRC_CTRL,
	.clksel_mask	= OMAP_SYSCLKDIV_MASK,
	.clksel		= sys_clksel,
	.recalc		= &omap2_clksel_recalc,
};

static struct clk sys_altclk = {
	.name		= "sys_altclk",
	.ops		= &clkops_null,
};

/* Optional external clock input for some McBSPs */
static struct clk mcbsp_clks = {
	.name		= "mcbsp_clks",
	.ops		= &clkops_null,
};

/* PRM EXTERNAL CLOCK OUTPUT */

static struct clk sys_clkout1 = {
	.name		= "sys_clkout1",
	.ops		= &clkops_omap2_dflt,
	.parent		= &osc_sys_ck,
	.enable_reg	= OMAP3430_PRM_CLKOUT_CTRL,
	.enable_bit	= OMAP3430_CLKOUT_EN_SHIFT,
	.recalc		= &followparent_recalc,
};

/* DPLLS */

/* CM CLOCKS */

static const struct clksel_rate div16_dpll_rates[] = {
	{ .div = 1, .val = 1, .flags = RATE_IN_3XXX },
	{ .div = 2, .val = 2, .flags = RATE_IN_3XXX },
	{ .div = 3, .val = 3, .flags = RATE_IN_3XXX },
	{ .div = 4, .val = 4, .flags = RATE_IN_3XXX },
	{ .div = 5, .val = 5, .flags = RATE_IN_3XXX },
	{ .div = 6, .val = 6, .flags = RATE_IN_3XXX },
	{ .div = 7, .val = 7, .flags = RATE_IN_3XXX },
	{ .div = 8, .val = 8, .flags = RATE_IN_3XXX },
	{ .div = 9, .val = 9, .flags = RATE_IN_3XXX },
	{ .div = 10, .val = 10, .flags = RATE_IN_3XXX },
	{ .div = 11, .val = 11, .flags = RATE_IN_3XXX },
	{ .div = 12, .val = 12, .flags = RATE_IN_3XXX },
	{ .div = 13, .val = 13, .flags = RATE_IN_3XXX },
	{ .div = 14, .val = 14, .flags = RATE_IN_3XXX },
	{ .div = 15, .val = 15, .flags = RATE_IN_3XXX },
	{ .div = 16, .val = 16, .flags = RATE_IN_3XXX },
	{ .div = 0 }
};

static const struct clksel_rate dpll4_rates[] = {
	{ .div = 1, .val = 1, .flags = RATE_IN_3XXX },
	{ .div = 2, .val = 2, .flags = RATE_IN_3XXX },
	{ .div = 3, .val = 3, .flags = RATE_IN_3XXX },
	{ .div = 4, .val = 4, .flags = RATE_IN_3XXX },
	{ .div = 5, .val = 5, .flags = RATE_IN_3XXX },
	{ .div = 6, .val = 6, .flags = RATE_IN_3XXX },
	{ .div = 7, .val = 7, .flags = RATE_IN_3XXX },
	{ .div = 8, .val = 8, .flags = RATE_IN_3XXX },
	{ .div = 9, .val = 9, .flags = RATE_IN_3XXX },
	{ .div = 10, .val = 10, .flags = RATE_IN_3XXX },
	{ .div = 11, .val = 11, .flags = RATE_IN_3XXX },
	{ .div = 12, .val = 12, .flags = RATE_IN_3XXX },
	{ .div = 13, .val = 13, .flags = RATE_IN_3XXX },
	{ .div = 14, .val = 14, .flags = RATE_IN_3XXX },
	{ .div = 15, .val = 15, .flags = RATE_IN_3XXX },
	{ .div = 16, .val = 16, .flags = RATE_IN_3XXX },
	{ .div = 17, .val = 17, .flags = RATE_IN_36XX },
	{ .div = 18, .val = 18, .flags = RATE_IN_36XX },
	{ .div = 19, .val = 19, .flags = RATE_IN_36XX },
	{ .div = 20, .val = 20, .flags = RATE_IN_36XX },
	{ .div = 21, .val = 21, .flags = RATE_IN_36XX },
	{ .div = 22, .val = 22, .flags = RATE_IN_36XX },
	{ .div = 23, .val = 23, .flags = RATE_IN_36XX },
	{ .div = 24, .val = 24, .flags = RATE_IN_36XX },
	{ .div = 25, .val = 25, .flags = RATE_IN_36XX },
	{ .div = 26, .val = 26, .flags = RATE_IN_36XX },
	{ .div = 27, .val = 27, .flags = RATE_IN_36XX },
	{ .div = 28, .val = 28, .flags = RATE_IN_36XX },
	{ .div = 29, .val = 29, .flags = RATE_IN_36XX },
	{ .div = 30, .val = 30, .flags = RATE_IN_36XX },
	{ .div = 31, .val = 31, .flags = RATE_IN_36XX },
	{ .div = 32, .val = 32, .flags = RATE_IN_36XX },
	{ .div = 0 }
};

/* DPLL1 */
/* MPU clock source */
/* Type: DPLL */
static struct dpll_data dpll1_dd = {
	.mult_div1_reg	= OMAP_CM_REGADDR(MPU_MOD, OMAP3430_CM_CLKSEL1_PLL),
	.mult_mask	= OMAP3430_MPU_DPLL_MULT_MASK,
	.div1_mask	= OMAP3430_MPU_DPLL_DIV_MASK,
	.clk_bypass	= &dpll1_fck,
	.clk_ref	= &sys_ck,
	.freqsel_mask	= OMAP3430_MPU_DPLL_FREQSEL_MASK,
	.control_reg	= OMAP_CM_REGADDR(MPU_MOD, OMAP3430_CM_CLKEN_PLL),
	.enable_mask	= OMAP3430_EN_MPU_DPLL_MASK,
	.modes		= (1 << DPLL_LOW_POWER_BYPASS) | (1 << DPLL_LOCKED),
	.auto_recal_bit	= OMAP3430_EN_MPU_DPLL_DRIFTGUARD_SHIFT,
	.recal_en_bit	= OMAP3430_MPU_DPLL_RECAL_EN_SHIFT,
	.recal_st_bit	= OMAP3430_MPU_DPLL_ST_SHIFT,
	.autoidle_reg	= OMAP_CM_REGADDR(MPU_MOD, OMAP3430_CM_AUTOIDLE_PLL),
	.autoidle_mask	= OMAP3430_AUTO_MPU_DPLL_MASK,
	.idlest_reg	= OMAP_CM_REGADDR(MPU_MOD, OMAP3430_CM_IDLEST_PLL),
	.idlest_mask	= OMAP3430_ST_MPU_CLK_MASK,
	.max_multiplier = OMAP3_MAX_DPLL_MULT,
	.min_divider	= 1,
	.max_divider	= OMAP3_MAX_DPLL_DIV,
};

static struct clk dpll1_ck = {
	.name		= "dpll1_ck",
	.ops		= &clkops_omap3_noncore_dpll_ops,
	.parent		= &sys_ck,
	.dpll_data	= &dpll1_dd,
	.round_rate	= &omap2_dpll_round_rate,
	.set_rate	= &omap3_noncore_dpll_set_rate,
	.clkdm_name	= "dpll1_clkdm",
	.recalc		= &omap3_dpll_recalc,
};

/*
 * This virtual clock provides the CLKOUTX2 output from the DPLL if the
 * DPLL isn't bypassed.
 */
static struct clk dpll1_x2_ck = {
	.name		= "dpll1_x2_ck",
	.ops		= &clkops_null,
	.parent		= &dpll1_ck,
	.clkdm_name	= "dpll1_clkdm",
	.recalc		= &omap3_clkoutx2_recalc,
};

/* On DPLL1, unlike other DPLLs, the divider is downstream from CLKOUTX2 */
static const struct clksel div16_dpll1_x2m2_clksel[] = {
	{ .parent = &dpll1_x2_ck, .rates = div16_dpll_rates },
	{ .parent = NULL }
};

/*
 * Does not exist in the TRM - needed to separate the M2 divider from
 * bypass selection in mpu_ck
 */
static struct clk dpll1_x2m2_ck = {
	.name		= "dpll1_x2m2_ck",
	.ops		= &clkops_null,
	.parent		= &dpll1_x2_ck,
	.init		= &omap2_init_clksel_parent,
	.clksel_reg	= OMAP_CM_REGADDR(MPU_MOD, OMAP3430_CM_CLKSEL2_PLL),
	.clksel_mask	= OMAP3430_MPU_DPLL_CLKOUT_DIV_MASK,
	.clksel		= div16_dpll1_x2m2_clksel,
	.clkdm_name	= "dpll1_clkdm",
	.recalc		= &omap2_clksel_recalc,
};

/* DPLL2 */
/* IVA2 clock source */
/* Type: DPLL */

static struct dpll_data dpll2_dd = {
	.mult_div1_reg	= OMAP_CM_REGADDR(OMAP3430_IVA2_MOD, OMAP3430_CM_CLKSEL1_PLL),
	.mult_mask	= OMAP3430_IVA2_DPLL_MULT_MASK,
	.div1_mask	= OMAP3430_IVA2_DPLL_DIV_MASK,
	.clk_bypass	= &dpll2_fck,
	.clk_ref	= &sys_ck,
	.freqsel_mask	= OMAP3430_IVA2_DPLL_FREQSEL_MASK,
	.control_reg	= OMAP_CM_REGADDR(OMAP3430_IVA2_MOD, OMAP3430_CM_CLKEN_PLL),
	.enable_mask	= OMAP3430_EN_IVA2_DPLL_MASK,
	.modes		= (1 << DPLL_LOW_POWER_STOP) | (1 << DPLL_LOCKED) |
				(1 << DPLL_LOW_POWER_BYPASS),
	.auto_recal_bit	= OMAP3430_EN_IVA2_DPLL_DRIFTGUARD_SHIFT,
	.recal_en_bit	= OMAP3430_PRM_IRQENABLE_MPU_IVA2_DPLL_RECAL_EN_SHIFT,
	.recal_st_bit	= OMAP3430_PRM_IRQSTATUS_MPU_IVA2_DPLL_ST_SHIFT,
	.autoidle_reg	= OMAP_CM_REGADDR(OMAP3430_IVA2_MOD, OMAP3430_CM_AUTOIDLE_PLL),
	.autoidle_mask	= OMAP3430_AUTO_IVA2_DPLL_MASK,
	.idlest_reg	= OMAP_CM_REGADDR(OMAP3430_IVA2_MOD, OMAP3430_CM_IDLEST_PLL),
	.idlest_mask	= OMAP3430_ST_IVA2_CLK_MASK,
	.max_multiplier = OMAP3_MAX_DPLL_MULT,
	.min_divider	= 1,
	.max_divider	= OMAP3_MAX_DPLL_DIV,
};

static struct clk dpll2_ck = {
	.name		= "dpll2_ck",
	.ops		= &clkops_omap3_noncore_dpll_ops,
	.parent		= &sys_ck,
	.dpll_data	= &dpll2_dd,
	.round_rate	= &omap2_dpll_round_rate,
	.set_rate	= &omap3_noncore_dpll_set_rate,
	.clkdm_name	= "dpll2_clkdm",
	.recalc		= &omap3_dpll_recalc,
};

static const struct clksel div16_dpll2_m2x2_clksel[] = {
	{ .parent = &dpll2_ck, .rates = div16_dpll_rates },
	{ .parent = NULL }
};

/*
 * The TRM is conflicted on whether IVA2 clock comes from DPLL2 CLKOUT
 * or CLKOUTX2. CLKOUT seems most plausible.
 */
static struct clk dpll2_m2_ck = {
	.name		= "dpll2_m2_ck",
	.ops		= &clkops_null,
	.parent		= &dpll2_ck,
	.init		= &omap2_init_clksel_parent,
	.clksel_reg	= OMAP_CM_REGADDR(OMAP3430_IVA2_MOD,
					  OMAP3430_CM_CLKSEL2_PLL),
	.clksel_mask	= OMAP3430_IVA2_DPLL_CLKOUT_DIV_MASK,
	.clksel		= div16_dpll2_m2x2_clksel,
	.clkdm_name	= "dpll2_clkdm",
	.recalc		= &omap2_clksel_recalc,
};

/*
 * DPLL3
 * Source clock for all interfaces and for some device fclks
 * REVISIT: Also supports fast relock bypass - not included below
 */
static struct dpll_data dpll3_dd = {
	.mult_div1_reg	= OMAP_CM_REGADDR(PLL_MOD, CM_CLKSEL1),
	.mult_mask	= OMAP3430_CORE_DPLL_MULT_MASK,
	.div1_mask	= OMAP3430_CORE_DPLL_DIV_MASK,
	.clk_bypass	= &sys_ck,
	.clk_ref	= &sys_ck,
	.freqsel_mask	= OMAP3430_CORE_DPLL_FREQSEL_MASK,
	.control_reg	= OMAP_CM_REGADDR(PLL_MOD, CM_CLKEN),
	.enable_mask	= OMAP3430_EN_CORE_DPLL_MASK,
	.auto_recal_bit	= OMAP3430_EN_CORE_DPLL_DRIFTGUARD_SHIFT,
	.recal_en_bit	= OMAP3430_CORE_DPLL_RECAL_EN_SHIFT,
	.recal_st_bit	= OMAP3430_CORE_DPLL_ST_SHIFT,
	.autoidle_reg	= OMAP_CM_REGADDR(PLL_MOD, CM_AUTOIDLE),
	.autoidle_mask	= OMAP3430_AUTO_CORE_DPLL_MASK,
	.idlest_reg	= OMAP_CM_REGADDR(PLL_MOD, CM_IDLEST),
	.idlest_mask	= OMAP3430_ST_CORE_CLK_MASK,
	.max_multiplier = OMAP3_MAX_DPLL_MULT,
	.min_divider	= 1,
	.max_divider	= OMAP3_MAX_DPLL_DIV,
};

static struct clk dpll3_ck = {
	.name		= "dpll3_ck",
	.ops		= &clkops_omap3_core_dpll_ops,
	.parent		= &sys_ck,
	.dpll_data	= &dpll3_dd,
	.round_rate	= &omap2_dpll_round_rate,
	.clkdm_name	= "dpll3_clkdm",
	.recalc		= &omap3_dpll_recalc,
};

/*
 * This virtual clock provides the CLKOUTX2 output from the DPLL if the
 * DPLL isn't bypassed
 */
static struct clk dpll3_x2_ck = {
	.name		= "dpll3_x2_ck",
	.ops		= &clkops_null,
	.parent		= &dpll3_ck,
	.clkdm_name	= "dpll3_clkdm",
	.recalc		= &omap3_clkoutx2_recalc,
};

static const struct clksel_rate div31_dpll3_rates[] = {
	{ .div = 1, .val = 1, .flags = RATE_IN_3XXX },
	{ .div = 2, .val = 2, .flags = RATE_IN_3XXX },
	{ .div = 3, .val = 3, .flags = RATE_IN_3430ES2PLUS_36XX },
	{ .div = 4, .val = 4, .flags = RATE_IN_3430ES2PLUS_36XX },
	{ .div = 5, .val = 5, .flags = RATE_IN_3430ES2PLUS_36XX },
	{ .div = 6, .val = 6, .flags = RATE_IN_3430ES2PLUS_36XX },
	{ .div = 7, .val = 7, .flags = RATE_IN_3430ES2PLUS_36XX },
	{ .div = 8, .val = 8, .flags = RATE_IN_3430ES2PLUS_36XX },
	{ .div = 9, .val = 9, .flags = RATE_IN_3430ES2PLUS_36XX },
	{ .div = 10, .val = 10, .flags = RATE_IN_3430ES2PLUS_36XX },
	{ .div = 11, .val = 11, .flags = RATE_IN_3430ES2PLUS_36XX },
	{ .div = 12, .val = 12, .flags = RATE_IN_3430ES2PLUS_36XX },
	{ .div = 13, .val = 13, .flags = RATE_IN_3430ES2PLUS_36XX },
	{ .div = 14, .val = 14, .flags = RATE_IN_3430ES2PLUS_36XX },
	{ .div = 15, .val = 15, .flags = RATE_IN_3430ES2PLUS_36XX },
	{ .div = 16, .val = 16, .flags = RATE_IN_3430ES2PLUS_36XX },
	{ .div = 17, .val = 17, .flags = RATE_IN_3430ES2PLUS_36XX },
	{ .div = 18, .val = 18, .flags = RATE_IN_3430ES2PLUS_36XX },
	{ .div = 19, .val = 19, .flags = RATE_IN_3430ES2PLUS_36XX },
	{ .div = 20, .val = 20, .flags = RATE_IN_3430ES2PLUS_36XX },
	{ .div = 21, .val = 21, .flags = RATE_IN_3430ES2PLUS_36XX },
	{ .div = 22, .val = 22, .flags = RATE_IN_3430ES2PLUS_36XX },
	{ .div = 23, .val = 23, .flags = RATE_IN_3430ES2PLUS_36XX },
	{ .div = 24, .val = 24, .flags = RATE_IN_3430ES2PLUS_36XX },
	{ .div = 25, .val = 25, .flags = RATE_IN_3430ES2PLUS_36XX },
	{ .div = 26, .val = 26, .flags = RATE_IN_3430ES2PLUS_36XX },
	{ .div = 27, .val = 27, .flags = RATE_IN_3430ES2PLUS_36XX },
	{ .div = 28, .val = 28, .flags = RATE_IN_3430ES2PLUS_36XX },
	{ .div = 29, .val = 29, .flags = RATE_IN_3430ES2PLUS_36XX },
	{ .div = 30, .val = 30, .flags = RATE_IN_3430ES2PLUS_36XX },
	{ .div = 31, .val = 31, .flags = RATE_IN_3430ES2PLUS_36XX },
	{ .div = 0 },
};

static const struct clksel div31_dpll3m2_clksel[] = {
	{ .parent = &dpll3_ck, .rates = div31_dpll3_rates },
	{ .parent = NULL }
};

/* DPLL3 output M2 - primary control point for CORE speed */
static struct clk dpll3_m2_ck = {
	.name		= "dpll3_m2_ck",
	.ops		= &clkops_null,
	.parent		= &dpll3_ck,
	.init		= &omap2_init_clksel_parent,
	.clksel_reg	= OMAP_CM_REGADDR(PLL_MOD, CM_CLKSEL1),
	.clksel_mask	= OMAP3430_CORE_DPLL_CLKOUT_DIV_MASK,
	.clksel		= div31_dpll3m2_clksel,
	.clkdm_name	= "dpll3_clkdm",
	.round_rate	= &omap2_clksel_round_rate,
	.set_rate	= &omap3_core_dpll_m2_set_rate,
	.recalc		= &omap2_clksel_recalc,
};

static struct clk core_ck = {
	.name		= "core_ck",
	.ops		= &clkops_null,
	.parent		= &dpll3_m2_ck,
	.recalc		= &followparent_recalc,
};

static struct clk dpll3_m2x2_ck = {
	.name		= "dpll3_m2x2_ck",
	.ops		= &clkops_null,
	.parent		= &dpll3_m2_ck,
	.clkdm_name	= "dpll3_clkdm",
	.recalc		= &omap3_clkoutx2_recalc,
};

/* The PWRDN bit is apparently only available on 3430ES2 and above */
static const struct clksel div16_dpll3_clksel[] = {
	{ .parent = &dpll3_ck, .rates = div16_dpll_rates },
	{ .parent = NULL }
};

/* This virtual clock is the source for dpll3_m3x2_ck */
static struct clk dpll3_m3_ck = {
	.name		= "dpll3_m3_ck",
	.ops		= &clkops_null,
	.parent		= &dpll3_ck,
	.init		= &omap2_init_clksel_parent,
	.clksel_reg	= OMAP_CM_REGADDR(OMAP3430_EMU_MOD, CM_CLKSEL1),
	.clksel_mask	= OMAP3430_DIV_DPLL3_MASK,
	.clksel		= div16_dpll3_clksel,
	.clkdm_name	= "dpll3_clkdm",
	.recalc		= &omap2_clksel_recalc,
};

/* The PWRDN bit is apparently only available on 3430ES2 and above */
static struct clk dpll3_m3x2_ck = {
	.name		= "dpll3_m3x2_ck",
	.ops		= &clkops_omap2_dflt_wait,
	.parent		= &dpll3_m3_ck,
	.enable_reg	= OMAP_CM_REGADDR(PLL_MOD, CM_CLKEN),
	.enable_bit	= OMAP3430_PWRDN_EMU_CORE_SHIFT,
	.flags		= INVERT_ENABLE,
	.clkdm_name	= "dpll3_clkdm",
	.recalc		= &omap3_clkoutx2_recalc,
};

static struct clk emu_core_alwon_ck = {
	.name		= "emu_core_alwon_ck",
	.ops		= &clkops_null,
	.parent		= &dpll3_m3x2_ck,
	.clkdm_name	= "dpll3_clkdm",
	.recalc		= &followparent_recalc,
};

/* DPLL4 */
/* Supplies 96MHz, 54Mhz TV DAC, DSS fclk, CAM sensor clock, emul trace clk */
/* Type: DPLL */
static struct dpll_data dpll4_dd;

static struct dpll_data dpll4_dd_34xx __initdata = {
	.mult_div1_reg	= OMAP_CM_REGADDR(PLL_MOD, CM_CLKSEL2),
	.mult_mask	= OMAP3430_PERIPH_DPLL_MULT_MASK,
	.div1_mask	= OMAP3430_PERIPH_DPLL_DIV_MASK,
	.clk_bypass	= &sys_ck,
	.clk_ref	= &sys_ck,
	.freqsel_mask	= OMAP3430_PERIPH_DPLL_FREQSEL_MASK,
	.control_reg	= OMAP_CM_REGADDR(PLL_MOD, CM_CLKEN),
	.enable_mask	= OMAP3430_EN_PERIPH_DPLL_MASK,
	.modes		= (1 << DPLL_LOW_POWER_STOP) | (1 << DPLL_LOCKED),
	.auto_recal_bit	= OMAP3430_EN_PERIPH_DPLL_DRIFTGUARD_SHIFT,
	.recal_en_bit	= OMAP3430_PERIPH_DPLL_RECAL_EN_SHIFT,
	.recal_st_bit	= OMAP3430_PERIPH_DPLL_ST_SHIFT,
	.autoidle_reg	= OMAP_CM_REGADDR(PLL_MOD, CM_AUTOIDLE),
	.autoidle_mask	= OMAP3430_AUTO_PERIPH_DPLL_MASK,
	.idlest_reg	= OMAP_CM_REGADDR(PLL_MOD, CM_IDLEST),
	.idlest_mask	= OMAP3430_ST_PERIPH_CLK_MASK,
	.max_multiplier = OMAP3_MAX_DPLL_MULT,
	.min_divider	= 1,
	.max_divider	= OMAP3_MAX_DPLL_DIV,
};

static struct dpll_data dpll4_dd_3630 __initdata = {
	.mult_div1_reg	= OMAP_CM_REGADDR(PLL_MOD, CM_CLKSEL2),
	.mult_mask	= OMAP3630_PERIPH_DPLL_MULT_MASK,
	.div1_mask	= OMAP3430_PERIPH_DPLL_DIV_MASK,
	.clk_bypass	= &sys_ck,
	.clk_ref	= &sys_ck,
	.control_reg	= OMAP_CM_REGADDR(PLL_MOD, CM_CLKEN),
	.enable_mask	= OMAP3430_EN_PERIPH_DPLL_MASK,
	.modes		= (1 << DPLL_LOW_POWER_STOP) | (1 << DPLL_LOCKED),
	.auto_recal_bit	= OMAP3430_EN_PERIPH_DPLL_DRIFTGUARD_SHIFT,
	.recal_en_bit	= OMAP3430_PERIPH_DPLL_RECAL_EN_SHIFT,
	.recal_st_bit	= OMAP3430_PERIPH_DPLL_ST_SHIFT,
	.autoidle_reg	= OMAP_CM_REGADDR(PLL_MOD, CM_AUTOIDLE),
	.autoidle_mask	= OMAP3430_AUTO_PERIPH_DPLL_MASK,
	.idlest_reg	= OMAP_CM_REGADDR(PLL_MOD, CM_IDLEST),
	.idlest_mask	= OMAP3430_ST_PERIPH_CLK_MASK,
	.dco_mask	= OMAP3630_PERIPH_DPLL_DCO_SEL_MASK,
	.sddiv_mask	= OMAP3630_PERIPH_DPLL_SD_DIV_MASK,
	.max_multiplier = OMAP3630_MAX_JTYPE_DPLL_MULT,
	.min_divider	= 1,
	.max_divider	= OMAP3_MAX_DPLL_DIV,
	.flags		= DPLL_J_TYPE
};

static struct clk dpll4_ck = {
	.name		= "dpll4_ck",
	.ops		= &clkops_omap3_noncore_dpll_ops,
	.parent		= &sys_ck,
	.dpll_data	= &dpll4_dd,
	.round_rate	= &omap2_dpll_round_rate,
	.set_rate	= &omap3_dpll4_set_rate,
	.clkdm_name	= "dpll4_clkdm",
	.recalc		= &omap3_dpll_recalc,
};

/*
 * This virtual clock provides the CLKOUTX2 output from the DPLL if the
 * DPLL isn't bypassed --
 * XXX does this serve any downstream clocks?
 */
static struct clk dpll4_x2_ck = {
	.name		= "dpll4_x2_ck",
	.ops		= &clkops_null,
	.parent		= &dpll4_ck,
	.clkdm_name	= "dpll4_clkdm",
	.recalc		= &omap3_clkoutx2_recalc,
};

static const struct clksel dpll4_clksel[] = {
	{ .parent = &dpll4_ck, .rates = dpll4_rates },
	{ .parent = NULL }
};

/* This virtual clock is the source for dpll4_m2x2_ck */
static struct clk dpll4_m2_ck = {
	.name		= "dpll4_m2_ck",
	.ops		= &clkops_null,
	.parent		= &dpll4_ck,
	.init		= &omap2_init_clksel_parent,
	.clksel_reg	= OMAP_CM_REGADDR(PLL_MOD, OMAP3430_CM_CLKSEL3),
	.clksel_mask	= OMAP3630_DIV_96M_MASK,
	.clksel		= dpll4_clksel,
	.clkdm_name	= "dpll4_clkdm",
	.recalc		= &omap2_clksel_recalc,
};

/* The PWRDN bit is apparently only available on 3430ES2 and above */
static struct clk dpll4_m2x2_ck = {
	.name		= "dpll4_m2x2_ck",
	.ops		= &clkops_omap2_dflt_wait,
	.parent		= &dpll4_m2_ck,
	.enable_reg	= OMAP_CM_REGADDR(PLL_MOD, CM_CLKEN),
	.enable_bit	= OMAP3430_PWRDN_96M_SHIFT,
	.flags		= INVERT_ENABLE,
	.clkdm_name	= "dpll4_clkdm",
	.recalc		= &omap3_clkoutx2_recalc,
};

/*
 * DPLL4 generates DPLL4_M2X2_CLK which is then routed into the PRM as
 * PRM_96M_ALWON_(F)CLK.  Two clocks then emerge from the PRM:
 * 96M_ALWON_FCLK (called "omap_96m_alwon_fck" below) and
 * CM_96K_(F)CLK.
 */

/* Adding 192MHz Clock node needed by SGX */
static struct clk omap_192m_alwon_fck = {
	.name		= "omap_192m_alwon_fck",
	.ops		= &clkops_null,
	.parent		= &dpll4_m2x2_ck,
	.recalc		= &followparent_recalc,
};

static const struct clksel_rate omap_96m_alwon_fck_rates[] = {
	{ .div = 1, .val = 1, .flags = RATE_IN_36XX },
	{ .div = 2, .val = 2, .flags = RATE_IN_36XX },
	{ .div = 0 }
};

static const struct clksel omap_96m_alwon_fck_clksel[] = {
	{ .parent = &omap_192m_alwon_fck, .rates = omap_96m_alwon_fck_rates },
	{ .parent = NULL }
};

static const struct clksel_rate omap_96m_dpll_rates[] = {
	{ .div = 1, .val = 0, .flags = RATE_IN_3XXX },
	{ .div = 0 }
};

static const struct clksel_rate omap_96m_sys_rates[] = {
	{ .div = 1, .val = 1, .flags = RATE_IN_3XXX },
	{ .div = 0 }
};

static struct clk omap_96m_alwon_fck = {
	.name		= "omap_96m_alwon_fck",
	.ops		= &clkops_null,
	.parent		= &dpll4_m2x2_ck,
	.recalc		= &followparent_recalc,
};

static struct clk omap_96m_alwon_fck_3630 = {
	.name		= "omap_96m_alwon_fck",
	.parent		= &omap_192m_alwon_fck,
	.init		= &omap2_init_clksel_parent,
	.ops		= &clkops_null,
	.recalc		= &omap2_clksel_recalc,
	.clksel_reg	= OMAP_CM_REGADDR(CORE_MOD, CM_CLKSEL),
	.clksel_mask	= OMAP3630_CLKSEL_96M_MASK,
	.clksel		= omap_96m_alwon_fck_clksel
};

static struct clk cm_96m_fck = {
	.name		= "cm_96m_fck",
	.ops		= &clkops_null,
	.parent		= &omap_96m_alwon_fck,
	.recalc		= &followparent_recalc,
};

static const struct clksel omap_96m_fck_clksel[] = {
	{ .parent = &cm_96m_fck, .rates = omap_96m_dpll_rates },
	{ .parent = &sys_ck,	 .rates = omap_96m_sys_rates },
	{ .parent = NULL }
};

static struct clk omap_96m_fck = {
	.name		= "omap_96m_fck",
	.ops		= &clkops_null,
	.parent		= &sys_ck,
	.init		= &omap2_init_clksel_parent,
	.clksel_reg	= OMAP_CM_REGADDR(PLL_MOD, CM_CLKSEL1),
	.clksel_mask	= OMAP3430_SOURCE_96M_MASK,
	.clksel		= omap_96m_fck_clksel,
	.recalc		= &omap2_clksel_recalc,
};

/* This virtual clock is the source for dpll4_m3x2_ck */
static struct clk dpll4_m3_ck = {
	.name		= "dpll4_m3_ck",
	.ops		= &clkops_null,
	.parent		= &dpll4_ck,
	.init		= &omap2_init_clksel_parent,
	.clksel_reg	= OMAP_CM_REGADDR(OMAP3430_DSS_MOD, CM_CLKSEL),
	.clksel_mask	= OMAP3430_CLKSEL_TV_MASK,
	.clksel		= dpll4_clksel,
	.clkdm_name	= "dpll4_clkdm",
	.recalc		= &omap2_clksel_recalc,
};

/* The PWRDN bit is apparently only available on 3430ES2 and above */
static struct clk dpll4_m3x2_ck = {
	.name		= "dpll4_m3x2_ck",
	.ops		= &clkops_omap2_dflt_wait,
	.parent		= &dpll4_m3_ck,
	.enable_reg	= OMAP_CM_REGADDR(PLL_MOD, CM_CLKEN),
	.enable_bit	= OMAP3430_PWRDN_TV_SHIFT,
	.flags		= INVERT_ENABLE,
	.clkdm_name	= "dpll4_clkdm",
	.recalc		= &omap3_clkoutx2_recalc,
};

static const struct clksel_rate omap_54m_d4m3x2_rates[] = {
	{ .div = 1, .val = 0, .flags = RATE_IN_3XXX },
	{ .div = 0 }
};

static const struct clksel_rate omap_54m_alt_rates[] = {
	{ .div = 1, .val = 1, .flags = RATE_IN_3XXX },
	{ .div = 0 }
};

static const struct clksel omap_54m_clksel[] = {
	{ .parent = &dpll4_m3x2_ck, .rates = omap_54m_d4m3x2_rates },
	{ .parent = &sys_altclk,    .rates = omap_54m_alt_rates },
	{ .parent = NULL }
};

static struct clk omap_54m_fck = {
	.name		= "omap_54m_fck",
	.ops		= &clkops_null,
	.init		= &omap2_init_clksel_parent,
	.clksel_reg	= OMAP_CM_REGADDR(PLL_MOD, CM_CLKSEL1),
	.clksel_mask	= OMAP3430_SOURCE_54M_MASK,
	.clksel		= omap_54m_clksel,
	.recalc		= &omap2_clksel_recalc,
};

static const struct clksel_rate omap_48m_cm96m_rates[] = {
	{ .div = 2, .val = 0, .flags = RATE_IN_3XXX },
	{ .div = 0 }
};

static const struct clksel_rate omap_48m_alt_rates[] = {
	{ .div = 1, .val = 1, .flags = RATE_IN_3XXX },
	{ .div = 0 }
};

static const struct clksel omap_48m_clksel[] = {
	{ .parent = &cm_96m_fck, .rates = omap_48m_cm96m_rates },
	{ .parent = &sys_altclk, .rates = omap_48m_alt_rates },
	{ .parent = NULL }
};

static struct clk omap_48m_fck = {
	.name		= "omap_48m_fck",
	.ops		= &clkops_null,
	.init		= &omap2_init_clksel_parent,
	.clksel_reg	= OMAP_CM_REGADDR(PLL_MOD, CM_CLKSEL1),
	.clksel_mask	= OMAP3430_SOURCE_48M_MASK,
	.clksel		= omap_48m_clksel,
	.recalc		= &omap2_clksel_recalc,
};

static struct clk omap_12m_fck = {
	.name		= "omap_12m_fck",
	.ops		= &clkops_null,
	.parent		= &omap_48m_fck,
	.fixed_div	= 4,
	.recalc		= &omap_fixed_divisor_recalc,
};

/* This virtual clock is the source for dpll4_m4x2_ck */
static struct clk dpll4_m4_ck = {
	.name		= "dpll4_m4_ck",
	.ops		= &clkops_null,
	.parent		= &dpll4_ck,
	.init		= &omap2_init_clksel_parent,
	.clksel_reg	= OMAP_CM_REGADDR(OMAP3430_DSS_MOD, CM_CLKSEL),
	.clksel_mask	= OMAP3430_CLKSEL_DSS1_MASK,
	.clksel		= dpll4_clksel,
	.clkdm_name	= "dpll4_clkdm",
	.recalc		= &omap2_clksel_recalc,
	.set_rate	= &omap2_clksel_set_rate,
	.round_rate	= &omap2_clksel_round_rate,
};

/* The PWRDN bit is apparently only available on 3430ES2 and above */
static struct clk dpll4_m4x2_ck = {
	.name		= "dpll4_m4x2_ck",
	.ops		= &clkops_omap2_dflt_wait,
	.parent		= &dpll4_m4_ck,
	.enable_reg	= OMAP_CM_REGADDR(PLL_MOD, CM_CLKEN),
	.enable_bit	= OMAP3430_PWRDN_DSS1_SHIFT,
	.flags		= INVERT_ENABLE,
	.clkdm_name	= "dpll4_clkdm",
	.recalc		= &omap3_clkoutx2_recalc,
};

/* This virtual clock is the source for dpll4_m5x2_ck */
static struct clk dpll4_m5_ck = {
	.name		= "dpll4_m5_ck",
	.ops		= &clkops_null,
	.parent		= &dpll4_ck,
	.init		= &omap2_init_clksel_parent,
	.clksel_reg	= OMAP_CM_REGADDR(OMAP3430_CAM_MOD, CM_CLKSEL),
	.clksel_mask	= OMAP3430_CLKSEL_CAM_MASK,
	.clksel		= dpll4_clksel,
	.clkdm_name	= "dpll4_clkdm",
	.set_rate	= &omap2_clksel_set_rate,
	.round_rate	= &omap2_clksel_round_rate,
	.recalc		= &omap2_clksel_recalc,
};

/* The PWRDN bit is apparently only available on 3430ES2 and above */
static struct clk dpll4_m5x2_ck = {
	.name		= "dpll4_m5x2_ck",
	.ops		= &clkops_omap2_dflt_wait,
	.parent		= &dpll4_m5_ck,
	.enable_reg	= OMAP_CM_REGADDR(PLL_MOD, CM_CLKEN),
	.enable_bit	= OMAP3430_PWRDN_CAM_SHIFT,
	.flags		= INVERT_ENABLE,
	.clkdm_name	= "dpll4_clkdm",
	.recalc		= &omap3_clkoutx2_recalc,
};

/* This virtual clock is the source for dpll4_m6x2_ck */
static struct clk dpll4_m6_ck = {
	.name		= "dpll4_m6_ck",
	.ops		= &clkops_null,
	.parent		= &dpll4_ck,
	.init		= &omap2_init_clksel_parent,
	.clksel_reg	= OMAP_CM_REGADDR(OMAP3430_EMU_MOD, CM_CLKSEL1),
	.clksel_mask	= OMAP3430_DIV_DPLL4_MASK,
	.clksel		= dpll4_clksel,
	.clkdm_name	= "dpll4_clkdm",
	.recalc		= &omap2_clksel_recalc,
};

/* The PWRDN bit is apparently only available on 3430ES2 and above */
static struct clk dpll4_m6x2_ck = {
	.name		= "dpll4_m6x2_ck",
	.ops		= &clkops_omap2_dflt_wait,
	.parent		= &dpll4_m6_ck,
	.enable_reg	= OMAP_CM_REGADDR(PLL_MOD, CM_CLKEN),
	.enable_bit	= OMAP3430_PWRDN_EMU_PERIPH_SHIFT,
	.flags		= INVERT_ENABLE,
	.clkdm_name	= "dpll4_clkdm",
	.recalc		= &omap3_clkoutx2_recalc,
};

static struct clk emu_per_alwon_ck = {
	.name		= "emu_per_alwon_ck",
	.ops		= &clkops_null,
	.parent		= &dpll4_m6x2_ck,
	.clkdm_name	= "dpll4_clkdm",
	.recalc		= &followparent_recalc,
};

/* DPLL5 */
/* Supplies 120MHz clock, USIM source clock */
/* Type: DPLL */
/* 3430ES2 only */
static struct dpll_data dpll5_dd = {
	.mult_div1_reg	= OMAP_CM_REGADDR(PLL_MOD, OMAP3430ES2_CM_CLKSEL4),
	.mult_mask	= OMAP3430ES2_PERIPH2_DPLL_MULT_MASK,
	.div1_mask	= OMAP3430ES2_PERIPH2_DPLL_DIV_MASK,
	.clk_bypass	= &sys_ck,
	.clk_ref	= &sys_ck,
	.freqsel_mask	= OMAP3430ES2_PERIPH2_DPLL_FREQSEL_MASK,
	.control_reg	= OMAP_CM_REGADDR(PLL_MOD, OMAP3430ES2_CM_CLKEN2),
	.enable_mask	= OMAP3430ES2_EN_PERIPH2_DPLL_MASK,
	.modes		= (1 << DPLL_LOW_POWER_STOP) | (1 << DPLL_LOCKED),
	.auto_recal_bit	= OMAP3430ES2_EN_PERIPH2_DPLL_DRIFTGUARD_SHIFT,
	.recal_en_bit	= OMAP3430ES2_SND_PERIPH_DPLL_RECAL_EN_SHIFT,
	.recal_st_bit	= OMAP3430ES2_SND_PERIPH_DPLL_ST_SHIFT,
	.autoidle_reg	= OMAP_CM_REGADDR(PLL_MOD, OMAP3430ES2_CM_AUTOIDLE2_PLL),
	.autoidle_mask	= OMAP3430ES2_AUTO_PERIPH2_DPLL_MASK,
	.idlest_reg	= OMAP_CM_REGADDR(PLL_MOD, CM_IDLEST2),
	.idlest_mask	= OMAP3430ES2_ST_PERIPH2_CLK_MASK,
	.max_multiplier = OMAP3_MAX_DPLL_MULT,
	.min_divider	= 1,
	.max_divider	= OMAP3_MAX_DPLL_DIV,
};

static struct clk dpll5_ck = {
	.name		= "dpll5_ck",
	.ops		= &clkops_omap3_noncore_dpll_ops,
	.parent		= &sys_ck,
	.dpll_data	= &dpll5_dd,
	.round_rate	= &omap2_dpll_round_rate,
	.set_rate	= &omap3_noncore_dpll_set_rate,
	.clkdm_name	= "dpll5_clkdm",
	.recalc		= &omap3_dpll_recalc,
};

static const struct clksel div16_dpll5_clksel[] = {
	{ .parent = &dpll5_ck, .rates = div16_dpll_rates },
	{ .parent = NULL }
};

static struct clk dpll5_m2_ck = {
	.name		= "dpll5_m2_ck",
	.ops		= &clkops_null,
	.parent		= &dpll5_ck,
	.init		= &omap2_init_clksel_parent,
	.clksel_reg	= OMAP_CM_REGADDR(PLL_MOD, OMAP3430ES2_CM_CLKSEL5),
	.clksel_mask	= OMAP3430ES2_DIV_120M_MASK,
	.clksel		= div16_dpll5_clksel,
	.clkdm_name	= "dpll5_clkdm",
	.recalc		= &omap2_clksel_recalc,
};

/* CM EXTERNAL CLOCK OUTPUTS */

static const struct clksel_rate clkout2_src_core_rates[] = {
	{ .div = 1, .val = 0, .flags = RATE_IN_3XXX },
	{ .div = 0 }
};

static const struct clksel_rate clkout2_src_sys_rates[] = {
	{ .div = 1, .val = 1, .flags = RATE_IN_3XXX },
	{ .div = 0 }
};

static const struct clksel_rate clkout2_src_96m_rates[] = {
	{ .div = 1, .val = 2, .flags = RATE_IN_3XXX },
	{ .div = 0 }
};

static const struct clksel_rate clkout2_src_54m_rates[] = {
	{ .div = 1, .val = 3, .flags = RATE_IN_3XXX },
	{ .div = 0 }
};

static const struct clksel clkout2_src_clksel[] = {
	{ .parent = &core_ck,		.rates = clkout2_src_core_rates },
	{ .parent = &sys_ck,		.rates = clkout2_src_sys_rates },
	{ .parent = &cm_96m_fck,	.rates = clkout2_src_96m_rates },
	{ .parent = &omap_54m_fck,	.rates = clkout2_src_54m_rates },
	{ .parent = NULL }
};

static struct clk clkout2_src_ck = {
	.name		= "clkout2_src_ck",
	.ops		= &clkops_omap2_dflt,
	.init		= &omap2_init_clksel_parent,
	.enable_reg	= OMAP3430_CM_CLKOUT_CTRL,
	.enable_bit	= OMAP3430_CLKOUT2_EN_SHIFT,
	.clksel_reg	= OMAP3430_CM_CLKOUT_CTRL,
	.clksel_mask	= OMAP3430_CLKOUT2SOURCE_MASK,
	.clksel		= clkout2_src_clksel,
	.clkdm_name	= "core_clkdm",
	.recalc		= &omap2_clksel_recalc,
};

static const struct clksel_rate sys_clkout2_rates[] = {
	{ .div = 1, .val = 0, .flags = RATE_IN_3XXX },
	{ .div = 2, .val = 1, .flags = RATE_IN_3XXX },
	{ .div = 4, .val = 2, .flags = RATE_IN_3XXX },
	{ .div = 8, .val = 3, .flags = RATE_IN_3XXX },
	{ .div = 16, .val = 4, .flags = RATE_IN_3XXX },
	{ .div = 0 },
};

static const struct clksel sys_clkout2_clksel[] = {
	{ .parent = &clkout2_src_ck, .rates = sys_clkout2_rates },
	{ .parent = NULL },
};

static struct clk sys_clkout2 = {
	.name		= "sys_clkout2",
	.ops		= &clkops_null,
	.init		= &omap2_init_clksel_parent,
	.clksel_reg	= OMAP3430_CM_CLKOUT_CTRL,
	.clksel_mask	= OMAP3430_CLKOUT2_DIV_MASK,
	.clksel		= sys_clkout2_clksel,
	.recalc		= &omap2_clksel_recalc,
	.round_rate	= &omap2_clksel_round_rate,
	.set_rate	= &omap2_clksel_set_rate
};

/* CM OUTPUT CLOCKS */

static struct clk corex2_fck = {
	.name		= "corex2_fck",
	.ops		= &clkops_null,
	.parent		= &dpll3_m2x2_ck,
	.recalc		= &followparent_recalc,
};

/* DPLL power domain clock controls */

static const struct clksel_rate div4_rates[] = {
	{ .div = 1, .val = 1, .flags = RATE_IN_3XXX },
	{ .div = 2, .val = 2, .flags = RATE_IN_3XXX },
	{ .div = 4, .val = 4, .flags = RATE_IN_3XXX },
	{ .div = 0 }
};

static const struct clksel div4_core_clksel[] = {
	{ .parent = &core_ck, .rates = div4_rates },
	{ .parent = NULL }
};

/*
 * REVISIT: Are these in DPLL power domain or CM power domain? docs
 * may be inconsistent here?
 */
static struct clk dpll1_fck = {
	.name		= "dpll1_fck",
	.ops		= &clkops_null,
	.parent		= &core_ck,
	.init		= &omap2_init_clksel_parent,
	.clksel_reg	= OMAP_CM_REGADDR(MPU_MOD, OMAP3430_CM_CLKSEL1_PLL),
	.clksel_mask	= OMAP3430_MPU_CLK_SRC_MASK,
	.clksel		= div4_core_clksel,
	.recalc		= &omap2_clksel_recalc,
};

static struct clk mpu_ck = {
	.name		= "mpu_ck",
	.ops		= &clkops_null,
	.parent		= &dpll1_x2m2_ck,
	.clkdm_name	= "mpu_clkdm",
	.recalc		= &followparent_recalc,
};

/* arm_fck is divided by two when DPLL1 locked; otherwise, passthrough mpu_ck */
static const struct clksel_rate arm_fck_rates[] = {
	{ .div = 1, .val = 0, .flags = RATE_IN_3XXX },
	{ .div = 2, .val = 1, .flags = RATE_IN_3XXX },
	{ .div = 0 },
};

static const struct clksel arm_fck_clksel[] = {
	{ .parent = &mpu_ck, .rates = arm_fck_rates },
	{ .parent = NULL }
};

static struct clk arm_fck = {
	.name		= "arm_fck",
	.ops		= &clkops_null,
	.parent		= &mpu_ck,
	.init		= &omap2_init_clksel_parent,
	.clksel_reg	= OMAP_CM_REGADDR(MPU_MOD, OMAP3430_CM_IDLEST_PLL),
	.clksel_mask	= OMAP3430_ST_MPU_CLK_MASK,
	.clksel		= arm_fck_clksel,
	.clkdm_name	= "mpu_clkdm",
	.recalc		= &omap2_clksel_recalc,
};

/* XXX What about neon_clkdm ? */

/*
 * REVISIT: This clock is never specifically defined in the 3430 TRM,
 * although it is referenced - so this is a guess
 */
static struct clk emu_mpu_alwon_ck = {
	.name		= "emu_mpu_alwon_ck",
	.ops		= &clkops_null,
	.parent		= &mpu_ck,
	.recalc		= &followparent_recalc,
};

static struct clk dpll2_fck = {
	.name		= "dpll2_fck",
	.ops		= &clkops_null,
	.parent		= &core_ck,
	.init		= &omap2_init_clksel_parent,
	.clksel_reg	= OMAP_CM_REGADDR(OMAP3430_IVA2_MOD, OMAP3430_CM_CLKSEL1_PLL),
	.clksel_mask	= OMAP3430_IVA2_CLK_SRC_MASK,
	.clksel		= div4_core_clksel,
	.recalc		= &omap2_clksel_recalc,
};

static struct clk iva2_ck = {
	.name		= "iva2_ck",
	.ops		= &clkops_omap2_dflt_wait,
	.parent		= &dpll2_m2_ck,
	.enable_reg	= OMAP_CM_REGADDR(OMAP3430_IVA2_MOD, CM_FCLKEN),
	.enable_bit	= OMAP3430_CM_FCLKEN_IVA2_EN_IVA2_SHIFT,
	.clkdm_name	= "iva2_clkdm",
	.recalc		= &followparent_recalc,
};

/* Common interface clocks */

static const struct clksel div2_core_clksel[] = {
	{ .parent = &core_ck, .rates = div2_rates },
	{ .parent = NULL }
};

static struct clk l3_ick = {
	.name		= "l3_ick",
	.ops		= &clkops_null,
	.parent		= &core_ck,
	.init		= &omap2_init_clksel_parent,
	.clksel_reg	= OMAP_CM_REGADDR(CORE_MOD, CM_CLKSEL),
	.clksel_mask	= OMAP3430_CLKSEL_L3_MASK,
	.clksel		= div2_core_clksel,
	.clkdm_name	= "core_l3_clkdm",
	.recalc		= &omap2_clksel_recalc,
};

static const struct clksel div2_l3_clksel[] = {
	{ .parent = &l3_ick, .rates = div2_rates },
	{ .parent = NULL }
};

static struct clk l4_ick = {
	.name		= "l4_ick",
	.ops		= &clkops_null,
	.parent		= &l3_ick,
	.init		= &omap2_init_clksel_parent,
	.clksel_reg	= OMAP_CM_REGADDR(CORE_MOD, CM_CLKSEL),
	.clksel_mask	= OMAP3430_CLKSEL_L4_MASK,
	.clksel		= div2_l3_clksel,
	.clkdm_name	= "core_l4_clkdm",
	.recalc		= &omap2_clksel_recalc,

};

static const struct clksel div2_l4_clksel[] = {
	{ .parent = &l4_ick, .rates = div2_rates },
	{ .parent = NULL }
};

static struct clk rm_ick = {
	.name		= "rm_ick",
	.ops		= &clkops_null,
	.parent		= &l4_ick,
	.init		= &omap2_init_clksel_parent,
	.clksel_reg	= OMAP_CM_REGADDR(WKUP_MOD, CM_CLKSEL),
	.clksel_mask	= OMAP3430_CLKSEL_RM_MASK,
	.clksel		= div2_l4_clksel,
	.recalc		= &omap2_clksel_recalc,
};

/* GFX power domain */

/* GFX clocks are in 3430ES1 only. 3430ES2 and later uses the SGX instead */

static const struct clksel gfx_l3_clksel[] = {
	{ .parent = &l3_ick, .rates = gfx_l3_rates },
	{ .parent = NULL }
};

/*
 * Virtual parent clock for gfx_l3_ick and gfx_l3_fck
 * This interface clock does not have a CM_AUTOIDLE bit
 */
static struct clk gfx_l3_ck = {
	.name		= "gfx_l3_ck",
	.ops		= &clkops_omap2_dflt_wait,
	.parent		= &l3_ick,
	.enable_reg	= OMAP_CM_REGADDR(GFX_MOD, CM_ICLKEN),
	.enable_bit	= OMAP_EN_GFX_SHIFT,
	.recalc		= &followparent_recalc,
};

static struct clk gfx_l3_fck = {
	.name		= "gfx_l3_fck",
	.ops		= &clkops_null,
	.parent		= &gfx_l3_ck,
	.init		= &omap2_init_clksel_parent,
	.clksel_reg	= OMAP_CM_REGADDR(GFX_MOD, CM_CLKSEL),
	.clksel_mask	= OMAP_CLKSEL_GFX_MASK,
	.clksel		= gfx_l3_clksel,
	.clkdm_name	= "gfx_3430es1_clkdm",
	.recalc		= &omap2_clksel_recalc,
};

static struct clk gfx_l3_ick = {
	.name		= "gfx_l3_ick",
	.ops		= &clkops_null,
	.parent		= &gfx_l3_ck,
	.clkdm_name	= "gfx_3430es1_clkdm",
	.recalc		= &followparent_recalc,
};

static struct clk gfx_cg1_ck = {
	.name		= "gfx_cg1_ck",
	.ops		= &clkops_omap2_dflt_wait,
	.parent		= &gfx_l3_fck, /* REVISIT: correct? */
	.enable_reg	= OMAP_CM_REGADDR(GFX_MOD, CM_FCLKEN),
	.enable_bit	= OMAP3430ES1_EN_2D_SHIFT,
	.clkdm_name	= "gfx_3430es1_clkdm",
	.recalc		= &followparent_recalc,
};

static struct clk gfx_cg2_ck = {
	.name		= "gfx_cg2_ck",
	.ops		= &clkops_omap2_dflt_wait,
	.parent		= &gfx_l3_fck, /* REVISIT: correct? */
	.enable_reg	= OMAP_CM_REGADDR(GFX_MOD, CM_FCLKEN),
	.enable_bit	= OMAP3430ES1_EN_3D_SHIFT,
	.clkdm_name	= "gfx_3430es1_clkdm",
	.recalc		= &followparent_recalc,
};

/* SGX power domain - 3430ES2 only */

static const struct clksel_rate sgx_core_rates[] = {
	{ .div = 2, .val = 5, .flags = RATE_IN_36XX },
	{ .div = 3, .val = 0, .flags = RATE_IN_3XXX },
	{ .div = 4, .val = 1, .flags = RATE_IN_3XXX },
	{ .div = 6, .val = 2, .flags = RATE_IN_3XXX },
	{ .div = 0 },
};

static const struct clksel_rate sgx_192m_rates[] = {
	{ .div = 1,  .val = 4, .flags = RATE_IN_36XX },
	{ .div = 0 },
};

static const struct clksel_rate sgx_corex2_rates[] = {
	{ .div = 3, .val = 6, .flags = RATE_IN_36XX },
	{ .div = 5, .val = 7, .flags = RATE_IN_36XX },
	{ .div = 0 },
};

static const struct clksel_rate sgx_96m_rates[] = {
	{ .div = 1,  .val = 3, .flags = RATE_IN_3XXX },
	{ .div = 0 },
};

static const struct clksel sgx_clksel[] = {
	{ .parent = &core_ck,	 .rates = sgx_core_rates },
	{ .parent = &cm_96m_fck, .rates = sgx_96m_rates },
	{ .parent = &omap_192m_alwon_fck, .rates = sgx_192m_rates },
	{ .parent = &corex2_fck, .rates = sgx_corex2_rates },
	{ .parent = NULL }
};

static struct clk sgx_fck = {
	.name		= "sgx_fck",
	.ops		= &clkops_omap2_dflt_wait,
	.init		= &omap2_init_clksel_parent,
	.enable_reg	= OMAP_CM_REGADDR(OMAP3430ES2_SGX_MOD, CM_FCLKEN),
	.enable_bit	= OMAP3430ES2_CM_FCLKEN_SGX_EN_SGX_SHIFT,
	.clksel_reg	= OMAP_CM_REGADDR(OMAP3430ES2_SGX_MOD, CM_CLKSEL),
	.clksel_mask	= OMAP3430ES2_CLKSEL_SGX_MASK,
	.clksel		= sgx_clksel,
	.clkdm_name	= "sgx_clkdm",
	.recalc		= &omap2_clksel_recalc,
	.set_rate	= &omap2_clksel_set_rate,
	.round_rate	= &omap2_clksel_round_rate
};

/* This interface clock does not have a CM_AUTOIDLE bit */
static struct clk sgx_ick = {
	.name		= "sgx_ick",
	.ops		= &clkops_omap2_dflt_wait,
	.parent		= &l3_ick,
	.enable_reg	= OMAP_CM_REGADDR(OMAP3430ES2_SGX_MOD, CM_ICLKEN),
	.enable_bit	= OMAP3430ES2_CM_ICLKEN_SGX_EN_SGX_SHIFT,
	.clkdm_name	= "sgx_clkdm",
	.recalc		= &followparent_recalc,
};

/* CORE power domain */

static struct clk d2d_26m_fck = {
	.name		= "d2d_26m_fck",
	.ops		= &clkops_omap2_dflt_wait,
	.parent		= &sys_ck,
	.enable_reg	= OMAP_CM_REGADDR(CORE_MOD, CM_FCLKEN1),
	.enable_bit	= OMAP3430ES1_EN_D2D_SHIFT,
	.clkdm_name	= "d2d_clkdm",
	.recalc		= &followparent_recalc,
};

static struct clk modem_fck = {
	.name		= "modem_fck",
	.ops		= &clkops_omap2_mdmclk_dflt_wait,
	.parent		= &sys_ck,
	.enable_reg	= OMAP_CM_REGADDR(CORE_MOD, CM_FCLKEN1),
	.enable_bit	= OMAP3430_EN_MODEM_SHIFT,
	.clkdm_name	= "d2d_clkdm",
	.recalc		= &followparent_recalc,
};

static struct clk sad2d_ick = {
	.name		= "sad2d_ick",
	.ops		= &clkops_omap2_iclk_dflt_wait,
	.parent		= &l3_ick,
	.enable_reg	= OMAP_CM_REGADDR(CORE_MOD, CM_ICLKEN1),
	.enable_bit	= OMAP3430_EN_SAD2D_SHIFT,
	.clkdm_name	= "d2d_clkdm",
	.recalc		= &followparent_recalc,
};

static struct clk mad2d_ick = {
	.name		= "mad2d_ick",
	.ops		= &clkops_omap2_iclk_dflt_wait,
	.parent		= &l3_ick,
	.enable_reg	= OMAP_CM_REGADDR(CORE_MOD, CM_ICLKEN3),
	.enable_bit	= OMAP3430_EN_MAD2D_SHIFT,
	.clkdm_name	= "d2d_clkdm",
	.recalc		= &followparent_recalc,
};

static const struct clksel omap343x_gpt_clksel[] = {
	{ .parent = &omap_32k_fck, .rates = gpt_32k_rates },
	{ .parent = &sys_ck,	   .rates = gpt_sys_rates },
	{ .parent = NULL}
};

static struct clk gpt10_fck = {
	.name		= "gpt10_fck",
	.ops		= &clkops_omap2_dflt_wait,
	.parent		= &sys_ck,
	.init		= &omap2_init_clksel_parent,
	.enable_reg	= OMAP_CM_REGADDR(CORE_MOD, CM_FCLKEN1),
	.enable_bit	= OMAP3430_EN_GPT10_SHIFT,
	.clksel_reg	= OMAP_CM_REGADDR(CORE_MOD, CM_CLKSEL),
	.clksel_mask	= OMAP3430_CLKSEL_GPT10_MASK,
	.clksel		= omap343x_gpt_clksel,
	.clkdm_name	= "core_l4_clkdm",
	.recalc		= &omap2_clksel_recalc,
};

static struct clk gpt11_fck = {
	.name		= "gpt11_fck",
	.ops		= &clkops_omap2_dflt_wait,
	.parent		= &sys_ck,
	.init		= &omap2_init_clksel_parent,
	.enable_reg	= OMAP_CM_REGADDR(CORE_MOD, CM_FCLKEN1),
	.enable_bit	= OMAP3430_EN_GPT11_SHIFT,
	.clksel_reg	= OMAP_CM_REGADDR(CORE_MOD, CM_CLKSEL),
	.clksel_mask	= OMAP3430_CLKSEL_GPT11_MASK,
	.clksel		= omap343x_gpt_clksel,
	.clkdm_name	= "core_l4_clkdm",
	.recalc		= &omap2_clksel_recalc,
};

static struct clk cpefuse_fck = {
	.name		= "cpefuse_fck",
	.ops		= &clkops_omap2_dflt,
	.parent		= &sys_ck,
	.enable_reg	= OMAP_CM_REGADDR(CORE_MOD, OMAP3430ES2_CM_FCLKEN3),
	.enable_bit	= OMAP3430ES2_EN_CPEFUSE_SHIFT,
	.recalc		= &followparent_recalc,
};

static struct clk ts_fck = {
	.name		= "ts_fck",
	.ops		= &clkops_omap2_dflt,
	.parent		= &omap_32k_fck,
	.enable_reg	= OMAP_CM_REGADDR(CORE_MOD, OMAP3430ES2_CM_FCLKEN3),
	.enable_bit	= OMAP3430ES2_EN_TS_SHIFT,
	.recalc		= &followparent_recalc,
};

static struct clk usbtll_fck = {
	.name		= "usbtll_fck",
	.ops		= &clkops_omap2_dflt_wait,
	.parent		= &dpll5_m2_ck,
	.enable_reg	= OMAP_CM_REGADDR(CORE_MOD, OMAP3430ES2_CM_FCLKEN3),
	.enable_bit	= OMAP3430ES2_EN_USBTLL_SHIFT,
	.recalc		= &followparent_recalc,
};

/* CORE 96M FCLK-derived clocks */

static struct clk core_96m_fck = {
	.name		= "core_96m_fck",
	.ops		= &clkops_null,
	.parent		= &omap_96m_fck,
	.clkdm_name	= "core_l4_clkdm",
	.recalc		= &followparent_recalc,
};

static struct clk mmchs3_fck = {
	.name		= "mmchs3_fck",
	.ops		= &clkops_omap2_dflt_wait,
	.parent		= &core_96m_fck,
	.enable_reg	= OMAP_CM_REGADDR(CORE_MOD, CM_FCLKEN1),
	.enable_bit	= OMAP3430ES2_EN_MMC3_SHIFT,
	.clkdm_name	= "core_l4_clkdm",
	.recalc		= &followparent_recalc,
};

static struct clk mmchs2_fck = {
	.name		= "mmchs2_fck",
	.ops		= &clkops_omap2_dflt_wait,
	.parent		= &core_96m_fck,
	.enable_reg	= OMAP_CM_REGADDR(CORE_MOD, CM_FCLKEN1),
	.enable_bit	= OMAP3430_EN_MMC2_SHIFT,
	.clkdm_name	= "core_l4_clkdm",
	.recalc		= &followparent_recalc,
};

static struct clk mspro_fck = {
	.name		= "mspro_fck",
	.ops		= &clkops_omap2_dflt_wait,
	.parent		= &core_96m_fck,
	.enable_reg	= OMAP_CM_REGADDR(CORE_MOD, CM_FCLKEN1),
	.enable_bit	= OMAP3430_EN_MSPRO_SHIFT,
	.clkdm_name	= "core_l4_clkdm",
	.recalc		= &followparent_recalc,
};

static struct clk mmchs1_fck = {
	.name		= "mmchs1_fck",
	.ops		= &clkops_omap2_dflt_wait,
	.parent		= &core_96m_fck,
	.enable_reg	= OMAP_CM_REGADDR(CORE_MOD, CM_FCLKEN1),
	.enable_bit	= OMAP3430_EN_MMC1_SHIFT,
	.clkdm_name	= "core_l4_clkdm",
	.recalc		= &followparent_recalc,
};

static struct clk i2c3_fck = {
	.name		= "i2c3_fck",
	.ops		= &clkops_omap2_dflt_wait,
	.parent		= &core_96m_fck,
	.enable_reg	= OMAP_CM_REGADDR(CORE_MOD, CM_FCLKEN1),
	.enable_bit	= OMAP3430_EN_I2C3_SHIFT,
	.clkdm_name	= "core_l4_clkdm",
	.recalc		= &followparent_recalc,
};

static struct clk i2c2_fck = {
	.name		= "i2c2_fck",
	.ops		= &clkops_omap2_dflt_wait,
	.parent		= &core_96m_fck,
	.enable_reg	= OMAP_CM_REGADDR(CORE_MOD, CM_FCLKEN1),
	.enable_bit	= OMAP3430_EN_I2C2_SHIFT,
	.clkdm_name	= "core_l4_clkdm",
	.recalc		= &followparent_recalc,
};

static struct clk i2c1_fck = {
	.name		= "i2c1_fck",
	.ops		= &clkops_omap2_dflt_wait,
	.parent		= &core_96m_fck,
	.enable_reg	= OMAP_CM_REGADDR(CORE_MOD, CM_FCLKEN1),
	.enable_bit	= OMAP3430_EN_I2C1_SHIFT,
	.clkdm_name	= "core_l4_clkdm",
	.recalc		= &followparent_recalc,
};

/*
 * MCBSP 1 & 5 get their 96MHz clock from core_96m_fck;
 * MCBSP 2, 3, 4 get their 96MHz clock from per_96m_fck.
 */
static const struct clksel_rate common_mcbsp_96m_rates[] = {
	{ .div = 1, .val = 0, .flags = RATE_IN_3XXX },
	{ .div = 0 }
};

static const struct clksel_rate common_mcbsp_mcbsp_rates[] = {
	{ .div = 1, .val = 1, .flags = RATE_IN_3XXX },
	{ .div = 0 }
};

static const struct clksel mcbsp_15_clksel[] = {
	{ .parent = &core_96m_fck, .rates = common_mcbsp_96m_rates },
	{ .parent = &mcbsp_clks,   .rates = common_mcbsp_mcbsp_rates },
	{ .parent = NULL }
};

static struct clk mcbsp5_fck = {
	.name		= "mcbsp5_fck",
	.ops		= &clkops_omap2_dflt_wait,
	.init		= &omap2_init_clksel_parent,
	.enable_reg	= OMAP_CM_REGADDR(CORE_MOD, CM_FCLKEN1),
	.enable_bit	= OMAP3430_EN_MCBSP5_SHIFT,
	.clksel_reg	= OMAP343X_CTRL_REGADDR(OMAP343X_CONTROL_DEVCONF1),
	.clksel_mask	= OMAP2_MCBSP5_CLKS_MASK,
	.clksel		= mcbsp_15_clksel,
	.clkdm_name	= "core_l4_clkdm",
	.recalc		= &omap2_clksel_recalc,
};

static struct clk mcbsp1_fck = {
	.name		= "mcbsp1_fck",
	.ops		= &clkops_omap2_dflt_wait,
	.init		= &omap2_init_clksel_parent,
	.enable_reg	= OMAP_CM_REGADDR(CORE_MOD, CM_FCLKEN1),
	.enable_bit	= OMAP3430_EN_MCBSP1_SHIFT,
	.clksel_reg	= OMAP343X_CTRL_REGADDR(OMAP2_CONTROL_DEVCONF0),
	.clksel_mask	= OMAP2_MCBSP1_CLKS_MASK,
	.clksel		= mcbsp_15_clksel,
	.clkdm_name	= "core_l4_clkdm",
	.recalc		= &omap2_clksel_recalc,
};

/* CORE_48M_FCK-derived clocks */

static struct clk core_48m_fck = {
	.name		= "core_48m_fck",
	.ops		= &clkops_null,
	.parent		= &omap_48m_fck,
	.clkdm_name	= "core_l4_clkdm",
	.recalc		= &followparent_recalc,
};

static struct clk mcspi4_fck = {
	.name		= "mcspi4_fck",
	.ops		= &clkops_omap2_dflt_wait,
	.parent		= &core_48m_fck,
	.enable_reg	= OMAP_CM_REGADDR(CORE_MOD, CM_FCLKEN1),
	.enable_bit	= OMAP3430_EN_MCSPI4_SHIFT,
	.recalc		= &followparent_recalc,
	.clkdm_name	= "core_l4_clkdm",
};

static struct clk mcspi3_fck = {
	.name		= "mcspi3_fck",
	.ops		= &clkops_omap2_dflt_wait,
	.parent		= &core_48m_fck,
	.enable_reg	= OMAP_CM_REGADDR(CORE_MOD, CM_FCLKEN1),
	.enable_bit	= OMAP3430_EN_MCSPI3_SHIFT,
	.recalc		= &followparent_recalc,
	.clkdm_name	= "core_l4_clkdm",
};

static struct clk mcspi2_fck = {
	.name		= "mcspi2_fck",
	.ops		= &clkops_omap2_dflt_wait,
	.parent		= &core_48m_fck,
	.enable_reg	= OMAP_CM_REGADDR(CORE_MOD, CM_FCLKEN1),
	.enable_bit	= OMAP3430_EN_MCSPI2_SHIFT,
	.recalc		= &followparent_recalc,
	.clkdm_name	= "core_l4_clkdm",
};

static struct clk mcspi1_fck = {
	.name		= "mcspi1_fck",
	.ops		= &clkops_omap2_dflt_wait,
	.parent		= &core_48m_fck,
	.enable_reg	= OMAP_CM_REGADDR(CORE_MOD, CM_FCLKEN1),
	.enable_bit	= OMAP3430_EN_MCSPI1_SHIFT,
	.recalc		= &followparent_recalc,
	.clkdm_name	= "core_l4_clkdm",
};

static struct clk uart2_fck = {
	.name		= "uart2_fck",
	.ops		= &clkops_omap2_dflt_wait,
	.parent		= &core_48m_fck,
	.enable_reg	= OMAP_CM_REGADDR(CORE_MOD, CM_FCLKEN1),
	.enable_bit	= OMAP3430_EN_UART2_SHIFT,
	.clkdm_name	= "core_l4_clkdm",
	.recalc		= &followparent_recalc,
};

static struct clk uart1_fck = {
	.name		= "uart1_fck",
	.ops		= &clkops_omap2_dflt_wait,
	.parent		= &core_48m_fck,
	.enable_reg	= OMAP_CM_REGADDR(CORE_MOD, CM_FCLKEN1),
	.enable_bit	= OMAP3430_EN_UART1_SHIFT,
	.clkdm_name	= "core_l4_clkdm",
	.recalc		= &followparent_recalc,
};

static struct clk fshostusb_fck = {
	.name		= "fshostusb_fck",
	.ops		= &clkops_omap2_dflt_wait,
	.parent		= &core_48m_fck,
	.enable_reg	= OMAP_CM_REGADDR(CORE_MOD, CM_FCLKEN1),
	.enable_bit	= OMAP3430ES1_EN_FSHOSTUSB_SHIFT,
	.recalc		= &followparent_recalc,
};

/* CORE_12M_FCK based clocks */

static struct clk core_12m_fck = {
	.name		= "core_12m_fck",
	.ops		= &clkops_null,
	.parent		= &omap_12m_fck,
	.clkdm_name	= "core_l4_clkdm",
	.recalc		= &followparent_recalc,
};

static struct clk hdq_fck = {
	.name		= "hdq_fck",
	.ops		= &clkops_omap2_dflt_wait,
	.parent		= &core_12m_fck,
	.enable_reg	= OMAP_CM_REGADDR(CORE_MOD, CM_FCLKEN1),
	.enable_bit	= OMAP3430_EN_HDQ_SHIFT,
	.recalc		= &followparent_recalc,
};

/* DPLL3-derived clock */

static const struct clksel_rate ssi_ssr_corex2_rates[] = {
	{ .div = 1, .val = 1, .flags = RATE_IN_3XXX },
	{ .div = 2, .val = 2, .flags = RATE_IN_3XXX },
	{ .div = 3, .val = 3, .flags = RATE_IN_3XXX },
	{ .div = 4, .val = 4, .flags = RATE_IN_3XXX },
	{ .div = 6, .val = 6, .flags = RATE_IN_3XXX },
	{ .div = 8, .val = 8, .flags = RATE_IN_3XXX },
	{ .div = 0 }
};

static const struct clksel ssi_ssr_clksel[] = {
	{ .parent = &corex2_fck, .rates = ssi_ssr_corex2_rates },
	{ .parent = NULL }
};

static struct clk ssi_ssr_fck_3430es1 = {
	.name		= "ssi_ssr_fck",
	.ops		= &clkops_omap2_dflt,
	.init		= &omap2_init_clksel_parent,
	.enable_reg	= OMAP_CM_REGADDR(CORE_MOD, CM_FCLKEN1),
	.enable_bit	= OMAP3430_EN_SSI_SHIFT,
	.clksel_reg	= OMAP_CM_REGADDR(CORE_MOD, CM_CLKSEL),
	.clksel_mask	= OMAP3430_CLKSEL_SSI_MASK,
	.clksel		= ssi_ssr_clksel,
	.clkdm_name	= "core_l4_clkdm",
	.recalc		= &omap2_clksel_recalc,
};

static struct clk ssi_ssr_fck_3430es2 = {
	.name		= "ssi_ssr_fck",
	.ops		= &clkops_omap3430es2_ssi_wait,
	.init		= &omap2_init_clksel_parent,
	.enable_reg	= OMAP_CM_REGADDR(CORE_MOD, CM_FCLKEN1),
	.enable_bit	= OMAP3430_EN_SSI_SHIFT,
	.clksel_reg	= OMAP_CM_REGADDR(CORE_MOD, CM_CLKSEL),
	.clksel_mask	= OMAP3430_CLKSEL_SSI_MASK,
	.clksel		= ssi_ssr_clksel,
	.clkdm_name	= "core_l4_clkdm",
	.recalc		= &omap2_clksel_recalc,
};

static struct clk ssi_sst_fck_3430es1 = {
	.name		= "ssi_sst_fck",
	.ops		= &clkops_null,
	.parent		= &ssi_ssr_fck_3430es1,
	.fixed_div	= 2,
	.recalc		= &omap_fixed_divisor_recalc,
};

static struct clk ssi_sst_fck_3430es2 = {
	.name		= "ssi_sst_fck",
	.ops		= &clkops_null,
	.parent		= &ssi_ssr_fck_3430es2,
	.fixed_div	= 2,
	.recalc		= &omap_fixed_divisor_recalc,
};



/* CORE_L3_ICK based clocks */

/*
 * XXX must add clk_enable/clk_disable for these if standard code won't
 * handle it
 */
static struct clk core_l3_ick = {
	.name		= "core_l3_ick",
	.ops		= &clkops_null,
	.parent		= &l3_ick,
	.clkdm_name	= "core_l3_clkdm",
	.recalc		= &followparent_recalc,
};

static struct clk hsotgusb_ick_3430es1 = {
	.name		= "hsotgusb_ick",
	.ops		= &clkops_omap2_iclk_dflt,
	.parent		= &core_l3_ick,
	.enable_reg	= OMAP_CM_REGADDR(CORE_MOD, CM_ICLKEN1),
	.enable_bit	= OMAP3430_EN_HSOTGUSB_SHIFT,
	.clkdm_name	= "core_l3_clkdm",
	.recalc		= &followparent_recalc,
};

static struct clk hsotgusb_ick_3430es2 = {
	.name		= "hsotgusb_ick",
	.ops		= &clkops_omap3430es2_iclk_hsotgusb_wait,
	.parent		= &core_l3_ick,
	.enable_reg	= OMAP_CM_REGADDR(CORE_MOD, CM_ICLKEN1),
	.enable_bit	= OMAP3430_EN_HSOTGUSB_SHIFT,
	.clkdm_name	= "core_l3_clkdm",
	.recalc		= &followparent_recalc,
};

/* This interface clock does not have a CM_AUTOIDLE bit */
static struct clk sdrc_ick = {
	.name		= "sdrc_ick",
	.ops		= &clkops_omap2_dflt_wait,
	.parent		= &core_l3_ick,
	.enable_reg	= OMAP_CM_REGADDR(CORE_MOD, CM_ICLKEN1),
	.enable_bit	= OMAP3430_EN_SDRC_SHIFT,
	.flags		= ENABLE_ON_INIT,
	.clkdm_name	= "core_l3_clkdm",
	.recalc		= &followparent_recalc,
};

static struct clk gpmc_fck = {
	.name		= "gpmc_fck",
	.ops		= &clkops_null,
	.parent		= &core_l3_ick,
	.flags		= ENABLE_ON_INIT, /* huh? */
	.clkdm_name	= "core_l3_clkdm",
	.recalc		= &followparent_recalc,
};

/* SECURITY_L3_ICK based clocks */

static struct clk security_l3_ick = {
	.name		= "security_l3_ick",
	.ops		= &clkops_null,
	.parent		= &l3_ick,
	.recalc		= &followparent_recalc,
};

static struct clk pka_ick = {
	.name		= "pka_ick",
	.ops		= &clkops_omap2_iclk_dflt_wait,
	.parent		= &security_l3_ick,
	.enable_reg	= OMAP_CM_REGADDR(CORE_MOD, CM_ICLKEN2),
	.enable_bit	= OMAP3430_EN_PKA_SHIFT,
	.recalc		= &followparent_recalc,
};

/* CORE_L4_ICK based clocks */

static struct clk core_l4_ick = {
	.name		= "core_l4_ick",
	.ops		= &clkops_null,
	.parent		= &l4_ick,
	.clkdm_name	= "core_l4_clkdm",
	.recalc		= &followparent_recalc,
};

static struct clk usbtll_ick = {
	.name		= "usbtll_ick",
	.ops		= &clkops_omap2_iclk_dflt_wait,
	.parent		= &core_l4_ick,
	.enable_reg	= OMAP_CM_REGADDR(CORE_MOD, CM_ICLKEN3),
	.enable_bit	= OMAP3430ES2_EN_USBTLL_SHIFT,
	.clkdm_name	= "core_l4_clkdm",
	.recalc		= &followparent_recalc,
};

static struct clk mmchs3_ick = {
	.name		= "mmchs3_ick",
	.ops		= &clkops_omap2_iclk_dflt_wait,
	.parent		= &core_l4_ick,
	.enable_reg	= OMAP_CM_REGADDR(CORE_MOD, CM_ICLKEN1),
	.enable_bit	= OMAP3430ES2_EN_MMC3_SHIFT,
	.clkdm_name	= "core_l4_clkdm",
	.recalc		= &followparent_recalc,
};

/* Intersystem Communication Registers - chassis mode only */
static struct clk icr_ick = {
	.name		= "icr_ick",
	.ops		= &clkops_omap2_iclk_dflt_wait,
	.parent		= &core_l4_ick,
	.enable_reg	= OMAP_CM_REGADDR(CORE_MOD, CM_ICLKEN1),
	.enable_bit	= OMAP3430_EN_ICR_SHIFT,
	.clkdm_name	= "core_l4_clkdm",
	.recalc		= &followparent_recalc,
};

static struct clk aes2_ick = {
	.name		= "aes2_ick",
	.ops		= &clkops_omap2_iclk_dflt_wait,
	.parent		= &core_l4_ick,
	.enable_reg	= OMAP_CM_REGADDR(CORE_MOD, CM_ICLKEN1),
	.enable_bit	= OMAP3430_EN_AES2_SHIFT,
	.clkdm_name	= "core_l4_clkdm",
	.recalc		= &followparent_recalc,
};

static struct clk sha12_ick = {
	.name		= "sha12_ick",
	.ops		= &clkops_omap2_iclk_dflt_wait,
	.parent		= &core_l4_ick,
	.enable_reg	= OMAP_CM_REGADDR(CORE_MOD, CM_ICLKEN1),
	.enable_bit	= OMAP3430_EN_SHA12_SHIFT,
	.clkdm_name	= "core_l4_clkdm",
	.recalc		= &followparent_recalc,
};

static struct clk des2_ick = {
	.name		= "des2_ick",
	.ops		= &clkops_omap2_iclk_dflt_wait,
	.parent		= &core_l4_ick,
	.enable_reg	= OMAP_CM_REGADDR(CORE_MOD, CM_ICLKEN1),
	.enable_bit	= OMAP3430_EN_DES2_SHIFT,
	.clkdm_name	= "core_l4_clkdm",
	.recalc		= &followparent_recalc,
};

static struct clk mmchs2_ick = {
	.name		= "mmchs2_ick",
	.ops		= &clkops_omap2_iclk_dflt_wait,
	.parent		= &core_l4_ick,
	.enable_reg	= OMAP_CM_REGADDR(CORE_MOD, CM_ICLKEN1),
	.enable_bit	= OMAP3430_EN_MMC2_SHIFT,
	.clkdm_name	= "core_l4_clkdm",
	.recalc		= &followparent_recalc,
};

static struct clk mmchs1_ick = {
	.name		= "mmchs1_ick",
	.ops		= &clkops_omap2_iclk_dflt_wait,
	.parent		= &core_l4_ick,
	.enable_reg	= OMAP_CM_REGADDR(CORE_MOD, CM_ICLKEN1),
	.enable_bit	= OMAP3430_EN_MMC1_SHIFT,
	.clkdm_name	= "core_l4_clkdm",
	.recalc		= &followparent_recalc,
};

static struct clk mspro_ick = {
	.name		= "mspro_ick",
	.ops		= &clkops_omap2_iclk_dflt_wait,
	.parent		= &core_l4_ick,
	.enable_reg	= OMAP_CM_REGADDR(CORE_MOD, CM_ICLKEN1),
	.enable_bit	= OMAP3430_EN_MSPRO_SHIFT,
	.clkdm_name	= "core_l4_clkdm",
	.recalc		= &followparent_recalc,
};

static struct clk hdq_ick = {
	.name		= "hdq_ick",
	.ops		= &clkops_omap2_iclk_dflt_wait,
	.parent		= &core_l4_ick,
	.enable_reg	= OMAP_CM_REGADDR(CORE_MOD, CM_ICLKEN1),
	.enable_bit	= OMAP3430_EN_HDQ_SHIFT,
	.clkdm_name	= "core_l4_clkdm",
	.recalc		= &followparent_recalc,
};

static struct clk mcspi4_ick = {
	.name		= "mcspi4_ick",
	.ops		= &clkops_omap2_iclk_dflt_wait,
	.parent		= &core_l4_ick,
	.enable_reg	= OMAP_CM_REGADDR(CORE_MOD, CM_ICLKEN1),
	.enable_bit	= OMAP3430_EN_MCSPI4_SHIFT,
	.clkdm_name	= "core_l4_clkdm",
	.recalc		= &followparent_recalc,
};

static struct clk mcspi3_ick = {
	.name		= "mcspi3_ick",
	.ops		= &clkops_omap2_iclk_dflt_wait,
	.parent		= &core_l4_ick,
	.enable_reg	= OMAP_CM_REGADDR(CORE_MOD, CM_ICLKEN1),
	.enable_bit	= OMAP3430_EN_MCSPI3_SHIFT,
	.clkdm_name	= "core_l4_clkdm",
	.recalc		= &followparent_recalc,
};

static struct clk mcspi2_ick = {
	.name		= "mcspi2_ick",
	.ops		= &clkops_omap2_iclk_dflt_wait,
	.parent		= &core_l4_ick,
	.enable_reg	= OMAP_CM_REGADDR(CORE_MOD, CM_ICLKEN1),
	.enable_bit	= OMAP3430_EN_MCSPI2_SHIFT,
	.clkdm_name	= "core_l4_clkdm",
	.recalc		= &followparent_recalc,
};

static struct clk mcspi1_ick = {
	.name		= "mcspi1_ick",
	.ops		= &clkops_omap2_iclk_dflt_wait,
	.parent		= &core_l4_ick,
	.enable_reg	= OMAP_CM_REGADDR(CORE_MOD, CM_ICLKEN1),
	.enable_bit	= OMAP3430_EN_MCSPI1_SHIFT,
	.clkdm_name	= "core_l4_clkdm",
	.recalc		= &followparent_recalc,
};

static struct clk i2c3_ick = {
	.name		= "i2c3_ick",
	.ops		= &clkops_omap2_iclk_dflt_wait,
	.parent		= &core_l4_ick,
	.enable_reg	= OMAP_CM_REGADDR(CORE_MOD, CM_ICLKEN1),
	.enable_bit	= OMAP3430_EN_I2C3_SHIFT,
	.clkdm_name	= "core_l4_clkdm",
	.recalc		= &followparent_recalc,
};

static struct clk i2c2_ick = {
	.name		= "i2c2_ick",
	.ops		= &clkops_omap2_iclk_dflt_wait,
	.parent		= &core_l4_ick,
	.enable_reg	= OMAP_CM_REGADDR(CORE_MOD, CM_ICLKEN1),
	.enable_bit	= OMAP3430_EN_I2C2_SHIFT,
	.clkdm_name	= "core_l4_clkdm",
	.recalc		= &followparent_recalc,
};

static struct clk i2c1_ick = {
	.name		= "i2c1_ick",
	.ops		= &clkops_omap2_iclk_dflt_wait,
	.parent		= &core_l4_ick,
	.enable_reg	= OMAP_CM_REGADDR(CORE_MOD, CM_ICLKEN1),
	.enable_bit	= OMAP3430_EN_I2C1_SHIFT,
	.clkdm_name	= "core_l4_clkdm",
	.recalc		= &followparent_recalc,
};

static struct clk uart2_ick = {
	.name		= "uart2_ick",
	.ops		= &clkops_omap2_iclk_dflt_wait,
	.parent		= &core_l4_ick,
	.enable_reg	= OMAP_CM_REGADDR(CORE_MOD, CM_ICLKEN1),
	.enable_bit	= OMAP3430_EN_UART2_SHIFT,
	.clkdm_name	= "core_l4_clkdm",
	.recalc		= &followparent_recalc,
};

static struct clk uart1_ick = {
	.name		= "uart1_ick",
	.ops		= &clkops_omap2_iclk_dflt_wait,
	.parent		= &core_l4_ick,
	.enable_reg	= OMAP_CM_REGADDR(CORE_MOD, CM_ICLKEN1),
	.enable_bit	= OMAP3430_EN_UART1_SHIFT,
	.clkdm_name	= "core_l4_clkdm",
	.recalc		= &followparent_recalc,
};

static struct clk gpt11_ick = {
	.name		= "gpt11_ick",
	.ops		= &clkops_omap2_iclk_dflt_wait,
	.parent		= &core_l4_ick,
	.enable_reg	= OMAP_CM_REGADDR(CORE_MOD, CM_ICLKEN1),
	.enable_bit	= OMAP3430_EN_GPT11_SHIFT,
	.clkdm_name	= "core_l4_clkdm",
	.recalc		= &followparent_recalc,
};

static struct clk gpt10_ick = {
	.name		= "gpt10_ick",
	.ops		= &clkops_omap2_iclk_dflt_wait,
	.parent		= &core_l4_ick,
	.enable_reg	= OMAP_CM_REGADDR(CORE_MOD, CM_ICLKEN1),
	.enable_bit	= OMAP3430_EN_GPT10_SHIFT,
	.clkdm_name	= "core_l4_clkdm",
	.recalc		= &followparent_recalc,
};

static struct clk mcbsp5_ick = {
	.name		= "mcbsp5_ick",
	.ops		= &clkops_omap2_iclk_dflt_wait,
	.parent		= &core_l4_ick,
	.enable_reg	= OMAP_CM_REGADDR(CORE_MOD, CM_ICLKEN1),
	.enable_bit	= OMAP3430_EN_MCBSP5_SHIFT,
	.clkdm_name	= "core_l4_clkdm",
	.recalc		= &followparent_recalc,
};

static struct clk mcbsp1_ick = {
	.name		= "mcbsp1_ick",
	.ops		= &clkops_omap2_iclk_dflt_wait,
	.parent		= &core_l4_ick,
	.enable_reg	= OMAP_CM_REGADDR(CORE_MOD, CM_ICLKEN1),
	.enable_bit	= OMAP3430_EN_MCBSP1_SHIFT,
	.clkdm_name	= "core_l4_clkdm",
	.recalc		= &followparent_recalc,
};

static struct clk fac_ick = {
	.name		= "fac_ick",
	.ops		= &clkops_omap2_iclk_dflt_wait,
	.parent		= &core_l4_ick,
	.enable_reg	= OMAP_CM_REGADDR(CORE_MOD, CM_ICLKEN1),
	.enable_bit	= OMAP3430ES1_EN_FAC_SHIFT,
	.clkdm_name	= "core_l4_clkdm",
	.recalc		= &followparent_recalc,
};

static struct clk mailboxes_ick = {
	.name		= "mailboxes_ick",
	.ops		= &clkops_omap2_iclk_dflt_wait,
	.parent		= &core_l4_ick,
	.enable_reg	= OMAP_CM_REGADDR(CORE_MOD, CM_ICLKEN1),
	.enable_bit	= OMAP3430_EN_MAILBOXES_SHIFT,
	.clkdm_name	= "core_l4_clkdm",
	.recalc		= &followparent_recalc,
};

static struct clk omapctrl_ick = {
	.name		= "omapctrl_ick",
	.ops		= &clkops_omap2_iclk_dflt_wait,
	.parent		= &core_l4_ick,
	.enable_reg	= OMAP_CM_REGADDR(CORE_MOD, CM_ICLKEN1),
	.enable_bit	= OMAP3430_EN_OMAPCTRL_SHIFT,
	.flags		= ENABLE_ON_INIT,
	.recalc		= &followparent_recalc,
};

/* SSI_L4_ICK based clocks */

static struct clk ssi_l4_ick = {
	.name		= "ssi_l4_ick",
	.ops		= &clkops_null,
	.parent		= &l4_ick,
	.clkdm_name	= "core_l4_clkdm",
	.recalc		= &followparent_recalc,
};

static struct clk ssi_ick_3430es1 = {
	.name		= "ssi_ick",
	.ops		= &clkops_omap2_iclk_dflt,
	.parent		= &ssi_l4_ick,
	.enable_reg	= OMAP_CM_REGADDR(CORE_MOD, CM_ICLKEN1),
	.enable_bit	= OMAP3430_EN_SSI_SHIFT,
	.clkdm_name	= "core_l4_clkdm",
	.recalc		= &followparent_recalc,
};

static struct clk ssi_ick_3430es2 = {
	.name		= "ssi_ick",
	.ops		= &clkops_omap3430es2_iclk_ssi_wait,
	.parent		= &ssi_l4_ick,
	.enable_reg	= OMAP_CM_REGADDR(CORE_MOD, CM_ICLKEN1),
	.enable_bit	= OMAP3430_EN_SSI_SHIFT,
	.clkdm_name	= "core_l4_clkdm",
	.recalc		= &followparent_recalc,
};

/* REVISIT: Technically the TRM claims that this is CORE_CLK based,
 * but l4_ick makes more sense to me */

static const struct clksel usb_l4_clksel[] = {
	{ .parent = &l4_ick, .rates = div2_rates },
	{ .parent = NULL },
};

static struct clk usb_l4_ick = {
	.name		= "usb_l4_ick",
	.ops		= &clkops_omap2_iclk_dflt_wait,
	.parent		= &l4_ick,
	.init		= &omap2_init_clksel_parent,
	.enable_reg	= OMAP_CM_REGADDR(CORE_MOD, CM_ICLKEN1),
	.enable_bit	= OMAP3430ES1_EN_FSHOSTUSB_SHIFT,
	.clksel_reg	= OMAP_CM_REGADDR(CORE_MOD, CM_CLKSEL),
	.clksel_mask	= OMAP3430ES1_CLKSEL_FSHOSTUSB_MASK,
	.clksel		= usb_l4_clksel,
	.recalc		= &omap2_clksel_recalc,
};

/* SECURITY_L4_ICK2 based clocks */

static struct clk security_l4_ick2 = {
	.name		= "security_l4_ick2",
	.ops		= &clkops_null,
	.parent		= &l4_ick,
	.recalc		= &followparent_recalc,
};

static struct clk aes1_ick = {
	.name		= "aes1_ick",
	.ops		= &clkops_omap2_iclk_dflt_wait,
	.parent		= &security_l4_ick2,
	.enable_reg	= OMAP_CM_REGADDR(CORE_MOD, CM_ICLKEN2),
	.enable_bit	= OMAP3430_EN_AES1_SHIFT,
	.recalc		= &followparent_recalc,
};

static struct clk rng_ick = {
	.name		= "rng_ick",
	.ops		= &clkops_omap2_iclk_dflt_wait,
	.parent		= &security_l4_ick2,
	.enable_reg	= OMAP_CM_REGADDR(CORE_MOD, CM_ICLKEN2),
	.enable_bit	= OMAP3430_EN_RNG_SHIFT,
	.recalc		= &followparent_recalc,
};

static struct clk sha11_ick = {
	.name		= "sha11_ick",
	.ops		= &clkops_omap2_iclk_dflt_wait,
	.parent		= &security_l4_ick2,
	.enable_reg	= OMAP_CM_REGADDR(CORE_MOD, CM_ICLKEN2),
	.enable_bit	= OMAP3430_EN_SHA11_SHIFT,
	.recalc		= &followparent_recalc,
};

static struct clk des1_ick = {
	.name		= "des1_ick",
	.ops		= &clkops_omap2_iclk_dflt_wait,
	.parent		= &security_l4_ick2,
	.enable_reg	= OMAP_CM_REGADDR(CORE_MOD, CM_ICLKEN2),
	.enable_bit	= OMAP3430_EN_DES1_SHIFT,
	.recalc		= &followparent_recalc,
};

/* DSS */
static struct clk dss1_alwon_fck_3430es1 = {
	.name		= "dss1_alwon_fck",
	.ops		= &clkops_omap2_dflt,
	.parent		= &dpll4_m4x2_ck,
	.enable_reg	= OMAP_CM_REGADDR(OMAP3430_DSS_MOD, CM_FCLKEN),
	.enable_bit	= OMAP3430_EN_DSS1_SHIFT,
	.clkdm_name	= "dss_clkdm",
	.recalc		= &followparent_recalc,
};

static struct clk dss1_alwon_fck_3430es2 = {
	.name		= "dss1_alwon_fck",
	.ops		= &clkops_omap3430es2_dss_usbhost_wait,
	.parent		= &dpll4_m4x2_ck,
	.enable_reg	= OMAP_CM_REGADDR(OMAP3430_DSS_MOD, CM_FCLKEN),
	.enable_bit	= OMAP3430_EN_DSS1_SHIFT,
	.clkdm_name	= "dss_clkdm",
	.recalc		= &followparent_recalc,
};

static struct clk dss_tv_fck = {
	.name		= "dss_tv_fck",
	.ops		= &clkops_omap2_dflt,
	.parent		= &omap_54m_fck,
	.enable_reg	= OMAP_CM_REGADDR(OMAP3430_DSS_MOD, CM_FCLKEN),
	.enable_bit	= OMAP3430_EN_TV_SHIFT,
	.clkdm_name	= "dss_clkdm",
	.recalc		= &followparent_recalc,
};

static struct clk dss_96m_fck = {
	.name		= "dss_96m_fck",
	.ops		= &clkops_omap2_dflt,
	.parent		= &omap_96m_fck,
	.enable_reg	= OMAP_CM_REGADDR(OMAP3430_DSS_MOD, CM_FCLKEN),
	.enable_bit	= OMAP3430_EN_TV_SHIFT,
	.clkdm_name	= "dss_clkdm",
	.recalc		= &followparent_recalc,
};

static struct clk dss2_alwon_fck = {
	.name		= "dss2_alwon_fck",
	.ops		= &clkops_omap2_dflt,
	.parent		= &sys_ck,
	.enable_reg	= OMAP_CM_REGADDR(OMAP3430_DSS_MOD, CM_FCLKEN),
	.enable_bit	= OMAP3430_EN_DSS2_SHIFT,
	.clkdm_name	= "dss_clkdm",
	.recalc		= &followparent_recalc,
};

static struct clk dss_ick_3430es1 = {
	/* Handles both L3 and L4 clocks */
	.name		= "dss_ick",
	.ops		= &clkops_omap2_iclk_dflt,
	.parent		= &l4_ick,
	.enable_reg	= OMAP_CM_REGADDR(OMAP3430_DSS_MOD, CM_ICLKEN),
	.enable_bit	= OMAP3430_CM_ICLKEN_DSS_EN_DSS_SHIFT,
	.clkdm_name	= "dss_clkdm",
	.recalc		= &followparent_recalc,
};

static struct clk dss_ick_3430es2 = {
	/* Handles both L3 and L4 clocks */
	.name		= "dss_ick",
	.ops		= &clkops_omap3430es2_iclk_dss_usbhost_wait,
	.parent		= &l4_ick,
	.enable_reg	= OMAP_CM_REGADDR(OMAP3430_DSS_MOD, CM_ICLKEN),
	.enable_bit	= OMAP3430_CM_ICLKEN_DSS_EN_DSS_SHIFT,
	.clkdm_name	= "dss_clkdm",
	.recalc		= &followparent_recalc,
};

/* CAM */

static struct clk cam_mclk = {
	.name		= "cam_mclk",
	.ops		= &clkops_omap2_dflt,
	.parent		= &dpll4_m5x2_ck,
	.enable_reg	= OMAP_CM_REGADDR(OMAP3430_CAM_MOD, CM_FCLKEN),
	.enable_bit	= OMAP3430_EN_CAM_SHIFT,
	.clkdm_name	= "cam_clkdm",
	.recalc		= &followparent_recalc,
};

static struct clk cam_ick = {
	/* Handles both L3 and L4 clocks */
	.name		= "cam_ick",
	.ops		= &clkops_omap2_iclk_dflt,
	.parent		= &l4_ick,
	.enable_reg	= OMAP_CM_REGADDR(OMAP3430_CAM_MOD, CM_ICLKEN),
	.enable_bit	= OMAP3430_EN_CAM_SHIFT,
	.clkdm_name	= "cam_clkdm",
	.recalc		= &followparent_recalc,
};

static struct clk csi2_96m_fck = {
	.name		= "csi2_96m_fck",
	.ops		= &clkops_omap2_dflt,
	.parent		= &core_96m_fck,
	.enable_reg	= OMAP_CM_REGADDR(OMAP3430_CAM_MOD, CM_FCLKEN),
	.enable_bit	= OMAP3430_EN_CSI2_SHIFT,
	.clkdm_name	= "cam_clkdm",
	.recalc		= &followparent_recalc,
};

/* USBHOST - 3430ES2 only */

static struct clk usbhost_120m_fck = {
	.name		= "usbhost_120m_fck",
	.ops		= &clkops_omap2_dflt,
	.parent		= &dpll5_m2_ck,
	.enable_reg	= OMAP_CM_REGADDR(OMAP3430ES2_USBHOST_MOD, CM_FCLKEN),
	.enable_bit	= OMAP3430ES2_EN_USBHOST2_SHIFT,
	.clkdm_name	= "usbhost_clkdm",
	.recalc		= &followparent_recalc,
};

static struct clk usbhost_48m_fck = {
	.name		= "usbhost_48m_fck",
	.ops		= &clkops_omap3430es2_dss_usbhost_wait,
	.parent		= &omap_48m_fck,
	.enable_reg	= OMAP_CM_REGADDR(OMAP3430ES2_USBHOST_MOD, CM_FCLKEN),
	.enable_bit	= OMAP3430ES2_EN_USBHOST1_SHIFT,
	.clkdm_name	= "usbhost_clkdm",
	.recalc		= &followparent_recalc,
};

static struct clk usbhost_ick = {
	/* Handles both L3 and L4 clocks */
	.name		= "usbhost_ick",
	.ops		= &clkops_omap3430es2_iclk_dss_usbhost_wait,
	.parent		= &l4_ick,
	.enable_reg	= OMAP_CM_REGADDR(OMAP3430ES2_USBHOST_MOD, CM_ICLKEN),
	.enable_bit	= OMAP3430ES2_EN_USBHOST_SHIFT,
	.clkdm_name	= "usbhost_clkdm",
	.recalc		= &followparent_recalc,
};

/* WKUP */

static const struct clksel_rate usim_96m_rates[] = {
	{ .div = 2,  .val = 3, .flags = RATE_IN_3XXX },
	{ .div = 4,  .val = 4, .flags = RATE_IN_3XXX },
	{ .div = 8,  .val = 5, .flags = RATE_IN_3XXX },
	{ .div = 10, .val = 6, .flags = RATE_IN_3XXX },
	{ .div = 0 },
};

static const struct clksel_rate usim_120m_rates[] = {
	{ .div = 4,  .val = 7,	.flags = RATE_IN_3XXX },
	{ .div = 8,  .val = 8,	.flags = RATE_IN_3XXX },
	{ .div = 16, .val = 9,	.flags = RATE_IN_3XXX },
	{ .div = 20, .val = 10, .flags = RATE_IN_3XXX },
	{ .div = 0 },
};

static const struct clksel usim_clksel[] = {
	{ .parent = &omap_96m_fck,	.rates = usim_96m_rates },
	{ .parent = &dpll5_m2_ck,	.rates = usim_120m_rates },
	{ .parent = &sys_ck,		.rates = div2_rates },
	{ .parent = NULL },
};

/* 3430ES2 only */
static struct clk usim_fck = {
	.name		= "usim_fck",
	.ops		= &clkops_omap2_dflt_wait,
	.init		= &omap2_init_clksel_parent,
	.enable_reg	= OMAP_CM_REGADDR(WKUP_MOD, CM_FCLKEN),
	.enable_bit	= OMAP3430ES2_EN_USIMOCP_SHIFT,
	.clksel_reg	= OMAP_CM_REGADDR(WKUP_MOD, CM_CLKSEL),
	.clksel_mask	= OMAP3430ES2_CLKSEL_USIMOCP_MASK,
	.clksel		= usim_clksel,
	.recalc		= &omap2_clksel_recalc,
};

/* XXX should gpt1's clksel have wkup_32k_fck as the 32k opt? */
static struct clk gpt1_fck = {
	.name		= "gpt1_fck",
	.ops		= &clkops_omap2_dflt_wait,
	.init		= &omap2_init_clksel_parent,
	.enable_reg	= OMAP_CM_REGADDR(WKUP_MOD, CM_FCLKEN),
	.enable_bit	= OMAP3430_EN_GPT1_SHIFT,
	.clksel_reg	= OMAP_CM_REGADDR(WKUP_MOD, CM_CLKSEL),
	.clksel_mask	= OMAP3430_CLKSEL_GPT1_MASK,
	.clksel		= omap343x_gpt_clksel,
	.clkdm_name	= "wkup_clkdm",
	.recalc		= &omap2_clksel_recalc,
};

static struct clk wkup_32k_fck = {
	.name		= "wkup_32k_fck",
	.ops		= &clkops_null,
	.parent		= &omap_32k_fck,
	.clkdm_name	= "wkup_clkdm",
	.recalc		= &followparent_recalc,
};

static struct clk gpio1_dbck = {
	.name		= "gpio1_dbck",
	.ops		= &clkops_omap2_dflt,
	.parent		= &wkup_32k_fck,
	.enable_reg	= OMAP_CM_REGADDR(WKUP_MOD, CM_FCLKEN),
	.enable_bit	= OMAP3430_EN_GPIO1_SHIFT,
	.clkdm_name	= "wkup_clkdm",
	.recalc		= &followparent_recalc,
};

static struct clk wdt2_fck = {
	.name		= "wdt2_fck",
	.ops		= &clkops_omap2_dflt_wait,
	.parent		= &wkup_32k_fck,
	.enable_reg	= OMAP_CM_REGADDR(WKUP_MOD, CM_FCLKEN),
	.enable_bit	= OMAP3430_EN_WDT2_SHIFT,
	.clkdm_name	= "wkup_clkdm",
	.recalc		= &followparent_recalc,
};

static struct clk wkup_l4_ick = {
	.name		= "wkup_l4_ick",
	.ops		= &clkops_null,
	.parent		= &sys_ck,
	.clkdm_name	= "wkup_clkdm",
	.recalc		= &followparent_recalc,
};

/* 3430ES2 only */
/* Never specifically named in the TRM, so we have to infer a likely name */
static struct clk usim_ick = {
	.name		= "usim_ick",
	.ops		= &clkops_omap2_iclk_dflt_wait,
	.parent		= &wkup_l4_ick,
	.enable_reg	= OMAP_CM_REGADDR(WKUP_MOD, CM_ICLKEN),
	.enable_bit	= OMAP3430ES2_EN_USIMOCP_SHIFT,
	.clkdm_name	= "wkup_clkdm",
	.recalc		= &followparent_recalc,
};

static struct clk wdt2_ick = {
	.name		= "wdt2_ick",
	.ops		= &clkops_omap2_iclk_dflt_wait,
	.parent		= &wkup_l4_ick,
	.enable_reg	= OMAP_CM_REGADDR(WKUP_MOD, CM_ICLKEN),
	.enable_bit	= OMAP3430_EN_WDT2_SHIFT,
	.clkdm_name	= "wkup_clkdm",
	.recalc		= &followparent_recalc,
};

static struct clk wdt1_ick = {
	.name		= "wdt1_ick",
	.ops		= &clkops_omap2_iclk_dflt_wait,
	.parent		= &wkup_l4_ick,
	.enable_reg	= OMAP_CM_REGADDR(WKUP_MOD, CM_ICLKEN),
	.enable_bit	= OMAP3430_EN_WDT1_SHIFT,
	.clkdm_name	= "wkup_clkdm",
	.recalc		= &followparent_recalc,
};

static struct clk gpio1_ick = {
	.name		= "gpio1_ick",
	.ops		= &clkops_omap2_iclk_dflt_wait,
	.parent		= &wkup_l4_ick,
	.enable_reg	= OMAP_CM_REGADDR(WKUP_MOD, CM_ICLKEN),
	.enable_bit	= OMAP3430_EN_GPIO1_SHIFT,
	.clkdm_name	= "wkup_clkdm",
	.recalc		= &followparent_recalc,
};

static struct clk omap_32ksync_ick = {
	.name		= "omap_32ksync_ick",
	.ops		= &clkops_omap2_iclk_dflt_wait,
	.parent		= &wkup_l4_ick,
	.enable_reg	= OMAP_CM_REGADDR(WKUP_MOD, CM_ICLKEN),
	.enable_bit	= OMAP3430_EN_32KSYNC_SHIFT,
	.clkdm_name	= "wkup_clkdm",
	.recalc		= &followparent_recalc,
};

/* XXX This clock no longer exists in 3430 TRM rev F */
static struct clk gpt12_ick = {
	.name		= "gpt12_ick",
	.ops		= &clkops_omap2_iclk_dflt_wait,
	.parent		= &wkup_l4_ick,
	.enable_reg	= OMAP_CM_REGADDR(WKUP_MOD, CM_ICLKEN),
	.enable_bit	= OMAP3430_EN_GPT12_SHIFT,
	.clkdm_name	= "wkup_clkdm",
	.recalc		= &followparent_recalc,
};

static struct clk gpt1_ick = {
	.name		= "gpt1_ick",
	.ops		= &clkops_omap2_iclk_dflt_wait,
	.parent		= &wkup_l4_ick,
	.enable_reg	= OMAP_CM_REGADDR(WKUP_MOD, CM_ICLKEN),
	.enable_bit	= OMAP3430_EN_GPT1_SHIFT,
	.clkdm_name	= "wkup_clkdm",
	.recalc		= &followparent_recalc,
};



/* PER clock domain */

static struct clk per_96m_fck = {
	.name		= "per_96m_fck",
	.ops		= &clkops_null,
	.parent		= &omap_96m_alwon_fck,
	.clkdm_name	= "per_clkdm",
	.recalc		= &followparent_recalc,
};

static struct clk per_48m_fck = {
	.name		= "per_48m_fck",
	.ops		= &clkops_null,
	.parent		= &omap_48m_fck,
	.clkdm_name	= "per_clkdm",
	.recalc		= &followparent_recalc,
};

static struct clk uart3_fck = {
	.name		= "uart3_fck",
	.ops		= &clkops_omap2_dflt_wait,
	.parent		= &per_48m_fck,
	.enable_reg	= OMAP_CM_REGADDR(OMAP3430_PER_MOD, CM_FCLKEN),
	.enable_bit	= OMAP3430_EN_UART3_SHIFT,
	.clkdm_name	= "per_clkdm",
	.recalc		= &followparent_recalc,
};

static struct clk uart4_fck = {
	.name		= "uart4_fck",
	.ops		= &clkops_omap2_dflt_wait,
	.parent		= &per_48m_fck,
	.enable_reg	= OMAP_CM_REGADDR(OMAP3430_PER_MOD, CM_FCLKEN),
	.enable_bit	= OMAP3630_EN_UART4_SHIFT,
	.clkdm_name	= "per_clkdm",
	.recalc		= &followparent_recalc,
};

static struct clk gpt2_fck = {
	.name		= "gpt2_fck",
	.ops		= &clkops_omap2_dflt_wait,
	.init		= &omap2_init_clksel_parent,
	.enable_reg	= OMAP_CM_REGADDR(OMAP3430_PER_MOD, CM_FCLKEN),
	.enable_bit	= OMAP3430_EN_GPT2_SHIFT,
	.clksel_reg	= OMAP_CM_REGADDR(OMAP3430_PER_MOD, CM_CLKSEL),
	.clksel_mask	= OMAP3430_CLKSEL_GPT2_MASK,
	.clksel		= omap343x_gpt_clksel,
	.clkdm_name	= "per_clkdm",
	.recalc		= &omap2_clksel_recalc,
};

static struct clk gpt3_fck = {
	.name		= "gpt3_fck",
	.ops		= &clkops_omap2_dflt_wait,
	.init		= &omap2_init_clksel_parent,
	.enable_reg	= OMAP_CM_REGADDR(OMAP3430_PER_MOD, CM_FCLKEN),
	.enable_bit	= OMAP3430_EN_GPT3_SHIFT,
	.clksel_reg	= OMAP_CM_REGADDR(OMAP3430_PER_MOD, CM_CLKSEL),
	.clksel_mask	= OMAP3430_CLKSEL_GPT3_MASK,
	.clksel		= omap343x_gpt_clksel,
	.clkdm_name	= "per_clkdm",
	.recalc		= &omap2_clksel_recalc,
};

static struct clk gpt4_fck = {
	.name		= "gpt4_fck",
	.ops		= &clkops_omap2_dflt_wait,
	.init		= &omap2_init_clksel_parent,
	.enable_reg	= OMAP_CM_REGADDR(OMAP3430_PER_MOD, CM_FCLKEN),
	.enable_bit	= OMAP3430_EN_GPT4_SHIFT,
	.clksel_reg	= OMAP_CM_REGADDR(OMAP3430_PER_MOD, CM_CLKSEL),
	.clksel_mask	= OMAP3430_CLKSEL_GPT4_MASK,
	.clksel		= omap343x_gpt_clksel,
	.clkdm_name	= "per_clkdm",
	.recalc		= &omap2_clksel_recalc,
};

static struct clk gpt5_fck = {
	.name		= "gpt5_fck",
	.ops		= &clkops_omap2_dflt_wait,
	.init		= &omap2_init_clksel_parent,
	.enable_reg	= OMAP_CM_REGADDR(OMAP3430_PER_MOD, CM_FCLKEN),
	.enable_bit	= OMAP3430_EN_GPT5_SHIFT,
	.clksel_reg	= OMAP_CM_REGADDR(OMAP3430_PER_MOD, CM_CLKSEL),
	.clksel_mask	= OMAP3430_CLKSEL_GPT5_MASK,
	.clksel		= omap343x_gpt_clksel,
	.clkdm_name	= "per_clkdm",
	.recalc		= &omap2_clksel_recalc,
};

static struct clk gpt6_fck = {
	.name		= "gpt6_fck",
	.ops		= &clkops_omap2_dflt_wait,
	.init		= &omap2_init_clksel_parent,
	.enable_reg	= OMAP_CM_REGADDR(OMAP3430_PER_MOD, CM_FCLKEN),
	.enable_bit	= OMAP3430_EN_GPT6_SHIFT,
	.clksel_reg	= OMAP_CM_REGADDR(OMAP3430_PER_MOD, CM_CLKSEL),
	.clksel_mask	= OMAP3430_CLKSEL_GPT6_MASK,
	.clksel		= omap343x_gpt_clksel,
	.clkdm_name	= "per_clkdm",
	.recalc		= &omap2_clksel_recalc,
};

static struct clk gpt7_fck = {
	.name		= "gpt7_fck",
	.ops		= &clkops_omap2_dflt_wait,
	.init		= &omap2_init_clksel_parent,
	.enable_reg	= OMAP_CM_REGADDR(OMAP3430_PER_MOD, CM_FCLKEN),
	.enable_bit	= OMAP3430_EN_GPT7_SHIFT,
	.clksel_reg	= OMAP_CM_REGADDR(OMAP3430_PER_MOD, CM_CLKSEL),
	.clksel_mask	= OMAP3430_CLKSEL_GPT7_MASK,
	.clksel		= omap343x_gpt_clksel,
	.clkdm_name	= "per_clkdm",
	.recalc		= &omap2_clksel_recalc,
};

static struct clk gpt8_fck = {
	.name		= "gpt8_fck",
	.ops		= &clkops_omap2_dflt_wait,
	.init		= &omap2_init_clksel_parent,
	.enable_reg	= OMAP_CM_REGADDR(OMAP3430_PER_MOD, CM_FCLKEN),
	.enable_bit	= OMAP3430_EN_GPT8_SHIFT,
	.clksel_reg	= OMAP_CM_REGADDR(OMAP3430_PER_MOD, CM_CLKSEL),
	.clksel_mask	= OMAP3430_CLKSEL_GPT8_MASK,
	.clksel		= omap343x_gpt_clksel,
	.clkdm_name	= "per_clkdm",
	.recalc		= &omap2_clksel_recalc,
};

static struct clk gpt9_fck = {
	.name		= "gpt9_fck",
	.ops		= &clkops_omap2_dflt_wait,
	.init		= &omap2_init_clksel_parent,
	.enable_reg	= OMAP_CM_REGADDR(OMAP3430_PER_MOD, CM_FCLKEN),
	.enable_bit	= OMAP3430_EN_GPT9_SHIFT,
	.clksel_reg	= OMAP_CM_REGADDR(OMAP3430_PER_MOD, CM_CLKSEL),
	.clksel_mask	= OMAP3430_CLKSEL_GPT9_MASK,
	.clksel		= omap343x_gpt_clksel,
	.clkdm_name	= "per_clkdm",
	.recalc		= &omap2_clksel_recalc,
};

static struct clk per_32k_alwon_fck = {
	.name		= "per_32k_alwon_fck",
	.ops		= &clkops_null,
	.parent		= &omap_32k_fck,
	.clkdm_name	= "per_clkdm",
	.recalc		= &followparent_recalc,
};

static struct clk gpio6_dbck = {
	.name		= "gpio6_dbck",
	.ops		= &clkops_omap2_dflt,
	.parent		= &per_32k_alwon_fck,
	.enable_reg	= OMAP_CM_REGADDR(OMAP3430_PER_MOD, CM_FCLKEN),
	.enable_bit	= OMAP3430_EN_GPIO6_SHIFT,
	.clkdm_name	= "per_clkdm",
	.recalc		= &followparent_recalc,
};

static struct clk gpio5_dbck = {
	.name		= "gpio5_dbck",
	.ops		= &clkops_omap2_dflt,
	.parent		= &per_32k_alwon_fck,
	.enable_reg	= OMAP_CM_REGADDR(OMAP3430_PER_MOD, CM_FCLKEN),
	.enable_bit	= OMAP3430_EN_GPIO5_SHIFT,
	.clkdm_name	= "per_clkdm",
	.recalc		= &followparent_recalc,
};

static struct clk gpio4_dbck = {
	.name		= "gpio4_dbck",
	.ops		= &clkops_omap2_dflt,
	.parent		= &per_32k_alwon_fck,
	.enable_reg	= OMAP_CM_REGADDR(OMAP3430_PER_MOD, CM_FCLKEN),
	.enable_bit	= OMAP3430_EN_GPIO4_SHIFT,
	.clkdm_name	= "per_clkdm",
	.recalc		= &followparent_recalc,
};

static struct clk gpio3_dbck = {
	.name		= "gpio3_dbck",
	.ops		= &clkops_omap2_dflt,
	.parent		= &per_32k_alwon_fck,
	.enable_reg	= OMAP_CM_REGADDR(OMAP3430_PER_MOD, CM_FCLKEN),
	.enable_bit	= OMAP3430_EN_GPIO3_SHIFT,
	.clkdm_name	= "per_clkdm",
	.recalc		= &followparent_recalc,
};

static struct clk gpio2_dbck = {
	.name		= "gpio2_dbck",
	.ops		= &clkops_omap2_dflt,
	.parent		= &per_32k_alwon_fck,
	.enable_reg	= OMAP_CM_REGADDR(OMAP3430_PER_MOD, CM_FCLKEN),
	.enable_bit	= OMAP3430_EN_GPIO2_SHIFT,
	.clkdm_name	= "per_clkdm",
	.recalc		= &followparent_recalc,
};

static struct clk wdt3_fck = {
	.name		= "wdt3_fck",
	.ops		= &clkops_omap2_dflt_wait,
	.parent		= &per_32k_alwon_fck,
	.enable_reg	= OMAP_CM_REGADDR(OMAP3430_PER_MOD, CM_FCLKEN),
	.enable_bit	= OMAP3430_EN_WDT3_SHIFT,
	.clkdm_name	= "per_clkdm",
	.recalc		= &followparent_recalc,
};

static struct clk per_l4_ick = {
	.name		= "per_l4_ick",
	.ops		= &clkops_null,
	.parent		= &l4_ick,
	.clkdm_name	= "per_clkdm",
	.recalc		= &followparent_recalc,
};

static struct clk gpio6_ick = {
	.name		= "gpio6_ick",
	.ops		= &clkops_omap2_iclk_dflt_wait,
	.parent		= &per_l4_ick,
	.enable_reg	= OMAP_CM_REGADDR(OMAP3430_PER_MOD, CM_ICLKEN),
	.enable_bit	= OMAP3430_EN_GPIO6_SHIFT,
	.clkdm_name	= "per_clkdm",
	.recalc		= &followparent_recalc,
};

static struct clk gpio5_ick = {
	.name		= "gpio5_ick",
	.ops		= &clkops_omap2_iclk_dflt_wait,
	.parent		= &per_l4_ick,
	.enable_reg	= OMAP_CM_REGADDR(OMAP3430_PER_MOD, CM_ICLKEN),
	.enable_bit	= OMAP3430_EN_GPIO5_SHIFT,
	.clkdm_name	= "per_clkdm",
	.recalc		= &followparent_recalc,
};

static struct clk gpio4_ick = {
	.name		= "gpio4_ick",
	.ops		= &clkops_omap2_iclk_dflt_wait,
	.parent		= &per_l4_ick,
	.enable_reg	= OMAP_CM_REGADDR(OMAP3430_PER_MOD, CM_ICLKEN),
	.enable_bit	= OMAP3430_EN_GPIO4_SHIFT,
	.clkdm_name	= "per_clkdm",
	.recalc		= &followparent_recalc,
};

static struct clk gpio3_ick = {
	.name		= "gpio3_ick",
	.ops		= &clkops_omap2_iclk_dflt_wait,
	.parent		= &per_l4_ick,
	.enable_reg	= OMAP_CM_REGADDR(OMAP3430_PER_MOD, CM_ICLKEN),
	.enable_bit	= OMAP3430_EN_GPIO3_SHIFT,
	.clkdm_name	= "per_clkdm",
	.recalc		= &followparent_recalc,
};

static struct clk gpio2_ick = {
	.name		= "gpio2_ick",
	.ops		= &clkops_omap2_iclk_dflt_wait,
	.parent		= &per_l4_ick,
	.enable_reg	= OMAP_CM_REGADDR(OMAP3430_PER_MOD, CM_ICLKEN),
	.enable_bit	= OMAP3430_EN_GPIO2_SHIFT,
	.clkdm_name	= "per_clkdm",
	.recalc		= &followparent_recalc,
};

static struct clk wdt3_ick = {
	.name		= "wdt3_ick",
	.ops		= &clkops_omap2_iclk_dflt_wait,
	.parent		= &per_l4_ick,
	.enable_reg	= OMAP_CM_REGADDR(OMAP3430_PER_MOD, CM_ICLKEN),
	.enable_bit	= OMAP3430_EN_WDT3_SHIFT,
	.clkdm_name	= "per_clkdm",
	.recalc		= &followparent_recalc,
};

static struct clk uart3_ick = {
	.name		= "uart3_ick",
	.ops		= &clkops_omap2_iclk_dflt_wait,
	.parent		= &per_l4_ick,
	.enable_reg	= OMAP_CM_REGADDR(OMAP3430_PER_MOD, CM_ICLKEN),
	.enable_bit	= OMAP3430_EN_UART3_SHIFT,
	.clkdm_name	= "per_clkdm",
	.recalc		= &followparent_recalc,
};

static struct clk uart4_ick = {
	.name		= "uart4_ick",
	.ops		= &clkops_omap2_iclk_dflt_wait,
	.parent		= &per_l4_ick,
	.enable_reg	= OMAP_CM_REGADDR(OMAP3430_PER_MOD, CM_ICLKEN),
	.enable_bit	= OMAP3630_EN_UART4_SHIFT,
	.clkdm_name	= "per_clkdm",
	.recalc		= &followparent_recalc,
};

static struct clk gpt9_ick = {
	.name		= "gpt9_ick",
	.ops		= &clkops_omap2_iclk_dflt_wait,
	.parent		= &per_l4_ick,
	.enable_reg	= OMAP_CM_REGADDR(OMAP3430_PER_MOD, CM_ICLKEN),
	.enable_bit	= OMAP3430_EN_GPT9_SHIFT,
	.clkdm_name	= "per_clkdm",
	.recalc		= &followparent_recalc,
};

static struct clk gpt8_ick = {
	.name		= "gpt8_ick",
	.ops		= &clkops_omap2_iclk_dflt_wait,
	.parent		= &per_l4_ick,
	.enable_reg	= OMAP_CM_REGADDR(OMAP3430_PER_MOD, CM_ICLKEN),
	.enable_bit	= OMAP3430_EN_GPT8_SHIFT,
	.clkdm_name	= "per_clkdm",
	.recalc		= &followparent_recalc,
};

static struct clk gpt7_ick = {
	.name		= "gpt7_ick",
	.ops		= &clkops_omap2_iclk_dflt_wait,
	.parent		= &per_l4_ick,
	.enable_reg	= OMAP_CM_REGADDR(OMAP3430_PER_MOD, CM_ICLKEN),
	.enable_bit	= OMAP3430_EN_GPT7_SHIFT,
	.clkdm_name	= "per_clkdm",
	.recalc		= &followparent_recalc,
};

static struct clk gpt6_ick = {
	.name		= "gpt6_ick",
	.ops		= &clkops_omap2_iclk_dflt_wait,
	.parent		= &per_l4_ick,
	.enable_reg	= OMAP_CM_REGADDR(OMAP3430_PER_MOD, CM_ICLKEN),
	.enable_bit	= OMAP3430_EN_GPT6_SHIFT,
	.clkdm_name	= "per_clkdm",
	.recalc		= &followparent_recalc,
};

static struct clk gpt5_ick = {
	.name		= "gpt5_ick",
	.ops		= &clkops_omap2_iclk_dflt_wait,
	.parent		= &per_l4_ick,
	.enable_reg	= OMAP_CM_REGADDR(OMAP3430_PER_MOD, CM_ICLKEN),
	.enable_bit	= OMAP3430_EN_GPT5_SHIFT,
	.clkdm_name	= "per_clkdm",
	.recalc		= &followparent_recalc,
};

static struct clk gpt4_ick = {
	.name		= "gpt4_ick",
	.ops		= &clkops_omap2_iclk_dflt_wait,
	.parent		= &per_l4_ick,
	.enable_reg	= OMAP_CM_REGADDR(OMAP3430_PER_MOD, CM_ICLKEN),
	.enable_bit	= OMAP3430_EN_GPT4_SHIFT,
	.clkdm_name	= "per_clkdm",
	.recalc		= &followparent_recalc,
};

static struct clk gpt3_ick = {
	.name		= "gpt3_ick",
	.ops		= &clkops_omap2_iclk_dflt_wait,
	.parent		= &per_l4_ick,
	.enable_reg	= OMAP_CM_REGADDR(OMAP3430_PER_MOD, CM_ICLKEN),
	.enable_bit	= OMAP3430_EN_GPT3_SHIFT,
	.clkdm_name	= "per_clkdm",
	.recalc		= &followparent_recalc,
};

static struct clk gpt2_ick = {
	.name		= "gpt2_ick",
	.ops		= &clkops_omap2_iclk_dflt_wait,
	.parent		= &per_l4_ick,
	.enable_reg	= OMAP_CM_REGADDR(OMAP3430_PER_MOD, CM_ICLKEN),
	.enable_bit	= OMAP3430_EN_GPT2_SHIFT,
	.clkdm_name	= "per_clkdm",
	.recalc		= &followparent_recalc,
};

static struct clk mcbsp2_ick = {
	.name		= "mcbsp2_ick",
	.ops		= &clkops_omap2_iclk_dflt_wait,
	.parent		= &per_l4_ick,
	.enable_reg	= OMAP_CM_REGADDR(OMAP3430_PER_MOD, CM_ICLKEN),
	.enable_bit	= OMAP3430_EN_MCBSP2_SHIFT,
	.clkdm_name	= "per_clkdm",
	.recalc		= &followparent_recalc,
};

static struct clk mcbsp3_ick = {
	.name		= "mcbsp3_ick",
	.ops		= &clkops_omap2_iclk_dflt_wait,
	.parent		= &per_l4_ick,
	.enable_reg	= OMAP_CM_REGADDR(OMAP3430_PER_MOD, CM_ICLKEN),
	.enable_bit	= OMAP3430_EN_MCBSP3_SHIFT,
	.clkdm_name	= "per_clkdm",
	.recalc		= &followparent_recalc,
};

static struct clk mcbsp4_ick = {
	.name		= "mcbsp4_ick",
	.ops		= &clkops_omap2_iclk_dflt_wait,
	.parent		= &per_l4_ick,
	.enable_reg	= OMAP_CM_REGADDR(OMAP3430_PER_MOD, CM_ICLKEN),
	.enable_bit	= OMAP3430_EN_MCBSP4_SHIFT,
	.clkdm_name	= "per_clkdm",
	.recalc		= &followparent_recalc,
};

static const struct clksel mcbsp_234_clksel[] = {
	{ .parent = &per_96m_fck,  .rates = common_mcbsp_96m_rates },
	{ .parent = &mcbsp_clks,   .rates = common_mcbsp_mcbsp_rates },
	{ .parent = NULL }
};

static struct clk mcbsp2_fck = {
	.name		= "mcbsp2_fck",
	.ops		= &clkops_omap2_dflt_wait,
	.init		= &omap2_init_clksel_parent,
	.enable_reg	= OMAP_CM_REGADDR(OMAP3430_PER_MOD, CM_FCLKEN),
	.enable_bit	= OMAP3430_EN_MCBSP2_SHIFT,
	.clksel_reg	= OMAP343X_CTRL_REGADDR(OMAP2_CONTROL_DEVCONF0),
	.clksel_mask	= OMAP2_MCBSP2_CLKS_MASK,
	.clksel		= mcbsp_234_clksel,
	.clkdm_name	= "per_clkdm",
	.recalc		= &omap2_clksel_recalc,
};

static struct clk mcbsp3_fck = {
	.name		= "mcbsp3_fck",
	.ops		= &clkops_omap2_dflt_wait,
	.init		= &omap2_init_clksel_parent,
	.enable_reg	= OMAP_CM_REGADDR(OMAP3430_PER_MOD, CM_FCLKEN),
	.enable_bit	= OMAP3430_EN_MCBSP3_SHIFT,
	.clksel_reg	= OMAP343X_CTRL_REGADDR(OMAP343X_CONTROL_DEVCONF1),
	.clksel_mask	= OMAP2_MCBSP3_CLKS_MASK,
	.clksel		= mcbsp_234_clksel,
	.clkdm_name	= "per_clkdm",
	.recalc		= &omap2_clksel_recalc,
};

static struct clk mcbsp4_fck = {
	.name		= "mcbsp4_fck",
	.ops		= &clkops_omap2_dflt_wait,
	.init		= &omap2_init_clksel_parent,
	.enable_reg	= OMAP_CM_REGADDR(OMAP3430_PER_MOD, CM_FCLKEN),
	.enable_bit	= OMAP3430_EN_MCBSP4_SHIFT,
	.clksel_reg	= OMAP343X_CTRL_REGADDR(OMAP343X_CONTROL_DEVCONF1),
	.clksel_mask	= OMAP2_MCBSP4_CLKS_MASK,
	.clksel		= mcbsp_234_clksel,
	.clkdm_name	= "per_clkdm",
	.recalc		= &omap2_clksel_recalc,
};

/* EMU clocks */

/* More information: ARM Cortex-A8 Technical Reference Manual, sect 10.1 */

static const struct clksel_rate emu_src_sys_rates[] = {
	{ .div = 1, .val = 0, .flags = RATE_IN_3XXX },
	{ .div = 0 },
};

static const struct clksel_rate emu_src_core_rates[] = {
	{ .div = 1, .val = 1, .flags = RATE_IN_3XXX },
	{ .div = 0 },
};

static const struct clksel_rate emu_src_per_rates[] = {
	{ .div = 1, .val = 2, .flags = RATE_IN_3XXX },
	{ .div = 0 },
};

static const struct clksel_rate emu_src_mpu_rates[] = {
	{ .div = 1, .val = 3, .flags = RATE_IN_3XXX },
	{ .div = 0 },
};

static const struct clksel emu_src_clksel[] = {
	{ .parent = &sys_ck,		.rates = emu_src_sys_rates },
	{ .parent = &emu_core_alwon_ck, .rates = emu_src_core_rates },
	{ .parent = &emu_per_alwon_ck,	.rates = emu_src_per_rates },
	{ .parent = &emu_mpu_alwon_ck,	.rates = emu_src_mpu_rates },
	{ .parent = NULL },
};

/*
 * Like the clkout_src clocks, emu_src_clk is a virtual clock, existing only
 * to switch the source of some of the EMU clocks.
 * XXX Are there CLKEN bits for these EMU clks?
 */
static struct clk emu_src_ck = {
	.name		= "emu_src_ck",
	.ops		= &clkops_null,
	.init		= &omap2_init_clksel_parent,
	.clksel_reg	= OMAP_CM_REGADDR(OMAP3430_EMU_MOD, CM_CLKSEL1),
	.clksel_mask	= OMAP3430_MUX_CTRL_MASK,
	.clksel		= emu_src_clksel,
	.clkdm_name	= "emu_clkdm",
	.recalc		= &omap2_clksel_recalc,
};

static const struct clksel_rate pclk_emu_rates[] = {
	{ .div = 2, .val = 2, .flags = RATE_IN_3XXX },
	{ .div = 3, .val = 3, .flags = RATE_IN_3XXX },
	{ .div = 4, .val = 4, .flags = RATE_IN_3XXX },
	{ .div = 6, .val = 6, .flags = RATE_IN_3XXX },
	{ .div = 0 },
};

static const struct clksel pclk_emu_clksel[] = {
	{ .parent = &emu_src_ck, .rates = pclk_emu_rates },
	{ .parent = NULL },
};

static struct clk pclk_fck = {
	.name		= "pclk_fck",
	.ops		= &clkops_null,
	.init		= &omap2_init_clksel_parent,
	.clksel_reg	= OMAP_CM_REGADDR(OMAP3430_EMU_MOD, CM_CLKSEL1),
	.clksel_mask	= OMAP3430_CLKSEL_PCLK_MASK,
	.clksel		= pclk_emu_clksel,
	.clkdm_name	= "emu_clkdm",
	.recalc		= &omap2_clksel_recalc,
};

static const struct clksel_rate pclkx2_emu_rates[] = {
	{ .div = 1, .val = 1, .flags = RATE_IN_3XXX },
	{ .div = 2, .val = 2, .flags = RATE_IN_3XXX },
	{ .div = 3, .val = 3, .flags = RATE_IN_3XXX },
	{ .div = 0 },
};

static const struct clksel pclkx2_emu_clksel[] = {
	{ .parent = &emu_src_ck, .rates = pclkx2_emu_rates },
	{ .parent = NULL },
};

static struct clk pclkx2_fck = {
	.name		= "pclkx2_fck",
	.ops		= &clkops_null,
	.init		= &omap2_init_clksel_parent,
	.clksel_reg	= OMAP_CM_REGADDR(OMAP3430_EMU_MOD, CM_CLKSEL1),
	.clksel_mask	= OMAP3430_CLKSEL_PCLKX2_MASK,
	.clksel		= pclkx2_emu_clksel,
	.clkdm_name	= "emu_clkdm",
	.recalc		= &omap2_clksel_recalc,
};

static const struct clksel atclk_emu_clksel[] = {
	{ .parent = &emu_src_ck, .rates = div2_rates },
	{ .parent = NULL },
};

static struct clk atclk_fck = {
	.name		= "atclk_fck",
	.ops		= &clkops_null,
	.init		= &omap2_init_clksel_parent,
	.clksel_reg	= OMAP_CM_REGADDR(OMAP3430_EMU_MOD, CM_CLKSEL1),
	.clksel_mask	= OMAP3430_CLKSEL_ATCLK_MASK,
	.clksel		= atclk_emu_clksel,
	.clkdm_name	= "emu_clkdm",
	.recalc		= &omap2_clksel_recalc,
};

static struct clk traceclk_src_fck = {
	.name		= "traceclk_src_fck",
	.ops		= &clkops_null,
	.init		= &omap2_init_clksel_parent,
	.clksel_reg	= OMAP_CM_REGADDR(OMAP3430_EMU_MOD, CM_CLKSEL1),
	.clksel_mask	= OMAP3430_TRACE_MUX_CTRL_MASK,
	.clksel		= emu_src_clksel,
	.clkdm_name	= "emu_clkdm",
	.recalc		= &omap2_clksel_recalc,
};

static const struct clksel_rate traceclk_rates[] = {
	{ .div = 1, .val = 1, .flags = RATE_IN_3XXX },
	{ .div = 2, .val = 2, .flags = RATE_IN_3XXX },
	{ .div = 4, .val = 4, .flags = RATE_IN_3XXX },
	{ .div = 0 },
};

static const struct clksel traceclk_clksel[] = {
	{ .parent = &traceclk_src_fck, .rates = traceclk_rates },
	{ .parent = NULL },
};

static struct clk traceclk_fck = {
	.name		= "traceclk_fck",
	.ops		= &clkops_null,
	.init		= &omap2_init_clksel_parent,
	.clksel_reg	= OMAP_CM_REGADDR(OMAP3430_EMU_MOD, CM_CLKSEL1),
	.clksel_mask	= OMAP3430_CLKSEL_TRACECLK_MASK,
	.clksel		= traceclk_clksel,
	.clkdm_name	= "emu_clkdm",
	.recalc		= &omap2_clksel_recalc,
};

/* SR clocks */

/* SmartReflex fclk (VDD1) */
static struct clk sr1_fck = {
	.name		= "sr1_fck",
	.ops		= &clkops_omap2_dflt_wait,
	.parent		= &sys_ck,
	.enable_reg	= OMAP_CM_REGADDR(WKUP_MOD, CM_FCLKEN),
	.enable_bit	= OMAP3430_EN_SR1_SHIFT,
	.clkdm_name	= "wkup_clkdm",
	.recalc		= &followparent_recalc,
};

/* SmartReflex fclk (VDD2) */
static struct clk sr2_fck = {
	.name		= "sr2_fck",
	.ops		= &clkops_omap2_dflt_wait,
	.parent		= &sys_ck,
	.enable_reg	= OMAP_CM_REGADDR(WKUP_MOD, CM_FCLKEN),
	.enable_bit	= OMAP3430_EN_SR2_SHIFT,
	.clkdm_name	= "wkup_clkdm",
	.recalc		= &followparent_recalc,
};

static struct clk sr_l4_ick = {
	.name		= "sr_l4_ick",
	.ops		= &clkops_null, /* RMK: missing? */
	.parent		= &l4_ick,
	.clkdm_name	= "core_l4_clkdm",
	.recalc		= &followparent_recalc,
};

/* SECURE_32K_FCK clocks */

static struct clk gpt12_fck = {
	.name		= "gpt12_fck",
	.ops		= &clkops_null,
	.parent		= &secure_32k_fck,
	.recalc		= &followparent_recalc,
};

static struct clk wdt1_fck = {
	.name		= "wdt1_fck",
	.ops		= &clkops_null,
	.parent		= &secure_32k_fck,
	.recalc		= &followparent_recalc,
};

/* Clocks for AM35XX */
static struct clk ipss_ick = {
	.name		= "ipss_ick",
	.ops		= &clkops_am35xx_ipss_wait,
	.parent		= &core_l3_ick,
	.clkdm_name	= "core_l3_clkdm",
	.enable_reg	= OMAP_CM_REGADDR(CORE_MOD, CM_ICLKEN1),
	.enable_bit	= AM35XX_EN_IPSS_SHIFT,
	.recalc		= &followparent_recalc,
};

static struct clk emac_ick = {
	.name		= "emac_ick",
	.ops		= &clkops_am35xx_ipss_module_wait,
	.parent		= &ipss_ick,
	.clkdm_name	= "core_l3_clkdm",
	.enable_reg	= OMAP343X_CTRL_REGADDR(AM35XX_CONTROL_IPSS_CLK_CTRL),
	.enable_bit	= AM35XX_CPGMAC_VBUSP_CLK_SHIFT,
	.recalc		= &followparent_recalc,
};

static struct clk rmii_ck = {
	.name		= "rmii_ck",
	.ops		= &clkops_null,
	.rate		= 50000000,
};

static struct clk emac_fck = {
	.name		= "emac_fck",
	.ops		= &clkops_omap2_dflt,
	.parent		= &rmii_ck,
	.enable_reg	= OMAP343X_CTRL_REGADDR(AM35XX_CONTROL_IPSS_CLK_CTRL),
	.enable_bit	= AM35XX_CPGMAC_FCLK_SHIFT,
	.recalc		= &followparent_recalc,
};

static struct clk hsotgusb_ick_am35xx = {
	.name		= "hsotgusb_ick",
	.ops		= &clkops_am35xx_ipss_module_wait,
	.parent		= &ipss_ick,
	.clkdm_name	= "core_l3_clkdm",
	.enable_reg	= OMAP343X_CTRL_REGADDR(AM35XX_CONTROL_IPSS_CLK_CTRL),
	.enable_bit	= AM35XX_USBOTG_VBUSP_CLK_SHIFT,
	.recalc		= &followparent_recalc,
};

static struct clk hsotgusb_fck_am35xx = {
	.name		= "hsotgusb_fck",
	.ops		= &clkops_omap2_dflt,
	.parent		= &sys_ck,
	.clkdm_name	= "core_l3_clkdm",
	.enable_reg	= OMAP343X_CTRL_REGADDR(AM35XX_CONTROL_IPSS_CLK_CTRL),
	.enable_bit	= AM35XX_USBOTG_FCLK_SHIFT,
	.recalc		= &followparent_recalc,
};

static struct clk hecc_ck = {
	.name		= "hecc_ck",
	.ops		= &clkops_am35xx_ipss_module_wait,
	.parent		= &sys_ck,
	.clkdm_name	= "core_l3_clkdm",
	.enable_reg	= OMAP343X_CTRL_REGADDR(AM35XX_CONTROL_IPSS_CLK_CTRL),
	.enable_bit	= AM35XX_HECC_VBUSP_CLK_SHIFT,
	.recalc		= &followparent_recalc,
};

static struct clk vpfe_ick = {
	.name		= "vpfe_ick",
	.ops		= &clkops_am35xx_ipss_module_wait,
	.parent		= &ipss_ick,
	.clkdm_name	= "core_l3_clkdm",
	.enable_reg	= OMAP343X_CTRL_REGADDR(AM35XX_CONTROL_IPSS_CLK_CTRL),
	.enable_bit	= AM35XX_VPFE_VBUSP_CLK_SHIFT,
	.recalc		= &followparent_recalc,
};

static struct clk pclk_ck = {
	.name		= "pclk_ck",
	.ops		= &clkops_null,
	.rate		= 27000000,
};

static struct clk vpfe_fck = {
	.name		= "vpfe_fck",
	.ops		= &clkops_omap2_dflt,
	.parent		= &pclk_ck,
	.enable_reg	= OMAP343X_CTRL_REGADDR(AM35XX_CONTROL_IPSS_CLK_CTRL),
	.enable_bit	= AM35XX_VPFE_FCLK_SHIFT,
	.recalc		= &followparent_recalc,
};

/*
 * The UART1/2 functional clock acts as the functional
 * clock for UART4. No separate fclk control available.
 */
static struct clk uart4_ick_am35xx = {
	.name		= "uart4_ick",
	.ops		= &clkops_omap2_iclk_dflt_wait,
	.parent		= &core_l4_ick,
	.enable_reg	= OMAP_CM_REGADDR(CORE_MOD, CM_ICLKEN1),
	.enable_bit	= AM35XX_EN_UART4_SHIFT,
	.clkdm_name	= "core_l4_clkdm",
	.recalc		= &followparent_recalc,
};

static struct clk dummy_apb_pclk = {
	.name		= "apb_pclk",
	.ops		= &clkops_null,
};

/*
 * clkdev
 */

/* XXX At some point we should rename this file to clock3xxx_data.c */
static struct omap_clk omap3xxx_clks[] = {
	CLK(NULL,	"apb_pclk",	&dummy_apb_pclk,	CK_3XXX),
	CLK(NULL,	"omap_32k_fck",	&omap_32k_fck,	CK_3XXX),
	CLK(NULL,	"virt_12m_ck",	&virt_12m_ck,	CK_3XXX),
	CLK(NULL,	"virt_13m_ck",	&virt_13m_ck,	CK_3XXX),
	CLK(NULL,	"virt_16_8m_ck", &virt_16_8m_ck, CK_3430ES2PLUS | CK_AM35XX  | CK_36XX),
	CLK(NULL,	"virt_19_2m_ck", &virt_19_2m_ck, CK_3XXX),
	CLK(NULL,	"virt_26m_ck",	&virt_26m_ck,	CK_3XXX),
	CLK(NULL,	"virt_38_4m_ck", &virt_38_4m_ck, CK_3XXX),
	CLK(NULL,	"osc_sys_ck",	&osc_sys_ck,	CK_3XXX),
	CLK(NULL,	"sys_ck",	&sys_ck,	CK_3XXX),
	CLK(NULL,	"sys_altclk",	&sys_altclk,	CK_3XXX),
	CLK("omap-mcbsp.1",	"pad_fck",	&mcbsp_clks,	CK_3XXX),
	CLK("omap-mcbsp.2",	"pad_fck",	&mcbsp_clks,	CK_3XXX),
	CLK("omap-mcbsp.3",	"pad_fck",	&mcbsp_clks,	CK_3XXX),
	CLK("omap-mcbsp.4",	"pad_fck",	&mcbsp_clks,	CK_3XXX),
	CLK("omap-mcbsp.5",	"pad_fck",	&mcbsp_clks,	CK_3XXX),
	CLK(NULL,	"mcbsp_clks",	&mcbsp_clks,	CK_3XXX),
	CLK(NULL,	"sys_clkout1",	&sys_clkout1,	CK_3XXX),
	CLK(NULL,	"dpll1_ck",	&dpll1_ck,	CK_3XXX),
	CLK(NULL,	"dpll1_x2_ck",	&dpll1_x2_ck,	CK_3XXX),
	CLK(NULL,	"dpll1_x2m2_ck", &dpll1_x2m2_ck, CK_3XXX),
	CLK(NULL,	"dpll2_ck",	&dpll2_ck,	CK_34XX | CK_36XX),
	CLK(NULL,	"dpll2_m2_ck",	&dpll2_m2_ck,	CK_34XX | CK_36XX),
	CLK(NULL,	"dpll3_ck",	&dpll3_ck,	CK_3XXX),
	CLK(NULL,	"core_ck",	&core_ck,	CK_3XXX),
	CLK(NULL,	"dpll3_x2_ck",	&dpll3_x2_ck,	CK_3XXX),
	CLK(NULL,	"dpll3_m2_ck",	&dpll3_m2_ck,	CK_3XXX),
	CLK(NULL,	"dpll3_m2x2_ck", &dpll3_m2x2_ck, CK_3XXX),
	CLK(NULL,	"dpll3_m3_ck",	&dpll3_m3_ck,	CK_3XXX),
	CLK(NULL,	"dpll3_m3x2_ck", &dpll3_m3x2_ck, CK_3XXX),
	CLK("etb",	"emu_core_alwon_ck", &emu_core_alwon_ck, CK_3XXX),
	CLK(NULL,	"dpll4_ck",	&dpll4_ck,	CK_3XXX),
	CLK(NULL,	"dpll4_x2_ck",	&dpll4_x2_ck,	CK_3XXX),
	CLK(NULL,	"omap_192m_alwon_fck", &omap_192m_alwon_fck, CK_36XX),
	CLK(NULL,	"omap_96m_alwon_fck", &omap_96m_alwon_fck, CK_3XXX),
	CLK(NULL,	"omap_96m_fck",	&omap_96m_fck,	CK_3XXX),
	CLK(NULL,	"cm_96m_fck",	&cm_96m_fck,	CK_3XXX),
	CLK(NULL,	"omap_54m_fck",	&omap_54m_fck,	CK_3XXX),
	CLK(NULL,	"omap_48m_fck",	&omap_48m_fck,	CK_3XXX),
	CLK(NULL,	"omap_12m_fck",	&omap_12m_fck,	CK_3XXX),
	CLK(NULL,	"dpll4_m2_ck",	&dpll4_m2_ck,	CK_3XXX),
	CLK(NULL,	"dpll4_m2x2_ck", &dpll4_m2x2_ck, CK_3XXX),
	CLK(NULL,	"dpll4_m3_ck",	&dpll4_m3_ck,	CK_3XXX),
	CLK(NULL,	"dpll4_m3x2_ck", &dpll4_m3x2_ck, CK_3XXX),
	CLK(NULL,	"dpll4_m4_ck",	&dpll4_m4_ck,	CK_3XXX),
	CLK(NULL,	"dpll4_m4x2_ck", &dpll4_m4x2_ck, CK_3XXX),
	CLK(NULL,	"dpll4_m5_ck",	&dpll4_m5_ck,	CK_3XXX),
	CLK(NULL,	"dpll4_m5x2_ck", &dpll4_m5x2_ck, CK_3XXX),
	CLK(NULL,	"dpll4_m6_ck",	&dpll4_m6_ck,	CK_3XXX),
	CLK(NULL,	"dpll4_m6x2_ck", &dpll4_m6x2_ck, CK_3XXX),
	CLK("etb",	"emu_per_alwon_ck", &emu_per_alwon_ck, CK_3XXX),
	CLK(NULL,	"dpll5_ck",	&dpll5_ck,	CK_3430ES2PLUS | CK_AM35XX | CK_36XX),
	CLK(NULL,	"dpll5_m2_ck",	&dpll5_m2_ck,	CK_3430ES2PLUS | CK_AM35XX | CK_36XX),
	CLK(NULL,	"clkout2_src_ck", &clkout2_src_ck, CK_3XXX),
	CLK(NULL,	"sys_clkout2",	&sys_clkout2,	CK_3XXX),
	CLK(NULL,	"corex2_fck",	&corex2_fck,	CK_3XXX),
	CLK(NULL,	"dpll1_fck",	&dpll1_fck,	CK_3XXX),
	CLK(NULL,	"mpu_ck",	&mpu_ck,	CK_3XXX),
	CLK(NULL,	"arm_fck",	&arm_fck,	CK_3XXX),
	CLK("etb",	"emu_mpu_alwon_ck", &emu_mpu_alwon_ck, CK_3XXX),
	CLK(NULL,	"dpll2_fck",	&dpll2_fck,	CK_34XX | CK_36XX),
	CLK(NULL,	"iva2_ck",	&iva2_ck,	CK_34XX | CK_36XX),
	CLK(NULL,	"l3_ick",	&l3_ick,	CK_3XXX),
	CLK(NULL,	"l4_ick",	&l4_ick,	CK_3XXX),
	CLK(NULL,	"rm_ick",	&rm_ick,	CK_3XXX),
	CLK(NULL,	"gfx_l3_ck",	&gfx_l3_ck,	CK_3430ES1),
	CLK(NULL,	"gfx_l3_fck",	&gfx_l3_fck,	CK_3430ES1),
	CLK(NULL,	"gfx_l3_ick",	&gfx_l3_ick,	CK_3430ES1),
	CLK(NULL,	"gfx_cg1_ck",	&gfx_cg1_ck,	CK_3430ES1),
	CLK(NULL,	"gfx_cg2_ck",	&gfx_cg2_ck,	CK_3430ES1),
	CLK(NULL,	"sgx_fck",	&sgx_fck,	CK_3430ES2PLUS | CK_3517 | CK_36XX),
	CLK(NULL,	"sgx_ick",	&sgx_ick,	CK_3430ES2PLUS | CK_3517 | CK_36XX),
	CLK(NULL,	"d2d_26m_fck",	&d2d_26m_fck,	CK_3430ES1),
	CLK(NULL,	"modem_fck",	&modem_fck,	CK_34XX | CK_36XX),
	CLK(NULL,	"sad2d_ick",	&sad2d_ick,	CK_34XX | CK_36XX),
	CLK(NULL,	"mad2d_ick",	&mad2d_ick,	CK_34XX | CK_36XX),
	CLK(NULL,	"gpt10_fck",	&gpt10_fck,	CK_3XXX),
	CLK(NULL,	"gpt11_fck",	&gpt11_fck,	CK_3XXX),
	CLK(NULL,	"cpefuse_fck",	&cpefuse_fck,	CK_3430ES2PLUS | CK_AM35XX | CK_36XX),
	CLK(NULL,	"ts_fck",	&ts_fck,	CK_3430ES2PLUS | CK_AM35XX | CK_36XX),
	CLK(NULL,	"usbtll_fck",	&usbtll_fck,	CK_3430ES2PLUS | CK_AM35XX | CK_36XX),
	CLK("usbhs-omap.0",	"usbtll_fck",	&usbtll_fck,	CK_3430ES2PLUS | CK_AM35XX | CK_36XX),
	CLK("omap-mcbsp.1",	"prcm_fck",	&core_96m_fck,	CK_3XXX),
	CLK("omap-mcbsp.5",	"prcm_fck",	&core_96m_fck,	CK_3XXX),
	CLK(NULL,	"core_96m_fck",	&core_96m_fck,	CK_3XXX),
	CLK("omap_hsmmc.2",	"fck",	&mmchs3_fck,	CK_3430ES2PLUS | CK_AM35XX | CK_36XX),
	CLK("omap_hsmmc.1",	"fck",	&mmchs2_fck,	CK_3XXX),
	CLK(NULL,	"mspro_fck",	&mspro_fck,	CK_34XX | CK_36XX),
	CLK("omap_hsmmc.0",	"fck",	&mmchs1_fck,	CK_3XXX),
	CLK("omap_i2c.3", "fck",	&i2c3_fck,	CK_3XXX),
	CLK("omap_i2c.2", "fck",	&i2c2_fck,	CK_3XXX),
	CLK("omap_i2c.1", "fck",	&i2c1_fck,	CK_3XXX),
	CLK("omap-mcbsp.5", "fck",	&mcbsp5_fck,	CK_3XXX),
	CLK("omap-mcbsp.1", "fck",	&mcbsp1_fck,	CK_3XXX),
	CLK(NULL,	"core_48m_fck",	&core_48m_fck,	CK_3XXX),
	CLK("omap2_mcspi.4", "fck",	&mcspi4_fck,	CK_3XXX),
	CLK("omap2_mcspi.3", "fck",	&mcspi3_fck,	CK_3XXX),
	CLK("omap2_mcspi.2", "fck",	&mcspi2_fck,	CK_3XXX),
	CLK("omap2_mcspi.1", "fck",	&mcspi1_fck,	CK_3XXX),
	CLK(NULL,	"uart2_fck",	&uart2_fck,	CK_3XXX),
	CLK(NULL,	"uart1_fck",	&uart1_fck,	CK_3XXX),
	CLK(NULL,	"fshostusb_fck", &fshostusb_fck, CK_3430ES1),
	CLK(NULL,	"core_12m_fck",	&core_12m_fck,	CK_3XXX),
	CLK("omap_hdq.0", "fck",	&hdq_fck,	CK_3XXX),
	CLK(NULL,	"ssi_ssr_fck",	&ssi_ssr_fck_3430es1,	CK_3430ES1),
	CLK(NULL,	"ssi_ssr_fck",	&ssi_ssr_fck_3430es2,	CK_3430ES2PLUS | CK_36XX),
	CLK(NULL,	"ssi_sst_fck",	&ssi_sst_fck_3430es1,	CK_3430ES1),
	CLK(NULL,	"ssi_sst_fck",	&ssi_sst_fck_3430es2,	CK_3430ES2PLUS | CK_36XX),
	CLK(NULL,	"core_l3_ick",	&core_l3_ick,	CK_3XXX),
	CLK("musb-omap2430",	"ick",	&hsotgusb_ick_3430es1,	CK_3430ES1),
	CLK("musb-omap2430",	"ick",	&hsotgusb_ick_3430es2,	CK_3430ES2PLUS | CK_36XX),
	CLK(NULL,	"sdrc_ick",	&sdrc_ick,	CK_3XXX),
	CLK(NULL,	"gpmc_fck",	&gpmc_fck,	CK_3XXX),
	CLK(NULL,	"security_l3_ick", &security_l3_ick, CK_34XX | CK_36XX),
	CLK(NULL,	"pka_ick",	&pka_ick,	CK_34XX | CK_36XX),
	CLK(NULL,	"core_l4_ick",	&core_l4_ick,	CK_3XXX),
	CLK(NULL,	"usbtll_ick",	&usbtll_ick,	CK_3430ES2PLUS | CK_AM35XX | CK_36XX),
<<<<<<< HEAD
	CLK("usbhs-omap.0",	"usbtll_ick",	&usbtll_ick,	CK_3430ES2PLUS | CK_AM35XX | CK_36XX),
	CLK("mmci-omap-hs.2",	"ick",	&mmchs3_ick,	CK_3430ES2PLUS | CK_AM35XX | CK_36XX),
=======
	CLK("ehci-omap.0",	"usbtll_ick",	&usbtll_ick,	CK_3430ES2PLUS | CK_AM35XX | CK_36XX),
	CLK("omap_hsmmc.2",	"ick",	&mmchs3_ick,	CK_3430ES2PLUS | CK_AM35XX | CK_36XX),
>>>>>>> 05f68940
	CLK(NULL,	"icr_ick",	&icr_ick,	CK_34XX | CK_36XX),
	CLK("omap-aes",	"ick",	&aes2_ick,	CK_34XX | CK_36XX),
	CLK("omap-sham",	"ick",	&sha12_ick,	CK_34XX | CK_36XX),
	CLK(NULL,	"des2_ick",	&des2_ick,	CK_34XX | CK_36XX),
	CLK("omap_hsmmc.1",	"ick",	&mmchs2_ick,	CK_3XXX),
	CLK("omap_hsmmc.0",	"ick",	&mmchs1_ick,	CK_3XXX),
	CLK(NULL,	"mspro_ick",	&mspro_ick,	CK_34XX | CK_36XX),
	CLK("omap_hdq.0", "ick",	&hdq_ick,	CK_3XXX),
	CLK("omap2_mcspi.4", "ick",	&mcspi4_ick,	CK_3XXX),
	CLK("omap2_mcspi.3", "ick",	&mcspi3_ick,	CK_3XXX),
	CLK("omap2_mcspi.2", "ick",	&mcspi2_ick,	CK_3XXX),
	CLK("omap2_mcspi.1", "ick",	&mcspi1_ick,	CK_3XXX),
	CLK("omap_i2c.3", "ick",	&i2c3_ick,	CK_3XXX),
	CLK("omap_i2c.2", "ick",	&i2c2_ick,	CK_3XXX),
	CLK("omap_i2c.1", "ick",	&i2c1_ick,	CK_3XXX),
	CLK(NULL,	"uart2_ick",	&uart2_ick,	CK_3XXX),
	CLK(NULL,	"uart1_ick",	&uart1_ick,	CK_3XXX),
	CLK(NULL,	"gpt11_ick",	&gpt11_ick,	CK_3XXX),
	CLK(NULL,	"gpt10_ick",	&gpt10_ick,	CK_3XXX),
	CLK("omap-mcbsp.5", "ick",	&mcbsp5_ick,	CK_3XXX),
	CLK("omap-mcbsp.1", "ick",	&mcbsp1_ick,	CK_3XXX),
	CLK(NULL,	"fac_ick",	&fac_ick,	CK_3430ES1),
	CLK(NULL,	"mailboxes_ick", &mailboxes_ick, CK_34XX | CK_36XX),
	CLK(NULL,	"omapctrl_ick",	&omapctrl_ick,	CK_3XXX),
	CLK(NULL,	"ssi_l4_ick",	&ssi_l4_ick,	CK_34XX | CK_36XX),
	CLK(NULL,	"ssi_ick",	&ssi_ick_3430es1,	CK_3430ES1),
	CLK(NULL,	"ssi_ick",	&ssi_ick_3430es2,	CK_3430ES2PLUS | CK_36XX),
	CLK(NULL,	"usb_l4_ick",	&usb_l4_ick,	CK_3430ES1),
	CLK(NULL,	"security_l4_ick2", &security_l4_ick2, CK_34XX | CK_36XX),
	CLK(NULL,	"aes1_ick",	&aes1_ick,	CK_34XX | CK_36XX),
	CLK("omap_rng",	"ick",		&rng_ick,	CK_34XX | CK_36XX),
	CLK(NULL,	"sha11_ick",	&sha11_ick,	CK_34XX | CK_36XX),
	CLK(NULL,	"des1_ick",	&des1_ick,	CK_34XX | CK_36XX),
	CLK("omapdss",	"dss1_fck",	&dss1_alwon_fck_3430es1, CK_3430ES1),
	CLK("omapdss",	"dss1_fck",	&dss1_alwon_fck_3430es2, CK_3430ES2PLUS | CK_AM35XX | CK_36XX),
	CLK("omapdss",	"tv_fck",	&dss_tv_fck,	CK_3XXX),
	CLK("omapdss",	"video_fck",	&dss_96m_fck,	CK_3XXX),
	CLK("omapdss",	"dss2_fck",	&dss2_alwon_fck, CK_3XXX),
	CLK("omapdss",	"ick",		&dss_ick_3430es1,	CK_3430ES1),
	CLK("omapdss",	"ick",		&dss_ick_3430es2,	CK_3430ES2PLUS | CK_AM35XX | CK_36XX),
	CLK(NULL,	"cam_mclk",	&cam_mclk,	CK_34XX | CK_36XX),
	CLK(NULL,	"cam_ick",	&cam_ick,	CK_34XX | CK_36XX),
	CLK(NULL,	"csi2_96m_fck",	&csi2_96m_fck,	CK_34XX | CK_36XX),
	CLK(NULL,	"usbhost_120m_fck", &usbhost_120m_fck, CK_3430ES2PLUS | CK_AM35XX | CK_36XX),
	CLK("usbhs-omap.0",	"hs_fck", &usbhost_120m_fck, CK_3430ES2PLUS | CK_AM35XX | CK_36XX),
	CLK(NULL,	"usbhost_48m_fck", &usbhost_48m_fck, CK_3430ES2PLUS | CK_AM35XX | CK_36XX),
	CLK("usbhs-omap.0",	"fs_fck", &usbhost_48m_fck, CK_3430ES2PLUS | CK_AM35XX | CK_36XX),
	CLK(NULL,	"usbhost_ick",	&usbhost_ick,	CK_3430ES2PLUS | CK_AM35XX | CK_36XX),
	CLK("usbhs-omap.0",	"usbhost_ick",	&usbhost_ick,	CK_3430ES2PLUS | CK_AM35XX | CK_36XX),
	CLK("usbhs-omap.0",	"utmi_p1_gfclk",	&dummy_ck,	CK_3XXX),
	CLK("usbhs-omap.0",	"utmi_p2_gfclk",	&dummy_ck,	CK_3XXX),
	CLK("usbhs-omap.0",	"xclk60mhsp1_ck",	&dummy_ck,	CK_3XXX),
	CLK("usbhs-omap.0",	"xclk60mhsp2_ck",	&dummy_ck,	CK_3XXX),
	CLK("usbhs-omap.0",	"usb_host_hs_utmi_p1_clk",	&dummy_ck,	CK_3XXX),
	CLK("usbhs-omap.0",	"usb_host_hs_utmi_p2_clk",	&dummy_ck,	CK_3XXX),
	CLK("usbhs-omap.0",	"usb_tll_hs_usb_ch0_clk",	&dummy_ck,	CK_3XXX),
	CLK("usbhs-omap.0",	"usb_tll_hs_usb_ch1_clk",	&dummy_ck,	CK_3XXX),
	CLK("usbhs-omap.0",	"init_60m_fclk",	&dummy_ck,	CK_3XXX),
	CLK(NULL,	"usim_fck",	&usim_fck,	CK_3430ES2PLUS | CK_36XX),
	CLK(NULL,	"gpt1_fck",	&gpt1_fck,	CK_3XXX),
	CLK(NULL,	"wkup_32k_fck",	&wkup_32k_fck,	CK_3XXX),
	CLK(NULL,	"gpio1_dbck",	&gpio1_dbck,	CK_3XXX),
	CLK("omap_wdt",	"fck",		&wdt2_fck,	CK_3XXX),
	CLK(NULL,	"wkup_l4_ick",	&wkup_l4_ick,	CK_34XX | CK_36XX),
	CLK(NULL,	"usim_ick",	&usim_ick,	CK_3430ES2PLUS | CK_36XX),
	CLK("omap_wdt",	"ick",		&wdt2_ick,	CK_3XXX),
	CLK(NULL,	"wdt1_ick",	&wdt1_ick,	CK_3XXX),
	CLK(NULL,	"gpio1_ick",	&gpio1_ick,	CK_3XXX),
	CLK(NULL,	"omap_32ksync_ick", &omap_32ksync_ick, CK_3XXX),
	CLK(NULL,	"gpt12_ick",	&gpt12_ick,	CK_3XXX),
	CLK(NULL,	"gpt1_ick",	&gpt1_ick,	CK_3XXX),
	CLK("omap-mcbsp.2",	"prcm_fck",	&per_96m_fck,	CK_3XXX),
	CLK("omap-mcbsp.3",	"prcm_fck",	&per_96m_fck,	CK_3XXX),
	CLK("omap-mcbsp.4",	"prcm_fck",	&per_96m_fck,	CK_3XXX),
	CLK(NULL,	"per_96m_fck",	&per_96m_fck,	CK_3XXX),
	CLK(NULL,	"per_48m_fck",	&per_48m_fck,	CK_3XXX),
	CLK(NULL,	"uart3_fck",	&uart3_fck,	CK_3XXX),
	CLK(NULL,	"uart4_fck",	&uart4_fck,	CK_36XX),
	CLK(NULL,	"gpt2_fck",	&gpt2_fck,	CK_3XXX),
	CLK(NULL,	"gpt3_fck",	&gpt3_fck,	CK_3XXX),
	CLK(NULL,	"gpt4_fck",	&gpt4_fck,	CK_3XXX),
	CLK(NULL,	"gpt5_fck",	&gpt5_fck,	CK_3XXX),
	CLK(NULL,	"gpt6_fck",	&gpt6_fck,	CK_3XXX),
	CLK(NULL,	"gpt7_fck",	&gpt7_fck,	CK_3XXX),
	CLK(NULL,	"gpt8_fck",	&gpt8_fck,	CK_3XXX),
	CLK(NULL,	"gpt9_fck",	&gpt9_fck,	CK_3XXX),
	CLK(NULL,	"per_32k_alwon_fck", &per_32k_alwon_fck, CK_3XXX),
	CLK(NULL,	"gpio6_dbck",	&gpio6_dbck,	CK_3XXX),
	CLK(NULL,	"gpio5_dbck",	&gpio5_dbck,	CK_3XXX),
	CLK(NULL,	"gpio4_dbck",	&gpio4_dbck,	CK_3XXX),
	CLK(NULL,	"gpio3_dbck",	&gpio3_dbck,	CK_3XXX),
	CLK(NULL,	"gpio2_dbck",	&gpio2_dbck,	CK_3XXX),
	CLK(NULL,	"wdt3_fck",	&wdt3_fck,	CK_3XXX),
	CLK(NULL,	"per_l4_ick",	&per_l4_ick,	CK_3XXX),
	CLK(NULL,	"gpio6_ick",	&gpio6_ick,	CK_3XXX),
	CLK(NULL,	"gpio5_ick",	&gpio5_ick,	CK_3XXX),
	CLK(NULL,	"gpio4_ick",	&gpio4_ick,	CK_3XXX),
	CLK(NULL,	"gpio3_ick",	&gpio3_ick,	CK_3XXX),
	CLK(NULL,	"gpio2_ick",	&gpio2_ick,	CK_3XXX),
	CLK(NULL,	"wdt3_ick",	&wdt3_ick,	CK_3XXX),
	CLK(NULL,	"uart3_ick",	&uart3_ick,	CK_3XXX),
	CLK(NULL,	"uart4_ick",	&uart4_ick,	CK_36XX),
	CLK(NULL,	"gpt9_ick",	&gpt9_ick,	CK_3XXX),
	CLK(NULL,	"gpt8_ick",	&gpt8_ick,	CK_3XXX),
	CLK(NULL,	"gpt7_ick",	&gpt7_ick,	CK_3XXX),
	CLK(NULL,	"gpt6_ick",	&gpt6_ick,	CK_3XXX),
	CLK(NULL,	"gpt5_ick",	&gpt5_ick,	CK_3XXX),
	CLK(NULL,	"gpt4_ick",	&gpt4_ick,	CK_3XXX),
	CLK(NULL,	"gpt3_ick",	&gpt3_ick,	CK_3XXX),
	CLK(NULL,	"gpt2_ick",	&gpt2_ick,	CK_3XXX),
	CLK("omap-mcbsp.2", "ick",	&mcbsp2_ick,	CK_3XXX),
	CLK("omap-mcbsp.3", "ick",	&mcbsp3_ick,	CK_3XXX),
	CLK("omap-mcbsp.4", "ick",	&mcbsp4_ick,	CK_3XXX),
	CLK("omap-mcbsp.2", "fck",	&mcbsp2_fck,	CK_3XXX),
	CLK("omap-mcbsp.3", "fck",	&mcbsp3_fck,	CK_3XXX),
	CLK("omap-mcbsp.4", "fck",	&mcbsp4_fck,	CK_3XXX),
	CLK("etb",	"emu_src_ck",	&emu_src_ck,	CK_3XXX),
	CLK(NULL,	"pclk_fck",	&pclk_fck,	CK_3XXX),
	CLK(NULL,	"pclkx2_fck",	&pclkx2_fck,	CK_3XXX),
	CLK(NULL,	"atclk_fck",	&atclk_fck,	CK_3XXX),
	CLK(NULL,	"traceclk_src_fck", &traceclk_src_fck, CK_3XXX),
	CLK(NULL,	"traceclk_fck",	&traceclk_fck,	CK_3XXX),
	CLK(NULL,	"sr1_fck",	&sr1_fck,	CK_34XX | CK_36XX),
	CLK(NULL,	"sr2_fck",	&sr2_fck,	CK_34XX | CK_36XX),
	CLK(NULL,	"sr_l4_ick",	&sr_l4_ick,	CK_34XX | CK_36XX),
	CLK(NULL,	"secure_32k_fck", &secure_32k_fck, CK_3XXX),
	CLK(NULL,	"gpt12_fck",	&gpt12_fck,	CK_3XXX),
	CLK(NULL,	"wdt1_fck",	&wdt1_fck,	CK_3XXX),
	CLK(NULL,	"ipss_ick",	&ipss_ick,	CK_AM35XX),
	CLK(NULL,	"rmii_ck",	&rmii_ck,	CK_AM35XX),
	CLK(NULL,	"pclk_ck",	&pclk_ck,	CK_AM35XX),
	CLK("davinci_emac",	"emac_clk",	&emac_ick,	CK_AM35XX),
	CLK("davinci_emac",	"phy_clk",	&emac_fck,	CK_AM35XX),
	CLK("vpfe-capture",	"master",	&vpfe_ick,	CK_AM35XX),
	CLK("vpfe-capture",	"slave",	&vpfe_fck,	CK_AM35XX),
	CLK("musb-am35x",	"ick",		&hsotgusb_ick_am35xx,	CK_AM35XX),
	CLK("musb-am35x",	"fck",		&hsotgusb_fck_am35xx,	CK_AM35XX),
	CLK(NULL,	"hecc_ck",	&hecc_ck,	CK_AM35XX),
	CLK(NULL,	"uart4_ick",	&uart4_ick_am35xx,	CK_AM35XX),
};


int __init omap3xxx_clk_init(void)
{
	struct omap_clk *c;
	u32 cpu_clkflg = 0;

	if (cpu_is_omap3517()) {
		cpu_mask = RATE_IN_34XX;
		cpu_clkflg = CK_3517;
	} else if (cpu_is_omap3505()) {
		cpu_mask = RATE_IN_34XX;
		cpu_clkflg = CK_3505;
	} else if (cpu_is_omap3630()) {
		cpu_mask = (RATE_IN_34XX | RATE_IN_36XX);
		cpu_clkflg = CK_36XX;
	} else if (cpu_is_ti816x()) {
		cpu_mask = RATE_IN_TI816X;
		cpu_clkflg = CK_TI816X;
	} else if (cpu_is_omap34xx()) {
		if (omap_rev() == OMAP3430_REV_ES1_0) {
			cpu_mask = RATE_IN_3430ES1;
			cpu_clkflg = CK_3430ES1;
		} else {
			/*
			 * Assume that anything that we haven't matched yet
			 * has 3430ES2-type clocks.
			 */
			cpu_mask = RATE_IN_3430ES2PLUS;
			cpu_clkflg = CK_3430ES2PLUS;
		}
	} else {
		WARN(1, "clock: could not identify OMAP3 variant\n");
	}

	if (omap3_has_192mhz_clk())
		omap_96m_alwon_fck = omap_96m_alwon_fck_3630;

	if (cpu_is_omap3630()) {
		/*
		 * XXX This type of dynamic rewriting of the clock tree is
		 * deprecated and should be revised soon.
		 *
		 * For 3630: override clkops_omap2_dflt_wait for the
		 * clocks affected from PWRDN reset Limitation
		 */
		dpll3_m3x2_ck.ops =
				&clkops_omap36xx_pwrdn_with_hsdiv_wait_restore;
		dpll4_m2x2_ck.ops =
				&clkops_omap36xx_pwrdn_with_hsdiv_wait_restore;
		dpll4_m3x2_ck.ops =
				&clkops_omap36xx_pwrdn_with_hsdiv_wait_restore;
		dpll4_m4x2_ck.ops =
				&clkops_omap36xx_pwrdn_with_hsdiv_wait_restore;
		dpll4_m5x2_ck.ops =
				&clkops_omap36xx_pwrdn_with_hsdiv_wait_restore;
		dpll4_m6x2_ck.ops =
				&clkops_omap36xx_pwrdn_with_hsdiv_wait_restore;
	}

	/*
	 * XXX This type of dynamic rewriting of the clock tree is
	 * deprecated and should be revised soon.
	 */
	if (cpu_is_omap3630())
		dpll4_dd = dpll4_dd_3630;
	else
		dpll4_dd = dpll4_dd_34xx;

	clk_init(&omap2_clk_functions);

	for (c = omap3xxx_clks; c < omap3xxx_clks + ARRAY_SIZE(omap3xxx_clks);
	     c++)
		clk_preinit(c->lk.clk);

	for (c = omap3xxx_clks; c < omap3xxx_clks + ARRAY_SIZE(omap3xxx_clks);
	     c++)
		if (c->cpu & cpu_clkflg) {
			clkdev_add(&c->lk);
			clk_register(c->lk.clk);
			omap2_init_clk_clkdm(c->lk.clk);
		}

	/* Disable autoidle on all clocks; let the PM code enable it later */
	omap_clk_disable_autoidle_all();

	recalculate_root_clocks();

	pr_info("Clocking rate (Crystal/Core/MPU): %ld.%01ld/%ld/%ld MHz\n",
		(osc_sys_ck.rate / 1000000), (osc_sys_ck.rate / 100000) % 10,
		(core_ck.rate / 1000000), (arm_fck.rate / 1000000));

	/*
	 * Only enable those clocks we will need, let the drivers
	 * enable other clocks as necessary
	 */
	clk_enable_init_clocks();

	/*
	 * Lock DPLL5 -- here only until other device init code can
	 * handle this
	 */
	if (!cpu_is_ti816x() && (omap_rev() >= OMAP3430_REV_ES2_0))
		omap3_clk_lock_dpll5();

	/* Avoid sleeping during omap3_core_dpll_m2_set_rate() */
	sdrc_ick_p = clk_get(NULL, "sdrc_ick");
	arm_fck_p = clk_get(NULL, "arm_fck");

	return 0;
}<|MERGE_RESOLUTION|>--- conflicted
+++ resolved
@@ -3321,13 +3321,8 @@
 	CLK(NULL,	"pka_ick",	&pka_ick,	CK_34XX | CK_36XX),
 	CLK(NULL,	"core_l4_ick",	&core_l4_ick,	CK_3XXX),
 	CLK(NULL,	"usbtll_ick",	&usbtll_ick,	CK_3430ES2PLUS | CK_AM35XX | CK_36XX),
-<<<<<<< HEAD
 	CLK("usbhs-omap.0",	"usbtll_ick",	&usbtll_ick,	CK_3430ES2PLUS | CK_AM35XX | CK_36XX),
-	CLK("mmci-omap-hs.2",	"ick",	&mmchs3_ick,	CK_3430ES2PLUS | CK_AM35XX | CK_36XX),
-=======
-	CLK("ehci-omap.0",	"usbtll_ick",	&usbtll_ick,	CK_3430ES2PLUS | CK_AM35XX | CK_36XX),
 	CLK("omap_hsmmc.2",	"ick",	&mmchs3_ick,	CK_3430ES2PLUS | CK_AM35XX | CK_36XX),
->>>>>>> 05f68940
 	CLK(NULL,	"icr_ick",	&icr_ick,	CK_34XX | CK_36XX),
 	CLK("omap-aes",	"ick",	&aes2_ick,	CK_34XX | CK_36XX),
 	CLK("omap-sham",	"ick",	&sha12_ick,	CK_34XX | CK_36XX),
