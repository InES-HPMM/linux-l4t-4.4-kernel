/*
 *
 *  hda_intel.c - Implementation of primary alsa driver code base
 *                for Intel HD Audio.
 *
 *  Copyright(c) 2004 Intel Corporation. All rights reserved.
 *
 *  Copyright (c) 2004 Takashi Iwai <tiwai@suse.de>
 *                     PeiSen Hou <pshou@realtek.com.tw>
 *
 *  This program is free software; you can redistribute it and/or modify it
 *  under the terms of the GNU General Public License as published by the Free
 *  Software Foundation; either version 2 of the License, or (at your option)
 *  any later version.
 *
 *  This program is distributed in the hope that it will be useful, but WITHOUT
 *  ANY WARRANTY; without even the implied warranty of MERCHANTABILITY or
 *  FITNESS FOR A PARTICULAR PURPOSE.  See the GNU General Public License for
 *  more details.
 *
 *  You should have received a copy of the GNU General Public License along with
 *  this program; if not, write to the Free Software Foundation, Inc., 59
 *  Temple Place - Suite 330, Boston, MA  02111-1307, USA.
 *
 *  CONTACTS:
 *
 *  Matt Jared		matt.jared@intel.com
 *  Andy Kopp		andy.kopp@intel.com
 *  Dan Kogan		dan.d.kogan@intel.com
 *
 *  CHANGES:
 *
 *  2004.12.01	Major rewrite by tiwai, merged the work of pshou
 * 
 */

#include <linux/delay.h>
#include <linux/interrupt.h>
#include <linux/kernel.h>
#include <linux/module.h>
#include <linux/dma-mapping.h>
#include <linux/moduleparam.h>
#include <linux/init.h>
#include <linux/slab.h>
#include <linux/pci.h>
#include <linux/mutex.h>
#include <linux/io.h>
#include <linux/pm_runtime.h>
#include <linux/clocksource.h>
#include <linux/time.h>
#include <linux/completion.h>

#ifdef CONFIG_X86
/* for snoop control */
#include <asm/pgtable.h>
#include <asm/cacheflush.h>
#endif
#include <sound/core.h>
#include <sound/initval.h>
#include <sound/hdaudio.h>
#include <sound/hda_i915.h>
#include <linux/vgaarb.h>
#include <linux/vga_switcheroo.h>
#include <linux/firmware.h>
#include "hda_codec.h"
#include "hda_controller.h"
#include "hda_intel.h"

#define CREATE_TRACE_POINTS
#include "hda_intel_trace.h"

/* position fix mode */
enum {
	POS_FIX_AUTO,
	POS_FIX_LPIB,
	POS_FIX_POSBUF,
	POS_FIX_VIACOMBO,
	POS_FIX_COMBO,
};

/* Defines for ATI HD Audio support in SB450 south bridge */
#define ATI_SB450_HDAUDIO_MISC_CNTR2_ADDR   0x42
#define ATI_SB450_HDAUDIO_ENABLE_SNOOP      0x02

/* Defines for Nvidia HDA support */
#define NVIDIA_HDA_TRANSREG_ADDR      0x4e
#define NVIDIA_HDA_ENABLE_COHBITS     0x0f
#define NVIDIA_HDA_ISTRM_COH          0x4d
#define NVIDIA_HDA_OSTRM_COH          0x4c
#define NVIDIA_HDA_ENABLE_COHBIT      0x01

/* Defines for Intel SCH HDA snoop control */
#define INTEL_HDA_CGCTL	 0x48
#define INTEL_HDA_CGCTL_MISCBDCGE        (0x1 << 6)
#define INTEL_SCH_HDA_DEVC      0x78
#define INTEL_SCH_HDA_DEVC_NOSNOOP       (0x1<<11)

/* Define IN stream 0 FIFO size offset in VIA controller */
#define VIA_IN_STREAM0_FIFO_SIZE_OFFSET	0x90
/* Define VIA HD Audio Device ID*/
#define VIA_HDAC_DEVICE_ID		0x3288

/* max number of SDs */
/* ICH, ATI and VIA have 4 playback and 4 capture */
#define ICH6_NUM_CAPTURE	4
#define ICH6_NUM_PLAYBACK	4

/* ULI has 6 playback and 5 capture */
#define ULI_NUM_CAPTURE		5
#define ULI_NUM_PLAYBACK	6

/* ATI HDMI may have up to 8 playbacks and 0 capture */
#define ATIHDMI_NUM_CAPTURE	0
#define ATIHDMI_NUM_PLAYBACK	8

/* TERA has 4 playback and 3 capture */
#define TERA_NUM_CAPTURE	3
#define TERA_NUM_PLAYBACK	4


static int index[SNDRV_CARDS] = SNDRV_DEFAULT_IDX;
static char *id[SNDRV_CARDS] = SNDRV_DEFAULT_STR;
static bool enable[SNDRV_CARDS] = SNDRV_DEFAULT_ENABLE_PNP;
static char *model[SNDRV_CARDS];
static int position_fix[SNDRV_CARDS] = {[0 ... (SNDRV_CARDS-1)] = -1};
static int bdl_pos_adj[SNDRV_CARDS] = {[0 ... (SNDRV_CARDS-1)] = -1};
static int probe_mask[SNDRV_CARDS] = {[0 ... (SNDRV_CARDS-1)] = -1};
static int probe_only[SNDRV_CARDS];
static int jackpoll_ms[SNDRV_CARDS];
static bool single_cmd;
static int enable_msi = -1;
#ifdef CONFIG_SND_HDA_PATCH_LOADER
static char *patch[SNDRV_CARDS];
#endif
#ifdef CONFIG_SND_HDA_INPUT_BEEP
static bool beep_mode[SNDRV_CARDS] = {[0 ... (SNDRV_CARDS-1)] =
					CONFIG_SND_HDA_INPUT_BEEP_MODE};
#endif

module_param_array(index, int, NULL, 0444);
MODULE_PARM_DESC(index, "Index value for Intel HD audio interface.");
module_param_array(id, charp, NULL, 0444);
MODULE_PARM_DESC(id, "ID string for Intel HD audio interface.");
module_param_array(enable, bool, NULL, 0444);
MODULE_PARM_DESC(enable, "Enable Intel HD audio interface.");
module_param_array(model, charp, NULL, 0444);
MODULE_PARM_DESC(model, "Use the given board model.");
module_param_array(position_fix, int, NULL, 0444);
MODULE_PARM_DESC(position_fix, "DMA pointer read method."
		 "(-1 = system default, 0 = auto, 1 = LPIB, 2 = POSBUF, 3 = VIACOMBO, 4 = COMBO).");
module_param_array(bdl_pos_adj, int, NULL, 0644);
MODULE_PARM_DESC(bdl_pos_adj, "BDL position adjustment offset.");
module_param_array(probe_mask, int, NULL, 0444);
MODULE_PARM_DESC(probe_mask, "Bitmask to probe codecs (default = -1).");
module_param_array(probe_only, int, NULL, 0444);
MODULE_PARM_DESC(probe_only, "Only probing and no codec initialization.");
module_param_array(jackpoll_ms, int, NULL, 0444);
MODULE_PARM_DESC(jackpoll_ms, "Ms between polling for jack events (default = 0, using unsol events only)");
module_param(single_cmd, bool, 0444);
MODULE_PARM_DESC(single_cmd, "Use single command to communicate with codecs "
		 "(for debugging only).");
module_param(enable_msi, bint, 0444);
MODULE_PARM_DESC(enable_msi, "Enable Message Signaled Interrupt (MSI)");
#ifdef CONFIG_SND_HDA_PATCH_LOADER
module_param_array(patch, charp, NULL, 0444);
MODULE_PARM_DESC(patch, "Patch file for Intel HD audio interface.");
#endif
#ifdef CONFIG_SND_HDA_INPUT_BEEP
module_param_array(beep_mode, bool, NULL, 0444);
MODULE_PARM_DESC(beep_mode, "Select HDA Beep registration mode "
			    "(0=off, 1=on) (default=1).");
#endif

#ifdef CONFIG_PM
static int param_set_xint(const char *val, const struct kernel_param *kp);
static const struct kernel_param_ops param_ops_xint = {
	.set = param_set_xint,
	.get = param_get_int,
};
#define param_check_xint param_check_int

static int power_save = CONFIG_SND_HDA_POWER_SAVE_DEFAULT;
module_param(power_save, xint, 0644);
MODULE_PARM_DESC(power_save, "Automatic power-saving timeout "
		 "(in second, 0 = disable).");

/* reset the HD-audio controller in power save mode.
 * this may give more power-saving, but will take longer time to
 * wake up.
 */
static bool power_save_controller = 1;
module_param(power_save_controller, bool, 0644);
MODULE_PARM_DESC(power_save_controller, "Reset controller in power save mode.");
#else
#define power_save	0
#endif /* CONFIG_PM */

static int align_buffer_size = -1;
module_param(align_buffer_size, bint, 0644);
MODULE_PARM_DESC(align_buffer_size,
		"Force buffer and period sizes to be multiple of 128 bytes.");

#ifdef CONFIG_X86
static int hda_snoop = -1;
module_param_named(snoop, hda_snoop, bint, 0444);
MODULE_PARM_DESC(snoop, "Enable/disable snooping");
#else
#define hda_snoop		true
#endif


MODULE_LICENSE("GPL");
MODULE_SUPPORTED_DEVICE("{{Intel, ICH6},"
			 "{Intel, ICH6M},"
			 "{Intel, ICH7},"
			 "{Intel, ESB2},"
			 "{Intel, ICH8},"
			 "{Intel, ICH9},"
			 "{Intel, ICH10},"
			 "{Intel, PCH},"
			 "{Intel, CPT},"
			 "{Intel, PPT},"
			 "{Intel, LPT},"
			 "{Intel, LPT_LP},"
			 "{Intel, WPT_LP},"
			 "{Intel, SPT},"
			 "{Intel, SPT_LP},"
			 "{Intel, HPT},"
			 "{Intel, PBG},"
			 "{Intel, SCH},"
			 "{ATI, SB450},"
			 "{ATI, SB600},"
			 "{ATI, RS600},"
			 "{ATI, RS690},"
			 "{ATI, RS780},"
			 "{ATI, R600},"
			 "{ATI, RV630},"
			 "{ATI, RV610},"
			 "{ATI, RV670},"
			 "{ATI, RV635},"
			 "{ATI, RV620},"
			 "{ATI, RV770},"
			 "{VIA, VT8251},"
			 "{VIA, VT8237A},"
			 "{SiS, SIS966},"
			 "{ULI, M5461}}");
MODULE_DESCRIPTION("Intel HDA driver");

#if defined(CONFIG_PM) && defined(CONFIG_VGA_SWITCHEROO)
#if IS_ENABLED(CONFIG_SND_HDA_CODEC_HDMI)
#define SUPPORT_VGA_SWITCHEROO
#endif
#endif


/*
 */

/* driver types */
enum {
	AZX_DRIVER_ICH,
	AZX_DRIVER_PCH,
	AZX_DRIVER_SCH,
	AZX_DRIVER_HDMI,
	AZX_DRIVER_ATI,
	AZX_DRIVER_ATIHDMI,
	AZX_DRIVER_ATIHDMI_NS,
	AZX_DRIVER_VIA,
	AZX_DRIVER_SIS,
	AZX_DRIVER_ULI,
	AZX_DRIVER_NVIDIA,
	AZX_DRIVER_TERA,
	AZX_DRIVER_CTX,
	AZX_DRIVER_CTHDA,
	AZX_DRIVER_CMEDIA,
	AZX_DRIVER_GENERIC,
	AZX_NUM_DRIVERS, /* keep this as last entry */
};

#define azx_get_snoop_type(chip) \
	(((chip)->driver_caps & AZX_DCAPS_SNOOP_MASK) >> 10)
#define AZX_DCAPS_SNOOP_TYPE(type) ((AZX_SNOOP_TYPE_ ## type) << 10)

/* quirks for old Intel chipsets */
#define AZX_DCAPS_INTEL_ICH \
	(AZX_DCAPS_OLD_SSYNC | AZX_DCAPS_NO_ALIGN_BUFSIZE)

/* quirks for Intel PCH */
#define AZX_DCAPS_INTEL_PCH_NOPM \
	(AZX_DCAPS_NO_ALIGN_BUFSIZE | AZX_DCAPS_COUNT_LPIB_DELAY |\
	 AZX_DCAPS_REVERSE_ASSIGN | AZX_DCAPS_SNOOP_TYPE(SCH))

#define AZX_DCAPS_INTEL_PCH \
	(AZX_DCAPS_INTEL_PCH_NOPM | AZX_DCAPS_PM_RUNTIME)

#define AZX_DCAPS_INTEL_HASWELL \
	(/*AZX_DCAPS_ALIGN_BUFSIZE |*/ AZX_DCAPS_COUNT_LPIB_DELAY |\
	 AZX_DCAPS_PM_RUNTIME | AZX_DCAPS_I915_POWERWELL |\
	 AZX_DCAPS_SNOOP_TYPE(SCH))

/* Broadwell HDMI can't use position buffer reliably, force to use LPIB */
#define AZX_DCAPS_INTEL_BROADWELL \
	(/*AZX_DCAPS_ALIGN_BUFSIZE |*/ AZX_DCAPS_POSFIX_LPIB |\
	 AZX_DCAPS_PM_RUNTIME | AZX_DCAPS_I915_POWERWELL |\
	 AZX_DCAPS_SNOOP_TYPE(SCH))

#define AZX_DCAPS_INTEL_BAYTRAIL \
	(AZX_DCAPS_INTEL_PCH_NOPM | AZX_DCAPS_I915_POWERWELL)

#define AZX_DCAPS_INTEL_BRASWELL \
	(AZX_DCAPS_INTEL_PCH | AZX_DCAPS_I915_POWERWELL)

#define AZX_DCAPS_INTEL_SKYLAKE \
	(AZX_DCAPS_INTEL_PCH | AZX_DCAPS_SEPARATE_STREAM_TAG |\
	 AZX_DCAPS_I915_POWERWELL)

#define AZX_DCAPS_INTEL_BROXTON \
	(AZX_DCAPS_INTEL_PCH | AZX_DCAPS_SEPARATE_STREAM_TAG |\
	 AZX_DCAPS_I915_POWERWELL)

/* quirks for ATI SB / AMD Hudson */
#define AZX_DCAPS_PRESET_ATI_SB \
	(AZX_DCAPS_NO_TCSEL | AZX_DCAPS_SYNC_WRITE | AZX_DCAPS_POSFIX_LPIB |\
	 AZX_DCAPS_SNOOP_TYPE(ATI))

/* quirks for ATI/AMD HDMI */
#define AZX_DCAPS_PRESET_ATI_HDMI \
	(AZX_DCAPS_NO_TCSEL | AZX_DCAPS_SYNC_WRITE | AZX_DCAPS_POSFIX_LPIB|\
	 AZX_DCAPS_NO_MSI64)

/* quirks for ATI HDMI with snoop off */
#define AZX_DCAPS_PRESET_ATI_HDMI_NS \
	(AZX_DCAPS_PRESET_ATI_HDMI | AZX_DCAPS_SNOOP_OFF)

/* quirks for Nvidia */
#define AZX_DCAPS_PRESET_NVIDIA \
	(AZX_DCAPS_NO_MSI | AZX_DCAPS_CORBRP_SELF_CLEAR |\
	 AZX_DCAPS_SNOOP_TYPE(NVIDIA))

#define AZX_DCAPS_PRESET_CTHDA \
	(AZX_DCAPS_NO_MSI | AZX_DCAPS_POSFIX_LPIB |\
	 AZX_DCAPS_NO_64BIT |\
	 AZX_DCAPS_4K_BDLE_BOUNDARY | AZX_DCAPS_SNOOP_OFF)

/*
 * vga_switcheroo support
 */
#ifdef SUPPORT_VGA_SWITCHEROO
#define use_vga_switcheroo(chip)	((chip)->use_vga_switcheroo)
#else
#define use_vga_switcheroo(chip)	0
#endif

#define CONTROLLER_IN_GPU(pci) (((pci)->device == 0x0a0c) || \
					((pci)->device == 0x0c0c) || \
					((pci)->device == 0x0d0c) || \
					((pci)->device == 0x160c))

#define IS_SKL(pci) ((pci)->vendor == 0x8086 && (pci)->device == 0xa170)
#define IS_SKL_LP(pci) ((pci)->vendor == 0x8086 && (pci)->device == 0x9d70)
#define IS_KBL(pci) ((pci)->vendor == 0x8086 && (pci)->device == 0xa171)
#define IS_KBL_LP(pci) ((pci)->vendor == 0x8086 && (pci)->device == 0x9d71)
<<<<<<< HEAD
#define IS_BXT(pci) ((pci)->vendor == 0x8086 && (pci)->device == 0x5a98)
#define IS_SKL_PLUS(pci) (IS_SKL(pci) || IS_SKL_LP(pci) || IS_BXT(pci)) || \
			IS_KBL(pci) || IS_KBL_LP(pci)
=======
#define IS_KBL_H(pci) ((pci)->vendor == 0x8086 && (pci)->device == 0xa2f0)
#define IS_BXT(pci) ((pci)->vendor == 0x8086 && (pci)->device == 0x5a98)
#define IS_SKL_PLUS(pci) (IS_SKL(pci) || IS_SKL_LP(pci) || IS_BXT(pci)) || \
			IS_KBL(pci) || IS_KBL_LP(pci) || IS_KBL_H(pci)
>>>>>>> 572bff2e

static char *driver_short_names[] = {
	[AZX_DRIVER_ICH] = "HDA Intel",
	[AZX_DRIVER_PCH] = "HDA Intel PCH",
	[AZX_DRIVER_SCH] = "HDA Intel MID",
	[AZX_DRIVER_HDMI] = "HDA Intel HDMI",
	[AZX_DRIVER_ATI] = "HDA ATI SB",
	[AZX_DRIVER_ATIHDMI] = "HDA ATI HDMI",
	[AZX_DRIVER_ATIHDMI_NS] = "HDA ATI HDMI",
	[AZX_DRIVER_VIA] = "HDA VIA VT82xx",
	[AZX_DRIVER_SIS] = "HDA SIS966",
	[AZX_DRIVER_ULI] = "HDA ULI M5461",
	[AZX_DRIVER_NVIDIA] = "HDA NVidia",
	[AZX_DRIVER_TERA] = "HDA Teradici", 
	[AZX_DRIVER_CTX] = "HDA Creative", 
	[AZX_DRIVER_CTHDA] = "HDA Creative",
	[AZX_DRIVER_CMEDIA] = "HDA C-Media",
	[AZX_DRIVER_GENERIC] = "HD-Audio Generic",
};

#ifdef CONFIG_X86
static void __mark_pages_wc(struct azx *chip, struct snd_dma_buffer *dmab, bool on)
{
	int pages;

	if (azx_snoop(chip))
		return;
	if (!dmab || !dmab->area || !dmab->bytes)
		return;

#ifdef CONFIG_SND_DMA_SGBUF
	if (dmab->dev.type == SNDRV_DMA_TYPE_DEV_SG) {
		struct snd_sg_buf *sgbuf = dmab->private_data;
		if (chip->driver_type == AZX_DRIVER_CMEDIA)
			return; /* deal with only CORB/RIRB buffers */
		if (on)
			set_pages_array_wc(sgbuf->page_table, sgbuf->pages);
		else
			set_pages_array_wb(sgbuf->page_table, sgbuf->pages);
		return;
	}
#endif

	pages = (dmab->bytes + PAGE_SIZE - 1) >> PAGE_SHIFT;
	if (on)
		set_memory_wc((unsigned long)dmab->area, pages);
	else
		set_memory_wb((unsigned long)dmab->area, pages);
}

static inline void mark_pages_wc(struct azx *chip, struct snd_dma_buffer *buf,
				 bool on)
{
	__mark_pages_wc(chip, buf, on);
}
static inline void mark_runtime_wc(struct azx *chip, struct azx_dev *azx_dev,
				   struct snd_pcm_substream *substream, bool on)
{
	if (azx_dev->wc_marked != on) {
		__mark_pages_wc(chip, snd_pcm_get_dma_buf(substream), on);
		azx_dev->wc_marked = on;
	}
}
#else
/* NOP for other archs */
static inline void mark_pages_wc(struct azx *chip, struct snd_dma_buffer *buf,
				 bool on)
{
}
static inline void mark_runtime_wc(struct azx *chip, struct azx_dev *azx_dev,
				   struct snd_pcm_substream *substream, bool on)
{
}
#endif

static int azx_acquire_irq(struct azx *chip, int do_disconnect);

/*
 * initialize the PCI registers
 */
/* update bits in a PCI register byte */
static void update_pci_byte(struct pci_dev *pci, unsigned int reg,
			    unsigned char mask, unsigned char val)
{
	unsigned char data;

	pci_read_config_byte(pci, reg, &data);
	data &= ~mask;
	data |= (val & mask);
	pci_write_config_byte(pci, reg, data);
}

static void azx_init_pci(struct azx *chip)
{
	int snoop_type = azx_get_snoop_type(chip);

	/* Clear bits 0-2 of PCI register TCSEL (at offset 0x44)
	 * TCSEL == Traffic Class Select Register, which sets PCI express QOS
	 * Ensuring these bits are 0 clears playback static on some HD Audio
	 * codecs.
	 * The PCI register TCSEL is defined in the Intel manuals.
	 */
	if (!(chip->driver_caps & AZX_DCAPS_NO_TCSEL)) {
		dev_dbg(chip->card->dev, "Clearing TCSEL\n");
		update_pci_byte(chip->pci, AZX_PCIREG_TCSEL, 0x07, 0);
	}

	/* For ATI SB450/600/700/800/900 and AMD Hudson azalia HD audio,
	 * we need to enable snoop.
	 */
	if (snoop_type == AZX_SNOOP_TYPE_ATI) {
		dev_dbg(chip->card->dev, "Setting ATI snoop: %d\n",
			azx_snoop(chip));
		update_pci_byte(chip->pci,
				ATI_SB450_HDAUDIO_MISC_CNTR2_ADDR, 0x07,
				azx_snoop(chip) ? ATI_SB450_HDAUDIO_ENABLE_SNOOP : 0);
	}

	/* For NVIDIA HDA, enable snoop */
	if (snoop_type == AZX_SNOOP_TYPE_NVIDIA) {
		dev_dbg(chip->card->dev, "Setting Nvidia snoop: %d\n",
			azx_snoop(chip));
		update_pci_byte(chip->pci,
				NVIDIA_HDA_TRANSREG_ADDR,
				0x0f, NVIDIA_HDA_ENABLE_COHBITS);
		update_pci_byte(chip->pci,
				NVIDIA_HDA_ISTRM_COH,
				0x01, NVIDIA_HDA_ENABLE_COHBIT);
		update_pci_byte(chip->pci,
				NVIDIA_HDA_OSTRM_COH,
				0x01, NVIDIA_HDA_ENABLE_COHBIT);
	}

	/* Enable SCH/PCH snoop if needed */
	if (snoop_type == AZX_SNOOP_TYPE_SCH) {
		unsigned short snoop;
		pci_read_config_word(chip->pci, INTEL_SCH_HDA_DEVC, &snoop);
		if ((!azx_snoop(chip) && !(snoop & INTEL_SCH_HDA_DEVC_NOSNOOP)) ||
		    (azx_snoop(chip) && (snoop & INTEL_SCH_HDA_DEVC_NOSNOOP))) {
			snoop &= ~INTEL_SCH_HDA_DEVC_NOSNOOP;
			if (!azx_snoop(chip))
				snoop |= INTEL_SCH_HDA_DEVC_NOSNOOP;
			pci_write_config_word(chip->pci, INTEL_SCH_HDA_DEVC, snoop);
			pci_read_config_word(chip->pci,
				INTEL_SCH_HDA_DEVC, &snoop);
		}
		dev_dbg(chip->card->dev, "SCH snoop: %s\n",
			(snoop & INTEL_SCH_HDA_DEVC_NOSNOOP) ?
			"Disabled" : "Enabled");
        }
}

/*
 * In BXT-P A0, HD-Audio DMA requests is later than expected,
 * and makes an audio stream sensitive to system latencies when
 * 24/32 bits are playing.
 * Adjusting threshold of DMA fifo to force the DMA request
 * sooner to improve latency tolerance at the expense of power.
 */
static void bxt_reduce_dma_latency(struct azx *chip)
{
	u32 val;

	val = azx_readl(chip, SKL_EM4L);
	val &= (0x3 << 20);
	azx_writel(chip, SKL_EM4L, val);
}

static void hda_intel_init_chip(struct azx *chip, bool full_reset)
{
	struct hdac_bus *bus = azx_bus(chip);
	struct pci_dev *pci = chip->pci;
	u32 val;

	if (chip->driver_caps & AZX_DCAPS_I915_POWERWELL)
		snd_hdac_set_codec_wakeup(bus, true);
	if (IS_SKL_PLUS(pci)) {
		pci_read_config_dword(pci, INTEL_HDA_CGCTL, &val);
		val = val & ~INTEL_HDA_CGCTL_MISCBDCGE;
		pci_write_config_dword(pci, INTEL_HDA_CGCTL, val);
	}
	azx_init_chip(chip, full_reset);
	if (IS_SKL_PLUS(pci)) {
		pci_read_config_dword(pci, INTEL_HDA_CGCTL, &val);
		val = val | INTEL_HDA_CGCTL_MISCBDCGE;
		pci_write_config_dword(pci, INTEL_HDA_CGCTL, val);
	}
	if (chip->driver_caps & AZX_DCAPS_I915_POWERWELL)
		snd_hdac_set_codec_wakeup(bus, false);

	/* reduce dma latency to avoid noise */
	if (IS_BXT(pci))
		bxt_reduce_dma_latency(chip);
}

/* calculate runtime delay from LPIB */
static int azx_get_delay_from_lpib(struct azx *chip, struct azx_dev *azx_dev,
				   unsigned int pos)
{
	struct snd_pcm_substream *substream = azx_dev->core.substream;
	int stream = substream->stream;
	unsigned int lpib_pos = azx_get_pos_lpib(chip, azx_dev);
	int delay;

	if (stream == SNDRV_PCM_STREAM_PLAYBACK)
		delay = pos - lpib_pos;
	else
		delay = lpib_pos - pos;
	if (delay < 0) {
		if (delay >= azx_dev->core.delay_negative_threshold)
			delay = 0;
		else
			delay += azx_dev->core.bufsize;
	}

	if (delay >= azx_dev->core.period_bytes) {
		dev_info(chip->card->dev,
			 "Unstable LPIB (%d >= %d); disabling LPIB delay counting\n",
			 delay, azx_dev->core.period_bytes);
		delay = 0;
		chip->driver_caps &= ~AZX_DCAPS_COUNT_LPIB_DELAY;
		chip->get_delay[stream] = NULL;
	}

	return bytes_to_frames(substream->runtime, delay);
}

static int azx_position_ok(struct azx *chip, struct azx_dev *azx_dev);

/* called from IRQ */
static int azx_position_check(struct azx *chip, struct azx_dev *azx_dev)
{
	struct hda_intel *hda = container_of(chip, struct hda_intel, chip);
	int ok;

	ok = azx_position_ok(chip, azx_dev);
	if (ok == 1) {
		azx_dev->irq_pending = 0;
		return ok;
	} else if (ok == 0) {
		/* bogus IRQ, process it later */
		azx_dev->irq_pending = 1;
		schedule_work(&hda->irq_pending_work);
	}
	return 0;
}

/* Enable/disable i915 display power for the link */
static int azx_intel_link_power(struct azx *chip, bool enable)
{
	struct hdac_bus *bus = azx_bus(chip);

	return snd_hdac_display_power(bus, enable);
}

/*
 * Check whether the current DMA position is acceptable for updating
 * periods.  Returns non-zero if it's OK.
 *
 * Many HD-audio controllers appear pretty inaccurate about
 * the update-IRQ timing.  The IRQ is issued before actually the
 * data is processed.  So, we need to process it afterwords in a
 * workqueue.
 */
static int azx_position_ok(struct azx *chip, struct azx_dev *azx_dev)
{
	struct snd_pcm_substream *substream = azx_dev->core.substream;
	int stream = substream->stream;
	u32 wallclk;
	unsigned int pos;

	wallclk = azx_readl(chip, WALLCLK) - azx_dev->core.start_wallclk;
	if (wallclk < (azx_dev->core.period_wallclk * 2) / 3)
		return -1;	/* bogus (too early) interrupt */

	if (chip->get_position[stream])
		pos = chip->get_position[stream](chip, azx_dev);
	else { /* use the position buffer as default */
		pos = azx_get_pos_posbuf(chip, azx_dev);
		if (!pos || pos == (u32)-1) {
			dev_info(chip->card->dev,
				 "Invalid position buffer, using LPIB read method instead.\n");
			chip->get_position[stream] = azx_get_pos_lpib;
			if (chip->get_position[0] == azx_get_pos_lpib &&
			    chip->get_position[1] == azx_get_pos_lpib)
				azx_bus(chip)->use_posbuf = false;
			pos = azx_get_pos_lpib(chip, azx_dev);
			chip->get_delay[stream] = NULL;
		} else {
			chip->get_position[stream] = azx_get_pos_posbuf;
			if (chip->driver_caps & AZX_DCAPS_COUNT_LPIB_DELAY)
				chip->get_delay[stream] = azx_get_delay_from_lpib;
		}
	}

	if (pos >= azx_dev->core.bufsize)
		pos = 0;

	if (WARN_ONCE(!azx_dev->core.period_bytes,
		      "hda-intel: zero azx_dev->period_bytes"))
		return -1; /* this shouldn't happen! */
	if (wallclk < (azx_dev->core.period_wallclk * 5) / 4 &&
	    pos % azx_dev->core.period_bytes > azx_dev->core.period_bytes / 2)
		/* NG - it's below the first next period boundary */
		return chip->bdl_pos_adj[chip->dev_index] ? 0 : -1;
	azx_dev->core.start_wallclk += wallclk;
	return 1; /* OK, it's fine */
}

/*
 * The work for pending PCM period updates.
 */
static void azx_irq_pending_work(struct work_struct *work)
{
	struct hda_intel *hda = container_of(work, struct hda_intel, irq_pending_work);
	struct azx *chip = &hda->chip;
	struct hdac_bus *bus = azx_bus(chip);
	struct hdac_stream *s;
	int pending, ok;

	if (!hda->irq_pending_warned) {
		dev_info(chip->card->dev,
			 "IRQ timing workaround is activated for card #%d. Suggest a bigger bdl_pos_adj.\n",
			 chip->card->number);
		hda->irq_pending_warned = 1;
	}

	for (;;) {
		pending = 0;
		spin_lock_irq(&bus->reg_lock);
		list_for_each_entry(s, &bus->stream_list, list) {
			struct azx_dev *azx_dev = stream_to_azx_dev(s);
			if (!azx_dev->irq_pending ||
			    !s->substream ||
			    !s->running)
				continue;
			ok = azx_position_ok(chip, azx_dev);
			if (ok > 0) {
				azx_dev->irq_pending = 0;
				spin_unlock(&bus->reg_lock);
				snd_pcm_period_elapsed(s->substream);
				spin_lock(&bus->reg_lock);
			} else if (ok < 0) {
				pending = 0;	/* too early */
			} else
				pending++;
		}
		spin_unlock_irq(&bus->reg_lock);
		if (!pending)
			return;
		msleep(1);
	}
}

/* clear irq_pending flags and assure no on-going workq */
static void azx_clear_irq_pending(struct azx *chip)
{
	struct hdac_bus *bus = azx_bus(chip);
	struct hdac_stream *s;

	spin_lock_irq(&bus->reg_lock);
	list_for_each_entry(s, &bus->stream_list, list) {
		struct azx_dev *azx_dev = stream_to_azx_dev(s);
		azx_dev->irq_pending = 0;
	}
	spin_unlock_irq(&bus->reg_lock);
}

static int azx_acquire_irq(struct azx *chip, int do_disconnect)
{
	struct hdac_bus *bus = azx_bus(chip);

	if (request_irq(chip->pci->irq, azx_interrupt,
			chip->msi ? 0 : IRQF_SHARED,
			KBUILD_MODNAME, chip)) {
		dev_err(chip->card->dev,
			"unable to grab IRQ %d, disabling device\n",
			chip->pci->irq);
		if (do_disconnect)
			snd_card_disconnect(chip->card);
		return -1;
	}
	bus->irq = chip->pci->irq;
	pci_intx(chip->pci, !chip->msi);
	return 0;
}

/* get the current DMA position with correction on VIA chips */
static unsigned int azx_via_get_position(struct azx *chip,
					 struct azx_dev *azx_dev)
{
	unsigned int link_pos, mini_pos, bound_pos;
	unsigned int mod_link_pos, mod_dma_pos, mod_mini_pos;
	unsigned int fifo_size;

	link_pos = snd_hdac_stream_get_pos_lpib(azx_stream(azx_dev));
	if (azx_dev->core.substream->stream == SNDRV_PCM_STREAM_PLAYBACK) {
		/* Playback, no problem using link position */
		return link_pos;
	}

	/* Capture */
	/* For new chipset,
	 * use mod to get the DMA position just like old chipset
	 */
	mod_dma_pos = le32_to_cpu(*azx_dev->core.posbuf);
	mod_dma_pos %= azx_dev->core.period_bytes;

	/* azx_dev->fifo_size can't get FIFO size of in stream.
	 * Get from base address + offset.
	 */
	fifo_size = readw(azx_bus(chip)->remap_addr +
			  VIA_IN_STREAM0_FIFO_SIZE_OFFSET);

	if (azx_dev->insufficient) {
		/* Link position never gather than FIFO size */
		if (link_pos <= fifo_size)
			return 0;

		azx_dev->insufficient = 0;
	}

	if (link_pos <= fifo_size)
		mini_pos = azx_dev->core.bufsize + link_pos - fifo_size;
	else
		mini_pos = link_pos - fifo_size;

	/* Find nearest previous boudary */
	mod_mini_pos = mini_pos % azx_dev->core.period_bytes;
	mod_link_pos = link_pos % azx_dev->core.period_bytes;
	if (mod_link_pos >= fifo_size)
		bound_pos = link_pos - mod_link_pos;
	else if (mod_dma_pos >= mod_mini_pos)
		bound_pos = mini_pos - mod_mini_pos;
	else {
		bound_pos = mini_pos - mod_mini_pos + azx_dev->core.period_bytes;
		if (bound_pos >= azx_dev->core.bufsize)
			bound_pos = 0;
	}

	/* Calculate real DMA position we want */
	return bound_pos + mod_dma_pos;
}

#ifdef CONFIG_PM
static DEFINE_MUTEX(card_list_lock);
static LIST_HEAD(card_list);

static void azx_add_card_list(struct azx *chip)
{
	struct hda_intel *hda = container_of(chip, struct hda_intel, chip);
	mutex_lock(&card_list_lock);
	list_add(&hda->list, &card_list);
	mutex_unlock(&card_list_lock);
}

static void azx_del_card_list(struct azx *chip)
{
	struct hda_intel *hda = container_of(chip, struct hda_intel, chip);
	mutex_lock(&card_list_lock);
	list_del_init(&hda->list);
	mutex_unlock(&card_list_lock);
}

/* trigger power-save check at writing parameter */
static int param_set_xint(const char *val, const struct kernel_param *kp)
{
	struct hda_intel *hda;
	struct azx *chip;
	int prev = power_save;
	int ret = param_set_int(val, kp);

	if (ret || prev == power_save)
		return ret;

	mutex_lock(&card_list_lock);
	list_for_each_entry(hda, &card_list, list) {
		chip = &hda->chip;
		if (!hda->probe_continued || chip->disabled)
			continue;
		snd_hda_set_power_save(&chip->bus, power_save * 1000);
	}
	mutex_unlock(&card_list_lock);
	return 0;
}
#else
#define azx_add_card_list(chip) /* NOP */
#define azx_del_card_list(chip) /* NOP */
#endif /* CONFIG_PM */

/* Intel HSW/BDW display HDA controller is in GPU. Both its power and link BCLK
 * depends on GPU. Two Extended Mode registers EM4 (M value) and EM5 (N Value)
 * are used to convert CDClk (Core Display Clock) to 24MHz BCLK:
 * BCLK = CDCLK * M / N
 * The values will be lost when the display power well is disabled and need to
 * be restored to avoid abnormal playback speed.
 */
static void haswell_set_bclk(struct hda_intel *hda)
{
	struct azx *chip = &hda->chip;
	int cdclk_freq;
	unsigned int bclk_m, bclk_n;

	if (!hda->need_i915_power)
		return;

	cdclk_freq = snd_hdac_get_display_clk(azx_bus(chip));
	switch (cdclk_freq) {
	case 337500:
		bclk_m = 16;
		bclk_n = 225;
		break;

	case 450000:
	default: /* default CDCLK 450MHz */
		bclk_m = 4;
		bclk_n = 75;
		break;

	case 540000:
		bclk_m = 4;
		bclk_n = 90;
		break;

	case 675000:
		bclk_m = 8;
		bclk_n = 225;
		break;
	}

	azx_writew(chip, HSW_EM4, bclk_m);
	azx_writew(chip, HSW_EM5, bclk_n);
}

#if defined(CONFIG_PM_SLEEP) || defined(SUPPORT_VGA_SWITCHEROO)
/*
 * power management
 */
static int azx_suspend(struct device *dev)
{
	struct snd_card *card = dev_get_drvdata(dev);
	struct azx *chip;
	struct hda_intel *hda;
	struct hdac_bus *bus;

	if (!card)
		return 0;

	chip = card->private_data;
	hda = container_of(chip, struct hda_intel, chip);
	if (chip->disabled || hda->init_failed || !chip->running)
		return 0;

	bus = azx_bus(chip);
	snd_power_change_state(card, SNDRV_CTL_POWER_D3hot);
	azx_clear_irq_pending(chip);
	azx_stop_chip(chip);
	azx_enter_link_reset(chip);
	if (bus->irq >= 0) {
		free_irq(bus->irq, chip);
		bus->irq = -1;
	}

	if (chip->msi)
		pci_disable_msi(chip->pci);
	if (chip->driver_caps & AZX_DCAPS_I915_POWERWELL
		&& hda->need_i915_power)
		snd_hdac_display_power(bus, false);

	trace_azx_suspend(chip);
	return 0;
}

static int azx_resume(struct device *dev)
{
	struct pci_dev *pci = to_pci_dev(dev);
	struct snd_card *card = dev_get_drvdata(dev);
	struct azx *chip;
	struct hda_intel *hda;
	struct hdac_bus *bus;

	if (!card)
		return 0;

	chip = card->private_data;
	hda = container_of(chip, struct hda_intel, chip);
	bus = azx_bus(chip);
	if (chip->disabled || hda->init_failed || !chip->running)
		return 0;

	if (chip->driver_caps & AZX_DCAPS_I915_POWERWELL) {
		snd_hdac_display_power(bus, true);
		if (hda->need_i915_power)
			haswell_set_bclk(hda);
	}

	if (chip->msi)
		if (pci_enable_msi(pci) < 0)
			chip->msi = 0;
	if (azx_acquire_irq(chip, 1) < 0)
		return -EIO;
	azx_init_pci(chip);

	hda_intel_init_chip(chip, true);

	/* power down again for link-controlled chips */
	if ((chip->driver_caps & AZX_DCAPS_I915_POWERWELL) &&
	    !hda->need_i915_power)
		snd_hdac_display_power(bus, false);

	snd_power_change_state(card, SNDRV_CTL_POWER_D0);

	trace_azx_resume(chip);
	return 0;
}
#endif /* CONFIG_PM_SLEEP || SUPPORT_VGA_SWITCHEROO */

#ifdef CONFIG_PM_SLEEP
/* put codec down to D3 at hibernation for Intel SKL+;
 * otherwise BIOS may still access the codec and screw up the driver
 */
static int azx_freeze_noirq(struct device *dev)
{
	struct pci_dev *pci = to_pci_dev(dev);

	if (IS_SKL_PLUS(pci))
		pci_set_power_state(pci, PCI_D3hot);

	return 0;
}

static int azx_thaw_noirq(struct device *dev)
{
	struct pci_dev *pci = to_pci_dev(dev);

	if (IS_SKL_PLUS(pci))
		pci_set_power_state(pci, PCI_D0);

	return 0;
}
#endif /* CONFIG_PM_SLEEP */

#ifdef CONFIG_PM
static int azx_runtime_suspend(struct device *dev)
{
	struct snd_card *card = dev_get_drvdata(dev);
	struct azx *chip;
	struct hda_intel *hda;

	if (!card)
		return 0;

	chip = card->private_data;
	hda = container_of(chip, struct hda_intel, chip);
	if (chip->disabled || hda->init_failed)
		return 0;

	if (!azx_has_pm_runtime(chip))
		return 0;

	/* enable controller wake up event */
	azx_writew(chip, WAKEEN, azx_readw(chip, WAKEEN) |
		  STATESTS_INT_MASK);

	azx_stop_chip(chip);
	azx_enter_link_reset(chip);
	azx_clear_irq_pending(chip);
	if (chip->driver_caps & AZX_DCAPS_I915_POWERWELL
		&& hda->need_i915_power)
		snd_hdac_display_power(azx_bus(chip), false);

	trace_azx_runtime_suspend(chip);
	return 0;
}

static int azx_runtime_resume(struct device *dev)
{
	struct snd_card *card = dev_get_drvdata(dev);
	struct azx *chip;
	struct hda_intel *hda;
	struct hdac_bus *bus;
	struct hda_codec *codec;
	int status;

	if (!card)
		return 0;

	chip = card->private_data;
	hda = container_of(chip, struct hda_intel, chip);
	bus = azx_bus(chip);
	if (chip->disabled || hda->init_failed)
		return 0;

	if (!azx_has_pm_runtime(chip))
		return 0;

	if (chip->driver_caps & AZX_DCAPS_I915_POWERWELL) {
		snd_hdac_display_power(bus, true);
		if (hda->need_i915_power)
			haswell_set_bclk(hda);
	}

	/* Read STATESTS before controller reset */
	status = azx_readw(chip, STATESTS);

	azx_init_pci(chip);
	hda_intel_init_chip(chip, true);

	if (status) {
		list_for_each_codec(codec, &chip->bus)
			if (status & (1 << codec->addr))
				schedule_delayed_work(&codec->jackpoll_work,
						      codec->jackpoll_interval);
	}

	/* disable controller Wake Up event*/
	azx_writew(chip, WAKEEN, azx_readw(chip, WAKEEN) &
			~STATESTS_INT_MASK);

	/* power down again for link-controlled chips */
	if ((chip->driver_caps & AZX_DCAPS_I915_POWERWELL) &&
	    !hda->need_i915_power)
		snd_hdac_display_power(bus, false);

	trace_azx_runtime_resume(chip);
	return 0;
}

static int azx_runtime_idle(struct device *dev)
{
	struct snd_card *card = dev_get_drvdata(dev);
	struct azx *chip;
	struct hda_intel *hda;

	if (!card)
		return 0;

	chip = card->private_data;
	hda = container_of(chip, struct hda_intel, chip);
	if (chip->disabled || hda->init_failed)
		return 0;

	if (!power_save_controller || !azx_has_pm_runtime(chip) ||
	    azx_bus(chip)->codec_powered || !chip->running)
		return -EBUSY;

	return 0;
}

static const struct dev_pm_ops azx_pm = {
	SET_SYSTEM_SLEEP_PM_OPS(azx_suspend, azx_resume)
#ifdef CONFIG_PM_SLEEP
	.freeze_noirq = azx_freeze_noirq,
	.thaw_noirq = azx_thaw_noirq,
#endif
	SET_RUNTIME_PM_OPS(azx_runtime_suspend, azx_runtime_resume, azx_runtime_idle)
};

#define AZX_PM_OPS	&azx_pm
#else
#define AZX_PM_OPS	NULL
#endif /* CONFIG_PM */


static int azx_probe_continue(struct azx *chip);

#ifdef SUPPORT_VGA_SWITCHEROO
static struct pci_dev *get_bound_vga(struct pci_dev *pci);

static void azx_vs_set_state(struct pci_dev *pci,
			     enum vga_switcheroo_state state)
{
	struct snd_card *card = pci_get_drvdata(pci);
	struct azx *chip = card->private_data;
	struct hda_intel *hda = container_of(chip, struct hda_intel, chip);
	bool disabled;

	wait_for_completion(&hda->probe_wait);
	if (hda->init_failed)
		return;

	disabled = (state == VGA_SWITCHEROO_OFF);
	if (chip->disabled == disabled)
		return;

	if (!hda->probe_continued) {
		chip->disabled = disabled;
		if (!disabled) {
			dev_info(chip->card->dev,
				 "Start delayed initialization\n");
			if (azx_probe_continue(chip) < 0) {
				dev_err(chip->card->dev, "initialization error\n");
				hda->init_failed = true;
			}
		}
	} else {
		dev_info(chip->card->dev, "%s via vga_switcheroo\n",
			 disabled ? "Disabling" : "Enabling");
		if (disabled) {
			pm_runtime_put_sync_suspend(card->dev);
			azx_suspend(card->dev);
			/* when we get suspended by vga_switcheroo we end up in D3cold,
			 * however we have no ACPI handle, so pci/acpi can't put us there,
			 * put ourselves there */
			pci->current_state = PCI_D3cold;
			chip->disabled = true;
			if (snd_hda_lock_devices(&chip->bus))
				dev_warn(chip->card->dev,
					 "Cannot lock devices!\n");
		} else {
			snd_hda_unlock_devices(&chip->bus);
			pm_runtime_get_noresume(card->dev);
			chip->disabled = false;
			azx_resume(card->dev);
		}
	}
}

static bool azx_vs_can_switch(struct pci_dev *pci)
{
	struct snd_card *card = pci_get_drvdata(pci);
	struct azx *chip = card->private_data;
	struct hda_intel *hda = container_of(chip, struct hda_intel, chip);

	wait_for_completion(&hda->probe_wait);
	if (hda->init_failed)
		return false;
	if (chip->disabled || !hda->probe_continued)
		return true;
	if (snd_hda_lock_devices(&chip->bus))
		return false;
	snd_hda_unlock_devices(&chip->bus);
	return true;
}

static void init_vga_switcheroo(struct azx *chip)
{
	struct hda_intel *hda = container_of(chip, struct hda_intel, chip);
	struct pci_dev *p = get_bound_vga(chip->pci);
	if (p) {
		dev_info(chip->card->dev,
			 "Handle vga_switcheroo audio client\n");
		hda->use_vga_switcheroo = 1;
		pci_dev_put(p);
	}
}

static const struct vga_switcheroo_client_ops azx_vs_ops = {
	.set_gpu_state = azx_vs_set_state,
	.can_switch = azx_vs_can_switch,
};

static int register_vga_switcheroo(struct azx *chip)
{
	struct hda_intel *hda = container_of(chip, struct hda_intel, chip);
	int err;

	if (!hda->use_vga_switcheroo)
		return 0;
	/* FIXME: currently only handling DIS controller
	 * is there any machine with two switchable HDMI audio controllers?
	 */
	err = vga_switcheroo_register_audio_client(chip->pci, &azx_vs_ops,
						   VGA_SWITCHEROO_DIS);
	if (err < 0)
		return err;
	hda->vga_switcheroo_registered = 1;

	/* register as an optimus hdmi audio power domain */
	vga_switcheroo_init_domain_pm_optimus_hdmi_audio(chip->card->dev,
							 &hda->hdmi_pm_domain);
	return 0;
}
#else
#define init_vga_switcheroo(chip)		/* NOP */
#define register_vga_switcheroo(chip)		0
#define check_hdmi_disabled(pci)	false
#endif /* SUPPORT_VGA_SWITCHER */

/*
 * destructor
 */
static int azx_free(struct azx *chip)
{
	struct pci_dev *pci = chip->pci;
	struct hda_intel *hda = container_of(chip, struct hda_intel, chip);
	struct hdac_bus *bus = azx_bus(chip);

	if (azx_has_pm_runtime(chip) && chip->running)
		pm_runtime_get_noresume(&pci->dev);

	azx_del_card_list(chip);

	hda->init_failed = 1; /* to be sure */
	complete_all(&hda->probe_wait);

	if (use_vga_switcheroo(hda)) {
		if (chip->disabled && hda->probe_continued)
			snd_hda_unlock_devices(&chip->bus);
		if (hda->vga_switcheroo_registered) {
			vga_switcheroo_unregister_client(chip->pci);
			vga_switcheroo_fini_domain_pm_ops(chip->card->dev);
		}
	}

	if (bus->chip_init) {
		azx_clear_irq_pending(chip);
		azx_stop_all_streams(chip);
		azx_stop_chip(chip);
	}

	if (bus->irq >= 0)
		free_irq(bus->irq, (void*)chip);
	if (chip->msi)
		pci_disable_msi(chip->pci);
	iounmap(bus->remap_addr);

	azx_free_stream_pages(chip);
	azx_free_streams(chip);
	snd_hdac_bus_exit(bus);

	if (chip->region_requested)
		pci_release_regions(chip->pci);

	pci_disable_device(chip->pci);
#ifdef CONFIG_SND_HDA_PATCH_LOADER
	release_firmware(chip->fw);
#endif

	if (chip->driver_caps & AZX_DCAPS_I915_POWERWELL) {
		if (hda->need_i915_power)
			snd_hdac_display_power(bus, false);
		snd_hdac_i915_exit(bus);
	}
	kfree(hda);

	return 0;
}

static int azx_dev_disconnect(struct snd_device *device)
{
	struct azx *chip = device->device_data;

	chip->bus.shutdown = 1;
	return 0;
}

static int azx_dev_free(struct snd_device *device)
{
	return azx_free(device->device_data);
}

#ifdef SUPPORT_VGA_SWITCHEROO
/*
 * Check of disabled HDMI controller by vga_switcheroo
 */
static struct pci_dev *get_bound_vga(struct pci_dev *pci)
{
	struct pci_dev *p;

	/* check only discrete GPU */
	switch (pci->vendor) {
	case PCI_VENDOR_ID_ATI:
	case PCI_VENDOR_ID_AMD:
	case PCI_VENDOR_ID_NVIDIA:
		if (pci->devfn == 1) {
			p = pci_get_domain_bus_and_slot(pci_domain_nr(pci->bus),
							pci->bus->number, 0);
			if (p) {
				if ((p->class >> 8) == PCI_CLASS_DISPLAY_VGA)
					return p;
				pci_dev_put(p);
			}
		}
		break;
	}
	return NULL;
}

static bool check_hdmi_disabled(struct pci_dev *pci)
{
	bool vga_inactive = false;
	struct pci_dev *p = get_bound_vga(pci);

	if (p) {
		if (vga_switcheroo_get_client_state(p) == VGA_SWITCHEROO_OFF)
			vga_inactive = true;
		pci_dev_put(p);
	}
	return vga_inactive;
}
#endif /* SUPPORT_VGA_SWITCHEROO */

/*
 * white/black-listing for position_fix
 */
static struct snd_pci_quirk position_fix_list[] = {
	SND_PCI_QUIRK(0x1028, 0x01cc, "Dell D820", POS_FIX_LPIB),
	SND_PCI_QUIRK(0x1028, 0x01de, "Dell Precision 390", POS_FIX_LPIB),
	SND_PCI_QUIRK(0x103c, 0x306d, "HP dv3", POS_FIX_LPIB),
	SND_PCI_QUIRK(0x1043, 0x813d, "ASUS P5AD2", POS_FIX_LPIB),
	SND_PCI_QUIRK(0x1043, 0x81b3, "ASUS", POS_FIX_LPIB),
	SND_PCI_QUIRK(0x1043, 0x81e7, "ASUS M2V", POS_FIX_LPIB),
	SND_PCI_QUIRK(0x104d, 0x9069, "Sony VPCS11V9E", POS_FIX_LPIB),
	SND_PCI_QUIRK(0x10de, 0xcb89, "Macbook Pro 7,1", POS_FIX_LPIB),
	SND_PCI_QUIRK(0x1297, 0x3166, "Shuttle", POS_FIX_LPIB),
	SND_PCI_QUIRK(0x1458, 0xa022, "ga-ma770-ud3", POS_FIX_LPIB),
	SND_PCI_QUIRK(0x1462, 0x1002, "MSI Wind U115", POS_FIX_LPIB),
	SND_PCI_QUIRK(0x1565, 0x8218, "Biostar Microtech", POS_FIX_LPIB),
	SND_PCI_QUIRK(0x1849, 0x0888, "775Dual-VSTA", POS_FIX_LPIB),
	SND_PCI_QUIRK(0x8086, 0x2503, "DG965OT AAD63733-203", POS_FIX_LPIB),
	{}
};

static int check_position_fix(struct azx *chip, int fix)
{
	const struct snd_pci_quirk *q;

	switch (fix) {
	case POS_FIX_AUTO:
	case POS_FIX_LPIB:
	case POS_FIX_POSBUF:
	case POS_FIX_VIACOMBO:
	case POS_FIX_COMBO:
		return fix;
	}

	q = snd_pci_quirk_lookup(chip->pci, position_fix_list);
	if (q) {
		dev_info(chip->card->dev,
			 "position_fix set to %d for device %04x:%04x\n",
			 q->value, q->subvendor, q->subdevice);
		return q->value;
	}

	/* Check VIA/ATI HD Audio Controller exist */
	if (chip->driver_caps & AZX_DCAPS_POSFIX_VIA) {
		dev_dbg(chip->card->dev, "Using VIACOMBO position fix\n");
		return POS_FIX_VIACOMBO;
	}
	if (chip->driver_caps & AZX_DCAPS_POSFIX_LPIB) {
		dev_dbg(chip->card->dev, "Using LPIB position fix\n");
		return POS_FIX_LPIB;
	}
	return POS_FIX_AUTO;
}

static void assign_position_fix(struct azx *chip, int fix)
{
	static azx_get_pos_callback_t callbacks[] = {
		[POS_FIX_AUTO] = NULL,
		[POS_FIX_LPIB] = azx_get_pos_lpib,
		[POS_FIX_POSBUF] = azx_get_pos_posbuf,
		[POS_FIX_VIACOMBO] = azx_via_get_position,
		[POS_FIX_COMBO] = azx_get_pos_lpib,
	};

	chip->get_position[0] = chip->get_position[1] = callbacks[fix];

	/* combo mode uses LPIB only for playback */
	if (fix == POS_FIX_COMBO)
		chip->get_position[1] = NULL;

	if (fix == POS_FIX_POSBUF &&
	    (chip->driver_caps & AZX_DCAPS_COUNT_LPIB_DELAY)) {
		chip->get_delay[0] = chip->get_delay[1] =
			azx_get_delay_from_lpib;
	}

}

/*
 * black-lists for probe_mask
 */
static struct snd_pci_quirk probe_mask_list[] = {
	/* Thinkpad often breaks the controller communication when accessing
	 * to the non-working (or non-existing) modem codec slot.
	 */
	SND_PCI_QUIRK(0x1014, 0x05b7, "Thinkpad Z60", 0x01),
	SND_PCI_QUIRK(0x17aa, 0x2010, "Thinkpad X/T/R60", 0x01),
	SND_PCI_QUIRK(0x17aa, 0x20ac, "Thinkpad X/T/R61", 0x01),
	/* broken BIOS */
	SND_PCI_QUIRK(0x1028, 0x20ac, "Dell Studio Desktop", 0x01),
	/* including bogus ALC268 in slot#2 that conflicts with ALC888 */
	SND_PCI_QUIRK(0x17c0, 0x4085, "Medion MD96630", 0x01),
	/* forced codec slots */
	SND_PCI_QUIRK(0x1043, 0x1262, "ASUS W5Fm", 0x103),
	SND_PCI_QUIRK(0x1046, 0x1262, "ASUS W5F", 0x103),
	/* WinFast VP200 H (Teradici) user reported broken communication */
	SND_PCI_QUIRK(0x3a21, 0x040d, "WinFast VP200 H", 0x101),
	{}
};

#define AZX_FORCE_CODEC_MASK	0x100

static void check_probe_mask(struct azx *chip, int dev)
{
	const struct snd_pci_quirk *q;

	chip->codec_probe_mask = probe_mask[dev];
	if (chip->codec_probe_mask == -1) {
		q = snd_pci_quirk_lookup(chip->pci, probe_mask_list);
		if (q) {
			dev_info(chip->card->dev,
				 "probe_mask set to 0x%x for device %04x:%04x\n",
				 q->value, q->subvendor, q->subdevice);
			chip->codec_probe_mask = q->value;
		}
	}

	/* check forced option */
	if (chip->codec_probe_mask != -1 &&
	    (chip->codec_probe_mask & AZX_FORCE_CODEC_MASK)) {
		azx_bus(chip)->codec_mask = chip->codec_probe_mask & 0xff;
		dev_info(chip->card->dev, "codec_mask forced to 0x%x\n",
			 (int)azx_bus(chip)->codec_mask);
	}
}

/*
 * white/black-list for enable_msi
 */
static struct snd_pci_quirk msi_black_list[] = {
	SND_PCI_QUIRK(0x103c, 0x2191, "HP", 0), /* AMD Hudson */
	SND_PCI_QUIRK(0x103c, 0x2192, "HP", 0), /* AMD Hudson */
	SND_PCI_QUIRK(0x103c, 0x21f7, "HP", 0), /* AMD Hudson */
	SND_PCI_QUIRK(0x103c, 0x21fa, "HP", 0), /* AMD Hudson */
	SND_PCI_QUIRK(0x1043, 0x81f2, "ASUS", 0), /* Athlon64 X2 + nvidia */
	SND_PCI_QUIRK(0x1043, 0x81f6, "ASUS", 0), /* nvidia */
	SND_PCI_QUIRK(0x1043, 0x822d, "ASUS", 0), /* Athlon64 X2 + nvidia MCP55 */
	SND_PCI_QUIRK(0x1179, 0xfb44, "Toshiba Satellite C870", 0), /* AMD Hudson */
	SND_PCI_QUIRK(0x1849, 0x0888, "ASRock", 0), /* Athlon64 X2 + nvidia */
	SND_PCI_QUIRK(0xa0a0, 0x0575, "Aopen MZ915-M", 0), /* ICH6 */
	{}
};

static void check_msi(struct azx *chip)
{
	const struct snd_pci_quirk *q;

	if (enable_msi >= 0) {
		chip->msi = !!enable_msi;
		return;
	}
	chip->msi = 1;	/* enable MSI as default */
	q = snd_pci_quirk_lookup(chip->pci, msi_black_list);
	if (q) {
		dev_info(chip->card->dev,
			 "msi for device %04x:%04x set to %d\n",
			 q->subvendor, q->subdevice, q->value);
		chip->msi = q->value;
		return;
	}

	/* NVidia chipsets seem to cause troubles with MSI */
	if (chip->driver_caps & AZX_DCAPS_NO_MSI) {
		dev_info(chip->card->dev, "Disabling MSI\n");
		chip->msi = 0;
	}
}

/* check the snoop mode availability */
static void azx_check_snoop_available(struct azx *chip)
{
	int snoop = hda_snoop;

	if (snoop >= 0) {
		dev_info(chip->card->dev, "Force to %s mode by module option\n",
			 snoop ? "snoop" : "non-snoop");
		chip->snoop = snoop;
		return;
	}

	snoop = true;
	if (azx_get_snoop_type(chip) == AZX_SNOOP_TYPE_NONE &&
	    chip->driver_type == AZX_DRIVER_VIA) {
		/* force to non-snoop mode for a new VIA controller
		 * when BIOS is set
		 */
		u8 val;
		pci_read_config_byte(chip->pci, 0x42, &val);
		if (!(val & 0x80) && chip->pci->revision == 0x30)
			snoop = false;
	}

	if (chip->driver_caps & AZX_DCAPS_SNOOP_OFF)
		snoop = false;

	chip->snoop = snoop;
	if (!snoop)
		dev_info(chip->card->dev, "Force to non-snoop mode\n");
}

static void azx_probe_work(struct work_struct *work)
{
	struct hda_intel *hda = container_of(work, struct hda_intel, probe_work);
	azx_probe_continue(&hda->chip);
}

/*
 * constructor
 */
static const struct hdac_io_ops pci_hda_io_ops;
static const struct hda_controller_ops pci_hda_ops;

static int azx_create(struct snd_card *card, struct pci_dev *pci,
		      int dev, unsigned int driver_caps,
		      struct azx **rchip)
{
	static struct snd_device_ops ops = {
		.dev_disconnect = azx_dev_disconnect,
		.dev_free = azx_dev_free,
	};
	struct hda_intel *hda;
	struct azx *chip;
	int err;

	*rchip = NULL;

	err = pci_enable_device(pci);
	if (err < 0)
		return err;

	hda = kzalloc(sizeof(*hda), GFP_KERNEL);
	if (!hda) {
		pci_disable_device(pci);
		return -ENOMEM;
	}

	chip = &hda->chip;
	mutex_init(&chip->open_mutex);
	chip->card = card;
	chip->pci = pci;
	chip->ops = &pci_hda_ops;
	chip->driver_caps = driver_caps;
	chip->driver_type = driver_caps & 0xff;
	check_msi(chip);
	chip->dev_index = dev;
	chip->jackpoll_ms = jackpoll_ms;
	INIT_LIST_HEAD(&chip->pcm_list);
	INIT_WORK(&hda->irq_pending_work, azx_irq_pending_work);
	INIT_LIST_HEAD(&hda->list);
	init_vga_switcheroo(chip);
	init_completion(&hda->probe_wait);

	assign_position_fix(chip, check_position_fix(chip, position_fix[dev]));

	check_probe_mask(chip, dev);

	chip->single_cmd = single_cmd;
	azx_check_snoop_available(chip);

	if (bdl_pos_adj[dev] < 0) {
		switch (chip->driver_type) {
		case AZX_DRIVER_ICH:
		case AZX_DRIVER_PCH:
			bdl_pos_adj[dev] = 1;
			break;
		default:
			bdl_pos_adj[dev] = 32;
			break;
		}
	}
	chip->bdl_pos_adj = bdl_pos_adj;

	err = azx_bus_init(chip, model[dev], &pci_hda_io_ops);
	if (err < 0) {
		kfree(hda);
		pci_disable_device(pci);
		return err;
	}

	if (chip->driver_type == AZX_DRIVER_NVIDIA) {
		dev_dbg(chip->card->dev, "Enable delay in RIRB handling\n");
		chip->bus.needs_damn_long_delay = 1;
	}

	err = snd_device_new(card, SNDRV_DEV_LOWLEVEL, chip, &ops);
	if (err < 0) {
		dev_err(card->dev, "Error creating device [card]!\n");
		azx_free(chip);
		return err;
	}

	/* continue probing in work context as may trigger request module */
	INIT_WORK(&hda->probe_work, azx_probe_work);

	*rchip = chip;

	return 0;
}

static int azx_first_init(struct azx *chip)
{
	int dev = chip->dev_index;
	struct pci_dev *pci = chip->pci;
	struct snd_card *card = chip->card;
	struct hdac_bus *bus = azx_bus(chip);
	int err;
	unsigned short gcap;
	unsigned int dma_bits = 64;

#if BITS_PER_LONG != 64
	/* Fix up base address on ULI M5461 */
	if (chip->driver_type == AZX_DRIVER_ULI) {
		u16 tmp3;
		pci_read_config_word(pci, 0x40, &tmp3);
		pci_write_config_word(pci, 0x40, tmp3 | 0x10);
		pci_write_config_dword(pci, PCI_BASE_ADDRESS_1, 0);
	}
#endif

	err = pci_request_regions(pci, "ICH HD audio");
	if (err < 0)
		return err;
	chip->region_requested = 1;

	bus->addr = pci_resource_start(pci, 0);
	bus->remap_addr = pci_ioremap_bar(pci, 0);
	if (bus->remap_addr == NULL) {
		dev_err(card->dev, "ioremap error\n");
		return -ENXIO;
	}

	if (chip->msi) {
		if (chip->driver_caps & AZX_DCAPS_NO_MSI64) {
			dev_dbg(card->dev, "Disabling 64bit MSI\n");
			pci->no_64bit_msi = true;
		}
		if (pci_enable_msi(pci) < 0)
			chip->msi = 0;
	}

	if (azx_acquire_irq(chip, 0) < 0)
		return -EBUSY;

	pci_set_master(pci);
	synchronize_irq(bus->irq);

	gcap = azx_readw(chip, GCAP);
	dev_dbg(card->dev, "chipset global capabilities = 0x%x\n", gcap);

	/* AMD devices support 40 or 48bit DMA, take the safe one */
	if (chip->pci->vendor == PCI_VENDOR_ID_AMD)
		dma_bits = 40;

	/* disable SB600 64bit support for safety */
	if (chip->pci->vendor == PCI_VENDOR_ID_ATI) {
		struct pci_dev *p_smbus;
		dma_bits = 40;
		p_smbus = pci_get_device(PCI_VENDOR_ID_ATI,
					 PCI_DEVICE_ID_ATI_SBX00_SMBUS,
					 NULL);
		if (p_smbus) {
			if (p_smbus->revision < 0x30)
				gcap &= ~AZX_GCAP_64OK;
			pci_dev_put(p_smbus);
		}
	}

	/* NVidia hardware normally only supports up to 40 bits of DMA */
	if (chip->pci->vendor == PCI_VENDOR_ID_NVIDIA)
		dma_bits = 40;

	/* disable 64bit DMA address on some devices */
	if (chip->driver_caps & AZX_DCAPS_NO_64BIT) {
		dev_dbg(card->dev, "Disabling 64bit DMA\n");
		gcap &= ~AZX_GCAP_64OK;
	}

	/* disable buffer size rounding to 128-byte multiples if supported */
	if (align_buffer_size >= 0)
		chip->align_buffer_size = !!align_buffer_size;
	else {
		if (chip->driver_caps & AZX_DCAPS_NO_ALIGN_BUFSIZE)
			chip->align_buffer_size = 0;
		else
			chip->align_buffer_size = 1;
	}

	/* allow 64bit DMA address if supported by H/W */
	if (!(gcap & AZX_GCAP_64OK))
		dma_bits = 32;
	if (!dma_set_mask(&pci->dev, DMA_BIT_MASK(dma_bits))) {
		dma_set_coherent_mask(&pci->dev, DMA_BIT_MASK(dma_bits));
	} else {
		dma_set_mask(&pci->dev, DMA_BIT_MASK(32));
		dma_set_coherent_mask(&pci->dev, DMA_BIT_MASK(32));
	}

	/* read number of streams from GCAP register instead of using
	 * hardcoded value
	 */
	chip->capture_streams = (gcap >> 8) & 0x0f;
	chip->playback_streams = (gcap >> 12) & 0x0f;
	if (!chip->playback_streams && !chip->capture_streams) {
		/* gcap didn't give any info, switching to old method */

		switch (chip->driver_type) {
		case AZX_DRIVER_ULI:
			chip->playback_streams = ULI_NUM_PLAYBACK;
			chip->capture_streams = ULI_NUM_CAPTURE;
			break;
		case AZX_DRIVER_ATIHDMI:
		case AZX_DRIVER_ATIHDMI_NS:
			chip->playback_streams = ATIHDMI_NUM_PLAYBACK;
			chip->capture_streams = ATIHDMI_NUM_CAPTURE;
			break;
		case AZX_DRIVER_GENERIC:
		default:
			chip->playback_streams = ICH6_NUM_PLAYBACK;
			chip->capture_streams = ICH6_NUM_CAPTURE;
			break;
		}
	}
	chip->capture_index_offset = 0;
	chip->playback_index_offset = chip->capture_streams;
	chip->num_streams = chip->playback_streams + chip->capture_streams;

	/* initialize streams */
	err = azx_init_streams(chip);
	if (err < 0)
		return err;

	err = azx_alloc_stream_pages(chip);
	if (err < 0)
		return err;

	/* initialize chip */
	azx_init_pci(chip);

	if (chip->driver_caps & AZX_DCAPS_I915_POWERWELL) {
		struct hda_intel *hda;

		hda = container_of(chip, struct hda_intel, chip);
		haswell_set_bclk(hda);
	}

	hda_intel_init_chip(chip, (probe_only[dev] & 2) == 0);

	/* codec detection */
	if (!azx_bus(chip)->codec_mask) {
		dev_err(card->dev, "no codecs found!\n");
		return -ENODEV;
	}

	strcpy(card->driver, "HDA-Intel");
	strlcpy(card->shortname, driver_short_names[chip->driver_type],
		sizeof(card->shortname));
	snprintf(card->longname, sizeof(card->longname),
		 "%s at 0x%lx irq %i",
		 card->shortname, bus->addr, bus->irq);

	return 0;
}

#ifdef CONFIG_SND_HDA_PATCH_LOADER
/* callback from request_firmware_nowait() */
static void azx_firmware_cb(const struct firmware *fw, void *context)
{
	struct snd_card *card = context;
	struct azx *chip = card->private_data;
	struct pci_dev *pci = chip->pci;

	if (!fw) {
		dev_err(card->dev, "Cannot load firmware, aborting\n");
		goto error;
	}

	chip->fw = fw;
	if (!chip->disabled) {
		/* continue probing */
		if (azx_probe_continue(chip))
			goto error;
	}
	return; /* OK */

 error:
	snd_card_free(card);
	pci_set_drvdata(pci, NULL);
}
#endif

/*
 * HDA controller ops.
 */

/* PCI register access. */
static void pci_azx_writel(u32 value, u32 __iomem *addr)
{
	writel(value, addr);
}

static u32 pci_azx_readl(u32 __iomem *addr)
{
	return readl(addr);
}

static void pci_azx_writew(u16 value, u16 __iomem *addr)
{
	writew(value, addr);
}

static u16 pci_azx_readw(u16 __iomem *addr)
{
	return readw(addr);
}

static void pci_azx_writeb(u8 value, u8 __iomem *addr)
{
	writeb(value, addr);
}

static u8 pci_azx_readb(u8 __iomem *addr)
{
	return readb(addr);
}

static int disable_msi_reset_irq(struct azx *chip)
{
	struct hdac_bus *bus = azx_bus(chip);
	int err;

	free_irq(bus->irq, chip);
	bus->irq = -1;
	pci_disable_msi(chip->pci);
	chip->msi = 0;
	err = azx_acquire_irq(chip, 1);
	if (err < 0)
		return err;

	return 0;
}

/* DMA page allocation helpers.  */
static int dma_alloc_pages(struct hdac_bus *bus,
			   int type,
			   size_t size,
			   struct snd_dma_buffer *buf)
{
	struct azx *chip = bus_to_azx(bus);
	int err;

	err = snd_dma_alloc_pages(type,
				  bus->dev,
				  size, buf);
	if (err < 0)
		return err;
	mark_pages_wc(chip, buf, true);
	return 0;
}

static void dma_free_pages(struct hdac_bus *bus, struct snd_dma_buffer *buf)
{
	struct azx *chip = bus_to_azx(bus);

	mark_pages_wc(chip, buf, false);
	snd_dma_free_pages(buf);
}

static int substream_alloc_pages(struct azx *chip,
				 struct snd_pcm_substream *substream,
				 size_t size)
{
	struct azx_dev *azx_dev = get_azx_dev(substream);
	int ret;

	mark_runtime_wc(chip, azx_dev, substream, false);
	ret = snd_pcm_lib_malloc_pages(substream, size);
	if (ret < 0)
		return ret;
	mark_runtime_wc(chip, azx_dev, substream, true);
	return 0;
}

static int substream_free_pages(struct azx *chip,
				struct snd_pcm_substream *substream)
{
	struct azx_dev *azx_dev = get_azx_dev(substream);
	mark_runtime_wc(chip, azx_dev, substream, false);
	return snd_pcm_lib_free_pages(substream);
}

static void pcm_mmap_prepare(struct snd_pcm_substream *substream,
			     struct vm_area_struct *area)
{
#ifdef CONFIG_X86
	struct azx_pcm *apcm = snd_pcm_substream_chip(substream);
	struct azx *chip = apcm->chip;
	if (!azx_snoop(chip) && chip->driver_type != AZX_DRIVER_CMEDIA)
		area->vm_page_prot = pgprot_writecombine(area->vm_page_prot);
#endif
}

static const struct hdac_io_ops pci_hda_io_ops = {
	.reg_writel = pci_azx_writel,
	.reg_readl = pci_azx_readl,
	.reg_writew = pci_azx_writew,
	.reg_readw = pci_azx_readw,
	.reg_writeb = pci_azx_writeb,
	.reg_readb = pci_azx_readb,
	.dma_alloc_pages = dma_alloc_pages,
	.dma_free_pages = dma_free_pages,
};

static const struct hda_controller_ops pci_hda_ops = {
	.disable_msi_reset_irq = disable_msi_reset_irq,
	.substream_alloc_pages = substream_alloc_pages,
	.substream_free_pages = substream_free_pages,
	.pcm_mmap_prepare = pcm_mmap_prepare,
	.position_check = azx_position_check,
	.link_power = azx_intel_link_power,
};

static int azx_probe(struct pci_dev *pci,
		     const struct pci_device_id *pci_id)
{
	static int dev;
	struct snd_card *card;
	struct hda_intel *hda;
	struct azx *chip;
	bool schedule_probe;
	int err;

	if (dev >= SNDRV_CARDS)
		return -ENODEV;
	if (!enable[dev]) {
		dev++;
		return -ENOENT;
	}

	err = snd_card_new(&pci->dev, index[dev], id[dev], THIS_MODULE,
			   0, &card);
	if (err < 0) {
		dev_err(&pci->dev, "Error creating card!\n");
		return err;
	}

	err = azx_create(card, pci, dev, pci_id->driver_data, &chip);
	if (err < 0)
		goto out_free;
	card->private_data = chip;
	hda = container_of(chip, struct hda_intel, chip);

	pci_set_drvdata(pci, card);

	err = register_vga_switcheroo(chip);
	if (err < 0) {
		dev_err(card->dev, "Error registering vga_switcheroo client\n");
		goto out_free;
	}

	if (check_hdmi_disabled(pci)) {
		dev_info(card->dev, "VGA controller is disabled\n");
		dev_info(card->dev, "Delaying initialization\n");
		chip->disabled = true;
	}

	schedule_probe = !chip->disabled;

#ifdef CONFIG_SND_HDA_PATCH_LOADER
	if (patch[dev] && *patch[dev]) {
		dev_info(card->dev, "Applying patch firmware '%s'\n",
			 patch[dev]);
		err = request_firmware_nowait(THIS_MODULE, true, patch[dev],
					      &pci->dev, GFP_KERNEL, card,
					      azx_firmware_cb);
		if (err < 0)
			goto out_free;
		schedule_probe = false; /* continued in azx_firmware_cb() */
	}
#endif /* CONFIG_SND_HDA_PATCH_LOADER */

#ifndef CONFIG_SND_HDA_I915
	if (chip->driver_caps & AZX_DCAPS_I915_POWERWELL)
		dev_err(card->dev, "Haswell must build in CONFIG_SND_HDA_I915\n");
#endif

	if (schedule_probe)
		schedule_work(&hda->probe_work);

	dev++;
	if (chip->disabled)
		complete_all(&hda->probe_wait);
	return 0;

out_free:
	snd_card_free(card);
	return err;
}

/* number of codec slots for each chipset: 0 = default slots (i.e. 4) */
static unsigned int azx_max_codecs[AZX_NUM_DRIVERS] = {
	[AZX_DRIVER_NVIDIA] = 8,
	[AZX_DRIVER_TERA] = 1,
};

static int azx_probe_continue(struct azx *chip)
{
	struct hda_intel *hda = container_of(chip, struct hda_intel, chip);
	struct hdac_bus *bus = azx_bus(chip);
	struct pci_dev *pci = chip->pci;
	int dev = chip->dev_index;
	int err;

	hda->probe_continued = 1;

	/* Request display power well for the HDA controller or codec. For
	 * Haswell/Broadwell, both the display HDA controller and codec need
	 * this power. For other platforms, like Baytrail/Braswell, only the
	 * display codec needs the power and it can be released after probe.
	 */
	if (chip->driver_caps & AZX_DCAPS_I915_POWERWELL) {
		/* HSW/BDW controllers need this power */
		if (CONTROLLER_IN_GPU(pci))
			hda->need_i915_power = 1;

		err = snd_hdac_i915_init(bus);
		if (err < 0) {
			/* if the controller is bound only with HDMI/DP
			 * (for HSW and BDW), we need to abort the probe;
			 * for other chips, still continue probing as other
			 * codecs can be on the same link.
			 */
			if (CONTROLLER_IN_GPU(pci))
				goto out_free;
			else
				goto skip_i915;
		}

		err = snd_hdac_display_power(bus, true);
		if (err < 0) {
			dev_err(chip->card->dev,
				"Cannot turn on display power on i915\n");
			goto i915_power_fail;
		}
	}

 skip_i915:
	err = azx_first_init(chip);
	if (err < 0)
		goto out_free;

#ifdef CONFIG_SND_HDA_INPUT_BEEP
	chip->beep_mode = beep_mode[dev];
#endif

	/* create codec instances */
	err = azx_probe_codecs(chip, azx_max_codecs[chip->driver_type]);
	if (err < 0)
		goto out_free;

#ifdef CONFIG_SND_HDA_PATCH_LOADER
	if (chip->fw) {
		err = snd_hda_load_patch(&chip->bus, chip->fw->size,
					 chip->fw->data);
		if (err < 0)
			goto out_free;
#ifndef CONFIG_PM
		release_firmware(chip->fw); /* no longer needed */
		chip->fw = NULL;
#endif
	}
#endif
	if ((probe_only[dev] & 1) == 0) {
		err = azx_codec_configure(chip);
		if (err < 0)
			goto out_free;
	}

	err = snd_card_register(chip->card);
	if (err < 0)
		goto out_free;

	chip->running = 1;
	azx_add_card_list(chip);
	snd_hda_set_power_save(&chip->bus, power_save * 1000);
	if (azx_has_pm_runtime(chip) || hda->use_vga_switcheroo)
		pm_runtime_put_noidle(&pci->dev);

out_free:
	if (chip->driver_caps & AZX_DCAPS_I915_POWERWELL
		&& !hda->need_i915_power)
		snd_hdac_display_power(bus, false);

i915_power_fail:
	if (err < 0)
		hda->init_failed = 1;
	complete_all(&hda->probe_wait);
	return err;
}

static void azx_remove(struct pci_dev *pci)
{
	struct snd_card *card = pci_get_drvdata(pci);
	struct azx *chip;
	struct hda_intel *hda;

	if (card) {
		/* cancel the pending probing work */
		chip = card->private_data;
		hda = container_of(chip, struct hda_intel, chip);
		cancel_work_sync(&hda->probe_work);

		snd_card_free(card);
	}
}

static void azx_shutdown(struct pci_dev *pci)
{
	struct snd_card *card = pci_get_drvdata(pci);
	struct azx *chip;

	if (!card)
		return;
	chip = card->private_data;
	if (chip && chip->running)
		azx_stop_chip(chip);
}

/* PCI IDs */
static const struct pci_device_id azx_ids[] = {
	/* CPT */
	{ PCI_DEVICE(0x8086, 0x1c20),
	  .driver_data = AZX_DRIVER_PCH | AZX_DCAPS_INTEL_PCH_NOPM },
	/* PBG */
	{ PCI_DEVICE(0x8086, 0x1d20),
	  .driver_data = AZX_DRIVER_PCH | AZX_DCAPS_INTEL_PCH_NOPM },
	/* Panther Point */
	{ PCI_DEVICE(0x8086, 0x1e20),
	  .driver_data = AZX_DRIVER_PCH | AZX_DCAPS_INTEL_PCH_NOPM },
	/* Lynx Point */
	{ PCI_DEVICE(0x8086, 0x8c20),
	  .driver_data = AZX_DRIVER_PCH | AZX_DCAPS_INTEL_PCH },
	/* 9 Series */
	{ PCI_DEVICE(0x8086, 0x8ca0),
	  .driver_data = AZX_DRIVER_PCH | AZX_DCAPS_INTEL_PCH },
	/* Wellsburg */
	{ PCI_DEVICE(0x8086, 0x8d20),
	  .driver_data = AZX_DRIVER_PCH | AZX_DCAPS_INTEL_PCH },
	{ PCI_DEVICE(0x8086, 0x8d21),
	  .driver_data = AZX_DRIVER_PCH | AZX_DCAPS_INTEL_PCH },
	/* Lewisburg */
	{ PCI_DEVICE(0x8086, 0xa1f0),
	  .driver_data = AZX_DRIVER_PCH | AZX_DCAPS_INTEL_PCH },
	{ PCI_DEVICE(0x8086, 0xa270),
	  .driver_data = AZX_DRIVER_PCH | AZX_DCAPS_INTEL_PCH },
	/* Lynx Point-LP */
	{ PCI_DEVICE(0x8086, 0x9c20),
	  .driver_data = AZX_DRIVER_PCH | AZX_DCAPS_INTEL_PCH },
	/* Lynx Point-LP */
	{ PCI_DEVICE(0x8086, 0x9c21),
	  .driver_data = AZX_DRIVER_PCH | AZX_DCAPS_INTEL_PCH },
	/* Wildcat Point-LP */
	{ PCI_DEVICE(0x8086, 0x9ca0),
	  .driver_data = AZX_DRIVER_PCH | AZX_DCAPS_INTEL_PCH },
	/* Sunrise Point */
	{ PCI_DEVICE(0x8086, 0xa170),
	  .driver_data = AZX_DRIVER_PCH | AZX_DCAPS_INTEL_SKYLAKE },
	/* Sunrise Point-LP */
	{ PCI_DEVICE(0x8086, 0x9d70),
	  .driver_data = AZX_DRIVER_PCH | AZX_DCAPS_INTEL_SKYLAKE },
	/* Kabylake */
	{ PCI_DEVICE(0x8086, 0xa171),
	  .driver_data = AZX_DRIVER_PCH | AZX_DCAPS_INTEL_SKYLAKE },
	/* Kabylake-LP */
	{ PCI_DEVICE(0x8086, 0x9d71),
	  .driver_data = AZX_DRIVER_PCH | AZX_DCAPS_INTEL_SKYLAKE },
<<<<<<< HEAD
=======
	/* Kabylake-H */
	{ PCI_DEVICE(0x8086, 0xa2f0),
	  .driver_data = AZX_DRIVER_PCH | AZX_DCAPS_INTEL_SKYLAKE },
>>>>>>> 572bff2e
	/* Broxton-P(Apollolake) */
	{ PCI_DEVICE(0x8086, 0x5a98),
	  .driver_data = AZX_DRIVER_PCH | AZX_DCAPS_INTEL_BROXTON },
	/* Broxton-T */
	{ PCI_DEVICE(0x8086, 0x1a98),
	  .driver_data = AZX_DRIVER_PCH | AZX_DCAPS_INTEL_BROXTON },
	/* Haswell */
	{ PCI_DEVICE(0x8086, 0x0a0c),
	  .driver_data = AZX_DRIVER_HDMI | AZX_DCAPS_INTEL_HASWELL },
	{ PCI_DEVICE(0x8086, 0x0c0c),
	  .driver_data = AZX_DRIVER_HDMI | AZX_DCAPS_INTEL_HASWELL },
	{ PCI_DEVICE(0x8086, 0x0d0c),
	  .driver_data = AZX_DRIVER_HDMI | AZX_DCAPS_INTEL_HASWELL },
	/* Broadwell */
	{ PCI_DEVICE(0x8086, 0x160c),
	  .driver_data = AZX_DRIVER_HDMI | AZX_DCAPS_INTEL_BROADWELL },
	/* 5 Series/3400 */
	{ PCI_DEVICE(0x8086, 0x3b56),
	  .driver_data = AZX_DRIVER_SCH | AZX_DCAPS_INTEL_PCH_NOPM },
	/* Poulsbo */
	{ PCI_DEVICE(0x8086, 0x811b),
	  .driver_data = AZX_DRIVER_SCH | AZX_DCAPS_INTEL_PCH_NOPM },
	/* Oaktrail */
	{ PCI_DEVICE(0x8086, 0x080a),
	  .driver_data = AZX_DRIVER_SCH | AZX_DCAPS_INTEL_PCH_NOPM },
	/* BayTrail */
	{ PCI_DEVICE(0x8086, 0x0f04),
	  .driver_data = AZX_DRIVER_PCH | AZX_DCAPS_INTEL_BAYTRAIL },
	/* Braswell */
	{ PCI_DEVICE(0x8086, 0x2284),
	  .driver_data = AZX_DRIVER_PCH | AZX_DCAPS_INTEL_BRASWELL },
	/* ICH6 */
	{ PCI_DEVICE(0x8086, 0x2668),
	  .driver_data = AZX_DRIVER_ICH | AZX_DCAPS_INTEL_ICH },
	/* ICH7 */
	{ PCI_DEVICE(0x8086, 0x27d8),
	  .driver_data = AZX_DRIVER_ICH | AZX_DCAPS_INTEL_ICH },
	/* ESB2 */
	{ PCI_DEVICE(0x8086, 0x269a),
	  .driver_data = AZX_DRIVER_ICH | AZX_DCAPS_INTEL_ICH },
	/* ICH8 */
	{ PCI_DEVICE(0x8086, 0x284b),
	  .driver_data = AZX_DRIVER_ICH | AZX_DCAPS_INTEL_ICH },
	/* ICH9 */
	{ PCI_DEVICE(0x8086, 0x293e),
	  .driver_data = AZX_DRIVER_ICH | AZX_DCAPS_INTEL_ICH },
	/* ICH9 */
	{ PCI_DEVICE(0x8086, 0x293f),
	  .driver_data = AZX_DRIVER_ICH | AZX_DCAPS_INTEL_ICH },
	/* ICH10 */
	{ PCI_DEVICE(0x8086, 0x3a3e),
	  .driver_data = AZX_DRIVER_ICH | AZX_DCAPS_INTEL_ICH },
	/* ICH10 */
	{ PCI_DEVICE(0x8086, 0x3a6e),
	  .driver_data = AZX_DRIVER_ICH | AZX_DCAPS_INTEL_ICH },
	/* Generic Intel */
	{ PCI_DEVICE(PCI_VENDOR_ID_INTEL, PCI_ANY_ID),
	  .class = PCI_CLASS_MULTIMEDIA_HD_AUDIO << 8,
	  .class_mask = 0xffffff,
	  .driver_data = AZX_DRIVER_ICH | AZX_DCAPS_NO_ALIGN_BUFSIZE },
	/* ATI SB 450/600/700/800/900 */
	{ PCI_DEVICE(0x1002, 0x437b),
	  .driver_data = AZX_DRIVER_ATI | AZX_DCAPS_PRESET_ATI_SB },
	{ PCI_DEVICE(0x1002, 0x4383),
	  .driver_data = AZX_DRIVER_ATI | AZX_DCAPS_PRESET_ATI_SB },
	/* AMD Hudson */
	{ PCI_DEVICE(0x1022, 0x780d),
	  .driver_data = AZX_DRIVER_GENERIC | AZX_DCAPS_PRESET_ATI_SB },
	/* ATI HDMI */
	{ PCI_DEVICE(0x1002, 0x0002),
	  .driver_data = AZX_DRIVER_ATIHDMI_NS | AZX_DCAPS_PRESET_ATI_HDMI_NS },
	{ PCI_DEVICE(0x1002, 0x1308),
	  .driver_data = AZX_DRIVER_ATIHDMI_NS | AZX_DCAPS_PRESET_ATI_HDMI_NS },
	{ PCI_DEVICE(0x1002, 0x157a),
	  .driver_data = AZX_DRIVER_ATIHDMI_NS | AZX_DCAPS_PRESET_ATI_HDMI_NS },
	{ PCI_DEVICE(0x1002, 0x15b3),
	  .driver_data = AZX_DRIVER_ATIHDMI_NS | AZX_DCAPS_PRESET_ATI_HDMI_NS },
	{ PCI_DEVICE(0x1002, 0x793b),
	  .driver_data = AZX_DRIVER_ATIHDMI | AZX_DCAPS_PRESET_ATI_HDMI },
	{ PCI_DEVICE(0x1002, 0x7919),
	  .driver_data = AZX_DRIVER_ATIHDMI | AZX_DCAPS_PRESET_ATI_HDMI },
	{ PCI_DEVICE(0x1002, 0x960f),
	  .driver_data = AZX_DRIVER_ATIHDMI | AZX_DCAPS_PRESET_ATI_HDMI },
	{ PCI_DEVICE(0x1002, 0x970f),
	  .driver_data = AZX_DRIVER_ATIHDMI | AZX_DCAPS_PRESET_ATI_HDMI },
	{ PCI_DEVICE(0x1002, 0x9840),
	  .driver_data = AZX_DRIVER_ATIHDMI_NS | AZX_DCAPS_PRESET_ATI_HDMI_NS },
	{ PCI_DEVICE(0x1002, 0xaa00),
	  .driver_data = AZX_DRIVER_ATIHDMI | AZX_DCAPS_PRESET_ATI_HDMI },
	{ PCI_DEVICE(0x1002, 0xaa08),
	  .driver_data = AZX_DRIVER_ATIHDMI | AZX_DCAPS_PRESET_ATI_HDMI },
	{ PCI_DEVICE(0x1002, 0xaa10),
	  .driver_data = AZX_DRIVER_ATIHDMI | AZX_DCAPS_PRESET_ATI_HDMI },
	{ PCI_DEVICE(0x1002, 0xaa18),
	  .driver_data = AZX_DRIVER_ATIHDMI | AZX_DCAPS_PRESET_ATI_HDMI },
	{ PCI_DEVICE(0x1002, 0xaa20),
	  .driver_data = AZX_DRIVER_ATIHDMI | AZX_DCAPS_PRESET_ATI_HDMI },
	{ PCI_DEVICE(0x1002, 0xaa28),
	  .driver_data = AZX_DRIVER_ATIHDMI | AZX_DCAPS_PRESET_ATI_HDMI },
	{ PCI_DEVICE(0x1002, 0xaa30),
	  .driver_data = AZX_DRIVER_ATIHDMI | AZX_DCAPS_PRESET_ATI_HDMI },
	{ PCI_DEVICE(0x1002, 0xaa38),
	  .driver_data = AZX_DRIVER_ATIHDMI | AZX_DCAPS_PRESET_ATI_HDMI },
	{ PCI_DEVICE(0x1002, 0xaa40),
	  .driver_data = AZX_DRIVER_ATIHDMI | AZX_DCAPS_PRESET_ATI_HDMI },
	{ PCI_DEVICE(0x1002, 0xaa48),
	  .driver_data = AZX_DRIVER_ATIHDMI | AZX_DCAPS_PRESET_ATI_HDMI },
	{ PCI_DEVICE(0x1002, 0xaa50),
	  .driver_data = AZX_DRIVER_ATIHDMI | AZX_DCAPS_PRESET_ATI_HDMI },
	{ PCI_DEVICE(0x1002, 0xaa58),
	  .driver_data = AZX_DRIVER_ATIHDMI | AZX_DCAPS_PRESET_ATI_HDMI },
	{ PCI_DEVICE(0x1002, 0xaa60),
	  .driver_data = AZX_DRIVER_ATIHDMI | AZX_DCAPS_PRESET_ATI_HDMI },
	{ PCI_DEVICE(0x1002, 0xaa68),
	  .driver_data = AZX_DRIVER_ATIHDMI | AZX_DCAPS_PRESET_ATI_HDMI },
	{ PCI_DEVICE(0x1002, 0xaa80),
	  .driver_data = AZX_DRIVER_ATIHDMI | AZX_DCAPS_PRESET_ATI_HDMI },
	{ PCI_DEVICE(0x1002, 0xaa88),
	  .driver_data = AZX_DRIVER_ATIHDMI | AZX_DCAPS_PRESET_ATI_HDMI },
	{ PCI_DEVICE(0x1002, 0xaa90),
	  .driver_data = AZX_DRIVER_ATIHDMI | AZX_DCAPS_PRESET_ATI_HDMI },
	{ PCI_DEVICE(0x1002, 0xaa98),
	  .driver_data = AZX_DRIVER_ATIHDMI | AZX_DCAPS_PRESET_ATI_HDMI },
	{ PCI_DEVICE(0x1002, 0x9902),
	  .driver_data = AZX_DRIVER_ATIHDMI_NS | AZX_DCAPS_PRESET_ATI_HDMI_NS },
	{ PCI_DEVICE(0x1002, 0xaaa0),
	  .driver_data = AZX_DRIVER_ATIHDMI_NS | AZX_DCAPS_PRESET_ATI_HDMI_NS },
	{ PCI_DEVICE(0x1002, 0xaaa8),
	  .driver_data = AZX_DRIVER_ATIHDMI_NS | AZX_DCAPS_PRESET_ATI_HDMI_NS },
	{ PCI_DEVICE(0x1002, 0xaab0),
	  .driver_data = AZX_DRIVER_ATIHDMI_NS | AZX_DCAPS_PRESET_ATI_HDMI_NS },
	{ PCI_DEVICE(0x1002, 0xaac0),
	  .driver_data = AZX_DRIVER_ATIHDMI_NS | AZX_DCAPS_PRESET_ATI_HDMI_NS },
	{ PCI_DEVICE(0x1002, 0xaac8),
	  .driver_data = AZX_DRIVER_ATIHDMI_NS | AZX_DCAPS_PRESET_ATI_HDMI_NS },
	{ PCI_DEVICE(0x1002, 0xaad8),
	  .driver_data = AZX_DRIVER_ATIHDMI_NS | AZX_DCAPS_PRESET_ATI_HDMI_NS },
	{ PCI_DEVICE(0x1002, 0xaae8),
	  .driver_data = AZX_DRIVER_ATIHDMI_NS | AZX_DCAPS_PRESET_ATI_HDMI_NS },
	{ PCI_DEVICE(0x1002, 0xaae0),
	  .driver_data = AZX_DRIVER_ATIHDMI_NS | AZX_DCAPS_PRESET_ATI_HDMI_NS },
	{ PCI_DEVICE(0x1002, 0xaaf0),
	  .driver_data = AZX_DRIVER_ATIHDMI_NS | AZX_DCAPS_PRESET_ATI_HDMI_NS },
	/* VIA VT8251/VT8237A */
	{ PCI_DEVICE(0x1106, 0x3288),
	  .driver_data = AZX_DRIVER_VIA | AZX_DCAPS_POSFIX_VIA },
	/* VIA GFX VT7122/VX900 */
	{ PCI_DEVICE(0x1106, 0x9170), .driver_data = AZX_DRIVER_GENERIC },
	/* VIA GFX VT6122/VX11 */
	{ PCI_DEVICE(0x1106, 0x9140), .driver_data = AZX_DRIVER_GENERIC },
	/* SIS966 */
	{ PCI_DEVICE(0x1039, 0x7502), .driver_data = AZX_DRIVER_SIS },
	/* ULI M5461 */
	{ PCI_DEVICE(0x10b9, 0x5461), .driver_data = AZX_DRIVER_ULI },
	/* NVIDIA MCP */
	{ PCI_DEVICE(PCI_VENDOR_ID_NVIDIA, PCI_ANY_ID),
	  .class = PCI_CLASS_MULTIMEDIA_HD_AUDIO << 8,
	  .class_mask = 0xffffff,
	  .driver_data = AZX_DRIVER_NVIDIA | AZX_DCAPS_PRESET_NVIDIA },
	/* Teradici */
	{ PCI_DEVICE(0x6549, 0x1200),
	  .driver_data = AZX_DRIVER_TERA | AZX_DCAPS_NO_64BIT },
	{ PCI_DEVICE(0x6549, 0x2200),
	  .driver_data = AZX_DRIVER_TERA | AZX_DCAPS_NO_64BIT },
	/* Creative X-Fi (CA0110-IBG) */
	/* CTHDA chips */
	{ PCI_DEVICE(0x1102, 0x0010),
	  .driver_data = AZX_DRIVER_CTHDA | AZX_DCAPS_PRESET_CTHDA },
	{ PCI_DEVICE(0x1102, 0x0012),
	  .driver_data = AZX_DRIVER_CTHDA | AZX_DCAPS_PRESET_CTHDA },
#if !IS_ENABLED(CONFIG_SND_CTXFI)
	/* the following entry conflicts with snd-ctxfi driver,
	 * as ctxfi driver mutates from HD-audio to native mode with
	 * a special command sequence.
	 */
	{ PCI_DEVICE(PCI_VENDOR_ID_CREATIVE, PCI_ANY_ID),
	  .class = PCI_CLASS_MULTIMEDIA_HD_AUDIO << 8,
	  .class_mask = 0xffffff,
	  .driver_data = AZX_DRIVER_CTX | AZX_DCAPS_CTX_WORKAROUND |
	  AZX_DCAPS_NO_64BIT | AZX_DCAPS_POSFIX_LPIB },
#else
	/* this entry seems still valid -- i.e. without emu20kx chip */
	{ PCI_DEVICE(0x1102, 0x0009),
	  .driver_data = AZX_DRIVER_CTX | AZX_DCAPS_CTX_WORKAROUND |
	  AZX_DCAPS_NO_64BIT | AZX_DCAPS_POSFIX_LPIB },
#endif
	/* CM8888 */
	{ PCI_DEVICE(0x13f6, 0x5011),
	  .driver_data = AZX_DRIVER_CMEDIA |
	  AZX_DCAPS_NO_MSI | AZX_DCAPS_POSFIX_LPIB | AZX_DCAPS_SNOOP_OFF },
	/* Vortex86MX */
	{ PCI_DEVICE(0x17f3, 0x3010), .driver_data = AZX_DRIVER_GENERIC },
	/* VMware HDAudio */
	{ PCI_DEVICE(0x15ad, 0x1977), .driver_data = AZX_DRIVER_GENERIC },
	/* AMD/ATI Generic, PCI class code and Vendor ID for HD Audio */
	{ PCI_DEVICE(PCI_VENDOR_ID_ATI, PCI_ANY_ID),
	  .class = PCI_CLASS_MULTIMEDIA_HD_AUDIO << 8,
	  .class_mask = 0xffffff,
	  .driver_data = AZX_DRIVER_GENERIC | AZX_DCAPS_PRESET_ATI_HDMI },
	{ PCI_DEVICE(PCI_VENDOR_ID_AMD, PCI_ANY_ID),
	  .class = PCI_CLASS_MULTIMEDIA_HD_AUDIO << 8,
	  .class_mask = 0xffffff,
	  .driver_data = AZX_DRIVER_GENERIC | AZX_DCAPS_PRESET_ATI_HDMI },
	{ 0, }
};
MODULE_DEVICE_TABLE(pci, azx_ids);

/* pci_driver definition */
static struct pci_driver azx_driver = {
	.name = KBUILD_MODNAME,
	.id_table = azx_ids,
	.probe = azx_probe,
	.remove = azx_remove,
	.shutdown = azx_shutdown,
	.driver = {
		.pm = AZX_PM_OPS,
	},
};

module_pci_driver(azx_driver);<|MERGE_RESOLUTION|>--- conflicted
+++ resolved
@@ -360,16 +360,10 @@
 #define IS_SKL_LP(pci) ((pci)->vendor == 0x8086 && (pci)->device == 0x9d70)
 #define IS_KBL(pci) ((pci)->vendor == 0x8086 && (pci)->device == 0xa171)
 #define IS_KBL_LP(pci) ((pci)->vendor == 0x8086 && (pci)->device == 0x9d71)
-<<<<<<< HEAD
 #define IS_BXT(pci) ((pci)->vendor == 0x8086 && (pci)->device == 0x5a98)
-#define IS_SKL_PLUS(pci) (IS_SKL(pci) || IS_SKL_LP(pci) || IS_BXT(pci)) || \
-			IS_KBL(pci) || IS_KBL_LP(pci)
-=======
 #define IS_KBL_H(pci) ((pci)->vendor == 0x8086 && (pci)->device == 0xa2f0)
-#define IS_BXT(pci) ((pci)->vendor == 0x8086 && (pci)->device == 0x5a98)
 #define IS_SKL_PLUS(pci) (IS_SKL(pci) || IS_SKL_LP(pci) || IS_BXT(pci)) || \
 			IS_KBL(pci) || IS_KBL_LP(pci) || IS_KBL_H(pci)
->>>>>>> 572bff2e
 
 static char *driver_short_names[] = {
 	[AZX_DRIVER_ICH] = "HDA Intel",
@@ -2238,12 +2232,9 @@
 	/* Kabylake-LP */
 	{ PCI_DEVICE(0x8086, 0x9d71),
 	  .driver_data = AZX_DRIVER_PCH | AZX_DCAPS_INTEL_SKYLAKE },
-<<<<<<< HEAD
-=======
 	/* Kabylake-H */
 	{ PCI_DEVICE(0x8086, 0xa2f0),
 	  .driver_data = AZX_DRIVER_PCH | AZX_DCAPS_INTEL_SKYLAKE },
->>>>>>> 572bff2e
 	/* Broxton-P(Apollolake) */
 	{ PCI_DEVICE(0x8086, 0x5a98),
 	  .driver_data = AZX_DRIVER_PCH | AZX_DCAPS_INTEL_BROXTON },
